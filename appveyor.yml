init:
  - git config --global core.autocrlf input
build_script:
<<<<<<< HEAD
  - cmd: build.cmd UnitTestsDotNetCore
=======
  - dotnet restore .\build --verbosity error
  - dotnet run -p .\build
>>>>>>> 7fa7e514
test: off
nuget:
  account_feed: true
  project_feed: true
artifacts:
- path: 'packaging\octokit*.nupkg'
  name: OctokitPackages<|MERGE_RESOLUTION|>--- conflicted
+++ resolved
@@ -1,12 +1,8 @@
 init:
   - git config --global core.autocrlf input
 build_script:
-<<<<<<< HEAD
-  - cmd: build.cmd UnitTestsDotNetCore
-=======
   - dotnet restore .\build --verbosity error
   - dotnet run -p .\build
->>>>>>> 7fa7e514
 test: off
 nuget:
   account_feed: true
