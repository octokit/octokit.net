--- conflicted
+++ resolved
@@ -64,12 +64,9 @@
     <Compile Include="Authentication\CredentialsTests.cs" />
     <Compile Include="Clients\AssigneesClientTests.cs" />
     <Compile Include="Clients\CommitStatusClientTests.cs" />
-<<<<<<< HEAD
     <Compile Include="Clients\GitDatabaseClientTests.cs" />
     <Compile Include="Clients\TagsClientTests.cs" />
-=======
     <Compile Include="Clients\IssuesEventsClientTests.cs" />
->>>>>>> 2c8b5fe6
     <Compile Include="Clients\MilestonesClientTests.cs" />
     <Compile Include="Clients\IssuesClientTests.cs" />
     <Compile Include="Clients\NotificationsClientTests.cs" />
