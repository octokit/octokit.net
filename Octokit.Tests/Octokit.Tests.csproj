--- conflicted
+++ resolved
@@ -68,11 +68,8 @@
     <Compile Include="Clients\CommitStatusClientTests.cs" />
     <Compile Include="Clients\TeamsClientTests.cs" />
     <Compile Include="Clients\GitDatabaseClientTests.cs" />
-<<<<<<< HEAD
     <Compile Include="Clients\PullRequestsClientTests.cs" />
-=======
     <Compile Include="Clients\OrganizationMembersClientTests.cs" />
->>>>>>> 518c29e5
     <Compile Include="Clients\TagsClientTests.cs" />
     <Compile Include="Clients\IssuesEventsClientTests.cs" />
     <Compile Include="Clients\IssueCommentsClientTests.cs" />
@@ -126,11 +123,8 @@
     <Compile Include="Reactive\ObservableIssueCommentsClientTests.cs" />
     <Compile Include="Reactive\ObservableIssuesClientTests.cs" />
     <Compile Include="Reactive\ObservableMilestonesClientTests.cs" />
-<<<<<<< HEAD
     <Compile Include="Reactive\ObservablePullRequestsClientTests.cs" />
-=======
     <Compile Include="Reactive\ObservableOrganizationMembersClientTests.cs" />
->>>>>>> 518c29e5
     <Compile Include="Reactive\ObservableRepositoriesClientTests.cs" />
     <Compile Include="SimpleJsonSerializerTests.cs" />
     <Compile Include="Clients\UsersClientTests.cs" />
