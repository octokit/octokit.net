--- conflicted
+++ resolved
@@ -35,13 +35,8 @@
   <ItemGroup>
     <PackageReference Include="Microsoft.NET.Test.Sdk" Version="17.7.2" />
     <PackageReference Include="System.Net.Http" Version="4.3.4" />
-<<<<<<< HEAD
-    <PackageReference Include="xunit" Version="2.5.0" />
+    <PackageReference Include="xunit" Version="2.5.1" />
     <PackageReference Include="xunit.runner.visualstudio" Version="2.5.1" />
-=======
-    <PackageReference Include="xunit" Version="2.5.1" />
-    <PackageReference Include="xunit.runner.visualstudio" Version="2.5.0" />
->>>>>>> 8e0bf54c
   </ItemGroup>
 
   <ItemGroup Condition=" '$(TargetFramework)' == 'net462' ">
