--- conflicted
+++ resolved
@@ -22,204 +22,7 @@
   </PropertyGroup>
 
   <ItemGroup>
-<<<<<<< HEAD
-    <Compile Include="Authentication\CredentialsTests.cs" />
-    <Compile Include="Clients\CommitCommentReactionsClientTests.cs" />
-    <Compile Include="Clients\IssueCommentReactionsClientTests.cs" />
-    <Compile Include="Clients\IssueReactionsClientTests.cs" />
-    <Compile Include="Clients\IssueTimelineClientTests.cs" />
-    <Compile Include="Clients\MigrationsClientTests.cs" />
-    <Compile Include="Clients\Enterprise\EnterpriseAdminStatsClientTests.cs" />
-    <Compile Include="Clients\Enterprise\EnterpriseLdapClientTests.cs" />
-    <Compile Include="Clients\Enterprise\EnterpriseOrganizationClientTests.cs" />
-    <Compile Include="Clients\Enterprise\EnterpriseLicenseClientTests.cs" />
-    <Compile Include="Clients\Enterprise\EnterpriseSearchIndexingClientTests.cs" />
-    <Compile Include="Clients\Enterprise\EnterpriseProbeTests.cs" />
-    <Compile Include="Clients\MergingClientTests.cs" />
-    <Compile Include="Clients\OauthClientTests.cs" />
-    <Compile Include="Clients\ProjectCardsClientTests.cs" />
-    <Compile Include="Clients\ProjectColumnsClientTests.cs" />
-    <Compile Include="Clients\PullRequestReviewCommentReactionsClientTests.cs" />
-    <Compile Include="Clients\ReactionsClientTests.cs" />
-    <Compile Include="Clients\RepositoryBranchesClientTests.cs" />
-    <Compile Include="Clients\RepositoryCommentsClientTests.cs" />
-    <Compile Include="Clients\DeploymentsClientTests.cs" />
-    <Compile Include="Clients\DeploymentStatusClientTests.cs" />
-    <Compile Include="Clients\FeedsClientTests.cs" />
-    <Compile Include="Clients\RepositoryDeployKeysClientTests.cs" />
-    <Compile Include="Clients\RepositoryContentsClientTests.cs" />
-    <Compile Include="Clients\RepositoryInvitationsClientTests.cs" />
-    <Compile Include="Clients\RepositoryPagesClientTests.cs" />
-    <Compile Include="Clients\ProjectClientTests.cs" />
-    <Compile Include="Clients\RepositoryTrafficClientTests.cs" />
-    <Compile Include="Clients\RespositoryCommitsClientTests.cs" />
-    <Compile Include="Clients\SearchClientTests.cs" />
-    <Compile Include="Clients\GistCommentsClientTests.cs" />
-    <Compile Include="Clients\GistsClientTests.cs" />
-    <Compile Include="Clients\BlobClientTests.cs" />
-    <Compile Include="Clients\IssuesLabelsClientTests.cs" />
-    <Compile Include="Clients\ReferencesClientTests.cs" />
-    <Compile Include="Clients\RepoCollaboratorsClientTests.cs" />
-    <Compile Include="Clients\EventsClientTests.cs" />
-    <Compile Include="Clients\AssigneesClientTests.cs" />
-    <Compile Include="Clients\CommitsClientTests.cs" />
-    <Compile Include="Clients\CommitStatusClientTests.cs" />
-    <Compile Include="Clients\StatisticsClientTests.cs" />
-    <Compile Include="Clients\PullRequestReviewCommentsClientTests.cs" />
-    <Compile Include="Clients\TeamsClientTests.cs" />
-    <Compile Include="Clients\GitDatabaseClientTests.cs" />
-    <Compile Include="Clients\OrganizationMembersClientTests.cs" />
-    <Compile Include="Clients\PullRequestsClientTests.cs" />
-    <Compile Include="Clients\TagsClientTests.cs" />
-    <Compile Include="Clients\IssuesEventsClientTests.cs" />
-    <Compile Include="Clients\IssueCommentsClientTests.cs" />
-    <Compile Include="Clients\MilestonesClientTests.cs" />
-    <Compile Include="Clients\IssuesClientTests.cs" />
-    <Compile Include="Clients\StarredClientTests.cs" />
-    <Compile Include="Clients\NotificationsClientTests.cs" />
-    <Compile Include="Clients\ReleasesClientTests.cs" />
-    <Compile Include="Clients\RepositoryForksClientTests.cs" />
-    <Compile Include="Clients\RepositoryHooksClientTest.cs" />
-    <Compile Include="Clients\TreesClientTests.cs" />
-    <Compile Include="Clients\UserAdministrationClientTests.cs" />
-    <Compile Include="Clients\UserGpgKeysClientTests.cs" />
-    <Compile Include="Clients\UserKeysClientTests.cs" />
-    <Compile Include="Clients\UserEmailsClientTests.cs" />
-    <Compile Include="Clients\WatchedClientTests.cs" />
-    <Compile Include="Clients\FollowersClientTests.cs" />
-    <Compile Include="Exceptions\ApiErrorTests.cs" />
-    <Compile Include="Exceptions\ApiExceptionTests.cs" />
-    <Compile Include="Exceptions\ApiValidationExceptionTests.cs" />
-    <Compile Include="Exceptions\LegalRestrictionExceptionTests.cs" />
-    <Compile Include="Exceptions\RepositoryExistsExceptionTests.cs" />
-    <Compile Include="Exceptions\TwoFactorChallengeFailedException.cs" />
-    <Compile Include="Exceptions\ForbiddenExceptionTests.cs" />
-    <Compile Include="Exceptions\LoginAttemptsExceededExceptionTests.cs" />
-    <Compile Include="Exceptions\RateLimitExceededExceptionTests.cs" />
-    <Compile Include="Exceptions\TwoFactorRequiredExceptionTests.cs" />
-    <Compile Include="Helpers\NSubstituteExtensions.cs" />
-    <Compile Include="Helpers\ReflectionExtensions.cs" />
-    <Compile Include="Helpers\UnixTimestampExtensionsTests.cs" />
-    <Compile Include="Helpers\UriExtensionsTests.cs" />
-    <Compile Include="Http\ApiConnectionTests.cs" />
-    <Compile Include="Clients\AuthorizationsClientTests.cs" />
-    <Compile Include="Clients\MiscellaneousClientTests.cs" />
-    <Compile Include="Clients\OrganizationsClientTests.cs" />
-    <Compile Include="Helpers\Arg.cs" />
-    <Compile Include="Helpers\AssertEx.cs" />
-    <Compile Include="Http\ApiInfoTests.cs" />
-    <Compile Include="Http\HttpClientAdapterTests.cs" />
-    <Compile Include="Http\ApiInfoParserTests.cs">
-      <SubType>Code</SubType>
-    </Compile>
-    <Compile Include="Authentication\BasicAuthenticatorTests.cs" />
-    <Compile Include="Http\JsonHttpPipelineTests.cs" />
-    <Compile Include="Fixtures\EmbeddedResource.cs" />
-    <Compile Include="Fixtures\Fixtures.cs" />
-    <Compile Include="GitHubClientTests.cs" />
-    <Compile Include="Authentication\TokenAuthenticatorTests.cs" />
-    <Compile Include="Http\ConnectionTests.cs" />
-    <Compile Include="Http\RateLimitTests.cs" />
-    <Compile Include="Http\RedirectHandlerTests.cs" />
-    <Compile Include="Http\ReadOnlyPagedCollectionTests.cs" />
-    <Compile Include="Http\ResponseTests.cs" />
-    <Compile Include="Http\RequestTests.cs" />
-    <Compile Include="Models\DeploymentStatusTests.cs" />
-    <Compile Include="Models\DeploymentTests.cs" />
-    <Compile Include="Models\GistTests.cs" />
-    <Compile Include="Models\IssueEventTests.cs" />
-    <Compile Include="Models\OrganizationTests.cs" />
-    <Compile Include="Models\IssueTest.cs" />
-    <Compile Include="Models\MigrationTests.cs" />
-    <Compile Include="Models\NewReferenceTests.cs" />
-    <Compile Include="Models\MilestoneRequestTests.cs" />
-    <Compile Include="Models\IssueRequestTests.cs" />
-    <Compile Include="Models\NewRepositoryWebHookTests.cs" />
-    <Compile Include="Models\PullRequestRequestTests.cs" />
-    <Compile Include="Models\PunchCardTests.cs" />
-    <Compile Include="Models\ReadOnlyPagedCollectionTests.cs" />
-    <Compile Include="Models\RepositoryRequestTests.cs" />
-    <Compile Include="Models\RepositoryUpdateTests.cs" />
-    <Compile Include="Models\RequestParametersTests.cs" />
-    <Compile Include="Models\SearchCodeRequestTests.cs" />
-    <Compile Include="Models\SearchIssuesRequestExclusionsTests.cs" />
-    <Compile Include="Models\SearchRepositoryRequestTests.cs" />
-    <Compile Include="Models\SearchRepositoryResultTests.cs" />
-    <Compile Include="Models\SearchUsersRequestTests.cs" />
-    <Compile Include="Models\SearchIssuesRequestTests.cs" />
-    <Compile Include="Properties\AssemblyInfo.cs" />
-    <Compile Include="Helpers\StringExtensionsTests.cs" />
-    <Compile Include="Clients\RepositoriesClientTests.cs" />
-    <Compile Include="Reactive\AuthorizationExtensionsTests.cs" />
-    <Compile Include="Reactive\Enterprise\ObservableEnterpriseLdapClientTests.cs" />
-    <Compile Include="Reactive\Enterprise\ObservableEnterpriseSearchIndexingClientTests.cs" />
-    <Compile Include="Reactive\Enterprise\ObservableEnterpriseOrganizationClientTests.cs" />
-    <Compile Include="Reactive\Enterprise\ObservableEnterpriseLicenseClientTests.cs" />
-    <Compile Include="Reactive\ObservableIssueTimelineClientTests.cs" />
-    <Compile Include="Reactive\ObservableMergingClientTests.cs" />
-    <Compile Include="Reactive\ObservableAssigneesClientTests.cs" />
-    <Compile Include="Reactive\ObservableAuthorizationsClientTests.cs" />
-    <Compile Include="Reactive\ObservableBlobClientTests.cs" />
-    <Compile Include="Reactive\ObservableCommitCommentReactionsClientTests.cs" />
-    <Compile Include="Reactive\ObservableCommitsClientTests.cs" />
-    <Compile Include="Reactive\ObservableIssueCommentReactionsClientTests.cs" />
-    <Compile Include="Reactive\ObservableIssueReactionsClientTests.cs" />
-    <Compile Include="Reactive\ObservableCommitStatusClientTests.cs" />
-    <Compile Include="Reactive\ObservableOrganizationsClientTests.cs" />
-    <Compile Include="Reactive\ObservableNotificationsClientTests.cs" />
-    <Compile Include="Reactive\ObservableIssuesLabelsClientTests.cs" />
-    <Compile Include="Reactive\ObservableProjectCardsClientTests.cs" />
-    <Compile Include="Reactive\ObservableProjectColumnsClientTests.cs" />
-    <Compile Include="Reactive\ObservablePullRequestReviewCommentReactionsClientTests.cs" />
-    <Compile Include="Reactive\ObservableReactionsClientTests.cs" />
-    <Compile Include="Reactive\ObservableReferencesClientTests.cs" />
-    <Compile Include="Reactive\ObservableRepoCollaboratorsClientTests.cs" />
-    <Compile Include="Reactive\ObservableDeploymentsClientTests.cs" />
-    <Compile Include="Reactive\ObservableDeploymentStatusClientTests.cs" />
-    <Compile Include="Reactive\ObservableMigrationsClientTests.cs" />
-    <Compile Include="Reactive\ObservableEventsClientTests.cs" />
-    <Compile Include="Reactive\ObservableFeedsClientTests.cs" />
-    <Compile Include="Reactive\ObservableIssueCommentsClientTests.cs" />
-    <Compile Include="Reactive\ObservableIssuesClientTests.cs" />
-    <Compile Include="Reactive\ObservableMilestonesClientTests.cs" />
-    <Compile Include="Reactive\ObservableMiscellaneousClientTests.cs" />
-    <Compile Include="Reactive\ObservableOrganizationMembersClientTests.cs" />
-    <Compile Include="Reactive\ObservablePullRequestsClientTests.cs" />
-    <Compile Include="Reactive\ObservableReleasesClientTests.cs" />
-    <Compile Include="Reactive\ObservablePullRequestReviewCommentsClientTests.cs" />
-    <Compile Include="Reactive\ObservableRepositoryBranchesClientTests.cs" />
-    <Compile Include="Reactive\ObservableRepositoriesClientTests.cs" />
-    <Compile Include="Reactive\ObservableRepositoryCommentsClientTests.cs" />
-    <Compile Include="Reactive\ObservableIssuesEventsClientTests.cs" />
-    <Compile Include="Reactive\ObservableRepositoryCommitsClientTests.cs" />
-    <Compile Include="Reactive\ObservableRepositoryContentsClientTests.cs" />
-    <Compile Include="Reactive\ObservableRepositoryForksClientTests.cs" />
-    <Compile Include="Reactive\ObservableRepositoryInvitationsClientTests.cs" />
-    <Compile Include="Reactive\ObservableRepositoryPagesClientTests.cs" />
-    <Compile Include="Reactive\ObservableRepositoryDeployKeysClientTests.cs" />
-    <Compile Include="Reactive\ObservableGistsTests.cs" />
-    <Compile Include="Reactive\ObservableRepositoryHooksClientTests.cs" />
-    <Compile Include="Reactive\ObservableProjectsClientTests.cs" />
-    <Compile Include="Reactive\ObservableRepositoryTrafficClientTests.cs" />
-    <Compile Include="Reactive\ObservableRespositoryCommitsClientTests.cs" />
-    <Compile Include="Reactive\ObservableStarredClientTests.cs" />
-    <Compile Include="Reactive\ObservableStatisticsClientTests.cs" />
-    <Compile Include="Reactive\ObservableTagsClientTests.cs" />
-    <Compile Include="Reactive\ObservableTeamsClientTests.cs" />
-    <Compile Include="Reactive\ObservableTreesClientTests.cs" />
-    <Compile Include="Reactive\ObservableFollowersTest.cs" />
-    <Compile Include="Reactive\ObservableUserGpgKeysClientTests.cs" />
-    <Compile Include="Reactive\ObservableUserKeysClientTests.cs" />
-    <Compile Include="Reactive\ObservableUserAdministrationClientTests.cs" />
-    <Compile Include="Reactive\Enterprise\ObservableEnterpriseAdminStatsClientTests.cs" />
-    <Compile Include="Reactive\ObservableUserEmailsClientTests.cs" />
-    <Compile Include="Reactive\ObservableWatchedClientTests.cs" />
-    <Compile Include="SelfTests.cs" />
-    <Compile Include="SimpleJsonSerializerTests.cs" />
-    <Compile Include="Clients\UsersClientTests.cs" />
-=======
     <None Include="app.config" />
->>>>>>> b7ad64d9
   </ItemGroup>
 
   <ItemGroup Condition=" '$(TargetFramework)' == 'netcoreapp1.0' ">
