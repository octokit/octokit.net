﻿<?xml version="1.0" encoding="utf-8"?>
<Project ToolsVersion="4.0" DefaultTargets="Build" xmlns="http://schemas.microsoft.com/developer/msbuild/2003">
  <Import Project="$(MSBuildExtensionsPath)\$(MSBuildToolsVersion)\Microsoft.Common.props" Condition="Exists('$(MSBuildExtensionsPath)\$(MSBuildToolsVersion)\Microsoft.Common.props')" />
  <PropertyGroup>
    <Configuration Condition=" '$(Configuration)' == '' ">Debug</Configuration>
    <Platform Condition=" '$(Platform)' == '' ">AnyCPU</Platform>
    <ProjectGuid>{149448D4-C2F2-4DF9-86BD-03E3272F093B}</ProjectGuid>
    <OutputType>Library</OutputType>
    <AppDesignerFolder>Properties</AppDesignerFolder>
    <RootNamespace>Octokit.Tests</RootNamespace>
    <AssemblyName>Octokit.Tests</AssemblyName>
    <TargetFrameworkVersion>v4.5</TargetFrameworkVersion>
    <FileAlignment>512</FileAlignment>
  </PropertyGroup>
  <PropertyGroup Condition=" '$(Configuration)|$(Platform)' == 'Debug|AnyCPU' ">
    <DebugSymbols>true</DebugSymbols>
    <DebugType>full</DebugType>
    <Optimize>false</Optimize>
    <OutputPath>bin\Debug\Net45\</OutputPath>
    <DefineConstants>TRACE;DEBUG;NET_45</DefineConstants>
    <ErrorReport>prompt</ErrorReport>
    <WarningLevel>4</WarningLevel>
    <NoWarn>4014, 1998</NoWarn>
  </PropertyGroup>
  <PropertyGroup Condition=" '$(Configuration)|$(Platform)' == 'Release|AnyCPU' ">
    <DebugType>pdbonly</DebugType>
    <Optimize>true</Optimize>
    <OutputPath>bin\Release\Net45\</OutputPath>
    <DefineConstants>TRACE;NET_45</DefineConstants>
    <ErrorReport>prompt</ErrorReport>
    <WarningLevel>4</WarningLevel>
    <NoWarn>4014, 1998</NoWarn>
  </PropertyGroup>
  <ItemGroup>
    <Reference Include="NSubstitute, Version=1.6.1.0, Culture=neutral, PublicKeyToken=92dd2e9066daa5ca, processorArchitecture=MSIL">
      <SpecificVersion>False</SpecificVersion>
      <HintPath>..\packages\NSubstitute.1.6.1.0\lib\NET40\NSubstitute.dll</HintPath>
    </Reference>
    <Reference Include="System" />
    <Reference Include="System.Core" />
    <Reference Include="Microsoft.CSharp" />
    <Reference Include="System.Net.Http" />
    <Reference Include="System.Reactive.Core">
      <HintPath>..\packages\Rx-Core.2.1.30214.0\lib\Net45\System.Reactive.Core.dll</HintPath>
    </Reference>
    <Reference Include="System.Reactive.Interfaces">
      <HintPath>..\packages\Rx-Interfaces.2.1.30214.0\lib\Net45\System.Reactive.Interfaces.dll</HintPath>
    </Reference>
    <Reference Include="System.Reactive.Linq">
      <HintPath>..\packages\Rx-Linq.2.1.30214.0\lib\Net45\System.Reactive.Linq.dll</HintPath>
    </Reference>
    <Reference Include="System.XML" />
    <Reference Include="System.Xml.Linq" />
    <Reference Include="xunit, Version=1.9.2.1705, Culture=neutral, PublicKeyToken=8d05b1bb7a6fdb6c, processorArchitecture=MSIL">
      <SpecificVersion>False</SpecificVersion>
      <HintPath>..\packages\xunit.1.9.2\lib\net20\xunit.dll</HintPath>
    </Reference>
    <Reference Include="xunit.extensions, Version=1.9.2.1705, Culture=neutral, PublicKeyToken=8d05b1bb7a6fdb6c, processorArchitecture=MSIL">
      <SpecificVersion>False</SpecificVersion>
      <HintPath>..\packages\xunit.extensions.1.9.2\lib\net20\xunit.extensions.dll</HintPath>
    </Reference>
  </ItemGroup>
  <ItemGroup>
    <Compile Include="Authentication\CredentialsTests.cs" />
<<<<<<< HEAD
    <Compile Include="Clients\SearchClientTests.cs" />
=======
    <Compile Include="Clients\RepoCollaboratorsClientTests.cs" />
>>>>>>> adc438ac
    <Compile Include="Clients\EventsClientTests.cs" />
    <Compile Include="Clients\AssigneesClientTests.cs" />
    <Compile Include="Clients\CommitsClientTests.cs" />
    <Compile Include="Clients\CommitStatusClientTests.cs" />
    <Compile Include="Clients\TeamsClientTests.cs" />
    <Compile Include="Clients\GitDatabaseClientTests.cs" />
    <Compile Include="Clients\OrganizationMembersClientTests.cs" />
    <Compile Include="Clients\TagsClientTests.cs" />
    <Compile Include="Clients\IssuesEventsClientTests.cs" />
    <Compile Include="Clients\IssueCommentsClientTests.cs" />
    <Compile Include="Clients\MilestonesClientTests.cs" />
    <Compile Include="Clients\IssuesClientTests.cs" />
    <Compile Include="Clients\StarredClientTests.cs" />
    <Compile Include="Clients\NotificationsClientTests.cs" />
    <Compile Include="Clients\ReleasesClientTests.cs" />
    <Compile Include="Clients\SshKeysClientTests.cs" />
    <Compile Include="Exceptions\ApiExceptionTests.cs" />
    <Compile Include="Exceptions\ApiValidationExceptionTests.cs" />
    <Compile Include="Exceptions\TwoFactorChallengeFailedException.cs" />
    <Compile Include="Exceptions\ForbiddenExceptionTests.cs" />
    <Compile Include="Exceptions\LoginAttemptsExceededExceptionTests.cs" />
    <Compile Include="Exceptions\RateLimitExceededExceptionTests.cs" />
    <Compile Include="Exceptions\TwoFactorRequiredExceptionTests.cs" />
    <Compile Include="Helpers\UriExtensionsTests.cs" />
    <Compile Include="Http\ApiConnectionTests.cs" />
    <Compile Include="Clients\AuthorizationsClientTests.cs" />
    <Compile Include="Clients\MiscellaneousClientTests.cs" />
    <Compile Include="Clients\OrganizationsClientTests.cs" />
    <Compile Include="Helpers\Arg.cs" />
    <Compile Include="Helpers\AssertEx.cs" />
    <Compile Include="Http\HttpClientAdapterTests.cs" />
    <Compile Include="Http\ApiInfoParserTests.cs">
      <SubType>Code</SubType>
    </Compile>
    <Compile Include="Authentication\BasicAuthenticatorTests.cs" />
    <Compile Include="Http\JsonHttpPipelineTests.cs" />
    <Compile Include="Fixtures\EmbeddedResource.cs" />
    <Compile Include="Fixtures\Fixtures.cs" />
    <Compile Include="GitHubClientTests.cs" />
    <Compile Include="Authentication\TokenAuthenticatorTests.cs" />
    <Compile Include="Http\ConnectionTests.cs" />
    <Compile Include="Http\RateLimitTests.cs" />
    <Compile Include="Http\ResponseTests.cs" />
    <Compile Include="Http\RequestTests.cs" />
    <Compile Include="Models\CommitTests.cs" />
    <Compile Include="Models\MilestoneRequestTests.cs" />
    <Compile Include="Models\IssueRequestTests.cs" />
    <Compile Include="Models\ModelExtensionsTests.cs" />
    <Compile Include="Models\ReadOnlyPagedCollectionTests.cs" />
    <Compile Include="Models\RequestParametersTests.cs" />
    <Compile Include="Properties\AssemblyInfo.cs" />
    <Compile Include="Helpers\StringExtensionsTests.cs" />
    <Compile Include="Clients\RepositoriesClientTests.cs" />
    <Compile Include="Reactive\AuthorizationExtensionsTests.cs" />
    <Compile Include="Reactive\ObservableCommitsClientTests.cs" />
    <Compile Include="Reactive\ObservableEventsClientTests.cs" />
    <Compile Include="Reactive\ObservableIssueCommentsClientTests.cs" />
    <Compile Include="Reactive\ObservableIssuesClientTests.cs" />
    <Compile Include="Reactive\ObservableMilestonesClientTests.cs" />
    <Compile Include="Reactive\ObservableOrganizationMembersClientTests.cs" />
    <Compile Include="Reactive\ObservableRepositoriesClientTests.cs" />
    <Compile Include="SimpleJsonSerializerTests.cs" />
    <Compile Include="Clients\UsersClientTests.cs" />
  </ItemGroup>
  <ItemGroup>
    <ProjectReference Include="..\Octokit.Reactive\Octokit.Reactive.csproj">
      <Project>{674b69b8-0780-4d54-ae2b-c15821fa51cb}</Project>
      <Name>Octokit.Reactive</Name>
    </ProjectReference>
    <ProjectReference Include="..\Octokit\Octokit.csproj">
      <Project>{08dd4305-7787-4823-a53f-4d0f725a07f3}</Project>
      <Name>Octokit</Name>
    </ProjectReference>
  </ItemGroup>
  <ItemGroup>
    <EmbeddedResource Include="Fixtures\user_full.json" />
    <EmbeddedResource Include="Fixtures\authorizations.json" />
    <EmbeddedResource Include="Fixtures\authorization.json" />
    <EmbeddedResource Include="Fixtures\repository.json" />
    <EmbeddedResource Include="Fixtures\repositories.json" />
    <EmbeddedResource Include="Fixtures\release_asset.json" />
    <EmbeddedResource Include="Fixtures\release.json" />
    <EmbeddedResource Include="Fixtures\releases.json" />
    <None Include="packages.config" />
    <EmbeddedResource Include="Fixtures\user.json" />
  </ItemGroup>
  <Import Project="$(MSBuildToolsPath)\Microsoft.CSharp.targets" />
  <!-- To modify your build process, add your task inside one of the targets below and uncomment it. 
       Other similar extension points exist, see Microsoft.Common.targets.
  <Target Name="BeforeBuild">
  </Target>
  <Target Name="AfterBuild">
  </Target>
  -->
</Project><|MERGE_RESOLUTION|>--- conflicted
+++ resolved
@@ -62,11 +62,8 @@
   </ItemGroup>
   <ItemGroup>
     <Compile Include="Authentication\CredentialsTests.cs" />
-<<<<<<< HEAD
     <Compile Include="Clients\SearchClientTests.cs" />
-=======
     <Compile Include="Clients\RepoCollaboratorsClientTests.cs" />
->>>>>>> adc438ac
     <Compile Include="Clients\EventsClientTests.cs" />
     <Compile Include="Clients\AssigneesClientTests.cs" />
     <Compile Include="Clients\CommitsClientTests.cs" />
