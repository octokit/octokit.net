--- conflicted
+++ resolved
@@ -111,11 +111,8 @@
     <Compile Include="Helpers\StringExtensionsTests.cs" />
     <Compile Include="Clients\RepositoriesClientTests.cs" />
     <Compile Include="Reactive\AuthorizationExtensionsTests.cs" />
-<<<<<<< HEAD
     <Compile Include="Reactive\ObservableCommitsClientTests.cs" />
-=======
     <Compile Include="Reactive\ObservableIssueCommentsClientTests.cs" />
->>>>>>> c9d14acd
     <Compile Include="Reactive\ObservableIssuesClientTests.cs" />
     <Compile Include="Reactive\ObservableMilestonesClientTests.cs" />
     <Compile Include="Reactive\ObservableRepositoriesClientTests.cs" />
