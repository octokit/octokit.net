--- conflicted
+++ resolved
@@ -62,12 +62,9 @@
   </ItemGroup>
   <ItemGroup>
     <Compile Include="Authentication\CredentialsTests.cs" />
-<<<<<<< HEAD
     <Compile Include="Clients\GistsClientTests.cs" />
-=======
     <Compile Include="Clients\BlobClientTests.cs" />
     <Compile Include="Clients\RepoCollaboratorsClientTests.cs" />
->>>>>>> 30cd7adb
     <Compile Include="Clients\EventsClientTests.cs" />
     <Compile Include="Clients\AssigneesClientTests.cs" />
     <Compile Include="Clients\CommitsClientTests.cs" />
