﻿<?xml version="1.0" encoding="utf-8"?>
<Project ToolsVersion="4.0" DefaultTargets="Build" xmlns="http://schemas.microsoft.com/developer/msbuild/2003">
  <Import Project="$(MSBuildExtensionsPath)\$(MSBuildToolsVersion)\Microsoft.Common.props" Condition="Exists('$(MSBuildExtensionsPath)\$(MSBuildToolsVersion)\Microsoft.Common.props')" />
  <PropertyGroup>
    <Configuration Condition=" '$(Configuration)' == '' ">Debug</Configuration>
    <Platform Condition=" '$(Platform)' == '' ">AnyCPU</Platform>
    <ProjectGuid>{3F4686DA-8774-4940-823E-9138F4B42060}</ProjectGuid>
    <OutputType>Library</OutputType>
    <AppDesignerFolder>Properties</AppDesignerFolder>
    <RootNamespace>Octokit.Tests-NetCore45</RootNamespace>
    <AssemblyName>Octokit.Tests-NetCore45</AssemblyName>
    <TargetFrameworkVersion>v4.5</TargetFrameworkVersion>
    <FileAlignment>512</FileAlignment>
  </PropertyGroup>
  <PropertyGroup Condition=" '$(Configuration)|$(Platform)' == 'Debug|AnyCPU' ">
    <DebugSymbols>true</DebugSymbols>
    <DebugType>full</DebugType>
    <Optimize>false</Optimize>
    <OutputPath>bin\Debug\NetCore45\</OutputPath>
    <DefineConstants>TRACE;DEBUG;NETFX_CORE;CODE_ANALYSIS;SIMPLE_JSON_OBJARRAYINTERNAL;SIMPLE_JSON_INTERNAL;NET_45</DefineConstants>
    <ErrorReport>prompt</ErrorReport>
    <WarningLevel>4</WarningLevel>
    <NoWarn>4014, 1998</NoWarn>
  </PropertyGroup>
  <PropertyGroup Condition=" '$(Configuration)|$(Platform)' == 'Release|AnyCPU' ">
    <DebugType>pdbonly</DebugType>
    <Optimize>true</Optimize>
    <OutputPath>bin\Release\NetCore45\</OutputPath>
    <DefineConstants>TRACE;NETFX_CORE;CODE_ANALYSIS;SIMPLE_JSON_OBJARRAYINTERNAL;SIMPLE_JSON_INTERNAL;NET_45</DefineConstants>
    <ErrorReport>prompt</ErrorReport>
    <WarningLevel>4</WarningLevel>
    <NoWarn>4014, 1998</NoWarn>
  </PropertyGroup>
  <ItemGroup>
    <Reference Include="NSubstitute, Version=1.6.1.0, Culture=neutral, PublicKeyToken=92dd2e9066daa5ca, processorArchitecture=MSIL">
      <SpecificVersion>False</SpecificVersion>
      <HintPath>..\packages\NSubstitute.1.6.1.0\lib\NET40\NSubstitute.dll</HintPath>
    </Reference>
    <Reference Include="System" />
    <Reference Include="System.Core" />
    <Reference Include="Microsoft.CSharp" />
    <Reference Include="System.Net.Http" />
    <Reference Include="System.XML" />
    <Reference Include="System.Xml.Linq" />
    <Reference Include="xunit, Version=1.9.2.1705, Culture=neutral, PublicKeyToken=8d05b1bb7a6fdb6c, processorArchitecture=MSIL">
      <SpecificVersion>False</SpecificVersion>
      <HintPath>..\packages\xunit.1.9.2\lib\net20\xunit.dll</HintPath>
    </Reference>
    <Reference Include="xunit.extensions, Version=1.9.2.1705, Culture=neutral, PublicKeyToken=8d05b1bb7a6fdb6c, processorArchitecture=MSIL">
      <SpecificVersion>False</SpecificVersion>
      <HintPath>..\packages\xunit.extensions.1.9.2\lib\net20\xunit.extensions.dll</HintPath>
    </Reference>
  </ItemGroup>
  <ItemGroup>
    <Compile Include="Authentication\CredentialsTests.cs" />
    <Compile Include="Clients\AssigneesClientTests.cs" />
    <Compile Include="Clients\CommitsClientTests.cs" />
    <Compile Include="Clients\CommitStatusClientTests.cs" />
    <Compile Include="Clients\EventsClientTests.cs" />
    <Compile Include="Clients\GitDatabaseClientTests.cs" />
    <Compile Include="Clients\IssueCommentsClientTests.cs" />
    <Compile Include="Clients\IssuesClientTests.cs" />
    <Compile Include="Clients\IssuesEventsClientTests.cs" />
    <Compile Include="Clients\MilestonesClientTests.cs" />
    <Compile Include="Clients\MiscellaneousClientTests.cs" />
    <Compile Include="Clients\NotificationsClientTests.cs" />
<<<<<<< HEAD
    <Compile Include="Clients\PullRequestsClientTests.cs" />
=======
    <Compile Include="Clients\OrganizationMembersClientTests.cs" />
>>>>>>> 518c29e5
    <Compile Include="Clients\ReleasesClientTests.cs" />
    <Compile Include="Clients\SshKeysClientTests.cs" />
    <Compile Include="Clients\StarredClientTests.cs" />
    <Compile Include="Clients\TagsClientTests.cs" />
    <Compile Include="Exceptions\ApiExceptionTests.cs" />
    <Compile Include="Exceptions\ApiValidationExceptionTests.cs" />
    <Compile Include="Exceptions\ForbiddenExceptionTests.cs" />
    <Compile Include="Exceptions\LoginAttemptsExceededExceptionTests.cs" />
    <Compile Include="Exceptions\RateLimitExceededExceptionTests.cs" />
    <Compile Include="Exceptions\TwoFactorChallengeFailedException.cs" />
    <Compile Include="Exceptions\TwoFactorRequiredExceptionTests.cs" />
    <Compile Include="Helpers\UriExtensionsTests.cs" />
    <Compile Include="Http\ApiConnectionTests.cs" />
    <Compile Include="Clients\AuthorizationsClientTests.cs" />
    <Compile Include="Clients\OrganizationsClientTests.cs" />
    <Compile Include="Helpers\Arg.cs" />
    <Compile Include="Helpers\AssertEx.cs" />
    <Compile Include="Http\HttpClientAdapterTests.cs" />
    <Compile Include="Http\ApiInfoParserTests.cs">
      <SubType>Code</SubType>
    </Compile>
    <Compile Include="Authentication\BasicAuthenticatorTests.cs" />
    <Compile Include="Http\JsonHttpPipelineTests.cs" />
    <Compile Include="Fixtures\EmbeddedResource.cs" />
    <Compile Include="Fixtures\Fixtures.cs" />
    <Compile Include="GitHubClientTests.cs" />
    <Compile Include="Authentication\TokenAuthenticatorTests.cs" />
    <Compile Include="Http\ConnectionTests.cs" />
    <Compile Include="Http\RateLimitTests.cs" />
    <Compile Include="Http\ResponseTests.cs" />
    <Compile Include="Http\RequestTests.cs" />
    <Compile Include="Models\CommitTests.cs" />
    <Compile Include="Models\IssueRequestTests.cs" />
    <Compile Include="Models\MilestoneRequestTests.cs" />
    <Compile Include="Models\ModelExtensionsTests.cs" />
    <Compile Include="Models\ReadOnlyPagedCollectionTests.cs" />
    <Compile Include="Models\RequestParametersTests.cs" />
    <Compile Include="Properties\AssemblyInfo.cs" />
    <Compile Include="Helpers\StringExtensionsTests.cs" />
    <Compile Include="Clients\RepositoriesClientTests.cs" />
    <Compile Include="SimpleJsonSerializerTests.cs" />
    <Compile Include="Clients\UsersClientTests.cs" />
    <Compile Include="Clients\TeamsClientTests.cs" />
  </ItemGroup>
  <ItemGroup>
    <EmbeddedResource Include="Fixtures\user_full.json" />
    <EmbeddedResource Include="Fixtures\authorizations.json" />
    <EmbeddedResource Include="Fixtures\authorization.json" />
    <EmbeddedResource Include="Fixtures\repository.json" />
    <EmbeddedResource Include="Fixtures\repositories.json" />
    <None Include="packages.config" />
    <EmbeddedResource Include="Fixtures\user.json" />
  </ItemGroup>
  <ItemGroup>
    <ProjectReference Include="..\Octokit\Octokit-NetCore45.csproj">
      <Project>{c8bc13b6-3fa3-4716-827d-e7706f976fe1}</Project>
      <Name>Octokit-NetCore45</Name>
    </ProjectReference>
  </ItemGroup>
  <Import Project="$(MSBuildToolsPath)\Microsoft.CSharp.targets" />
  <!-- To modify your build process, add your task inside one of the targets below and uncomment it. 
       Other similar extension points exist, see Microsoft.Common.targets.
  <Target Name="BeforeBuild">
  </Target>
  <Target Name="AfterBuild">
  </Target>
  -->
</Project><|MERGE_RESOLUTION|>--- conflicted
+++ resolved
@@ -64,11 +64,8 @@
     <Compile Include="Clients\MilestonesClientTests.cs" />
     <Compile Include="Clients\MiscellaneousClientTests.cs" />
     <Compile Include="Clients\NotificationsClientTests.cs" />
-<<<<<<< HEAD
     <Compile Include="Clients\PullRequestsClientTests.cs" />
-=======
     <Compile Include="Clients\OrganizationMembersClientTests.cs" />
->>>>>>> 518c29e5
     <Compile Include="Clients\ReleasesClientTests.cs" />
     <Compile Include="Clients\SshKeysClientTests.cs" />
     <Compile Include="Clients\StarredClientTests.cs" />
