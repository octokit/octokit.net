﻿using NSubstitute;
using Octokit.Internal;
using System;
using System.Collections.Generic;
using System.Net;
using System.Threading.Tasks;
using Octokit;
using Octokit.Tests;
using Xunit;

public class GistsClientTests
{
    public static Dictionary<string, string> DictionaryWithSince
    {
        get { return Arg.Is<Dictionary<string, string>>(d => d.ContainsKey("since")); }
    }
    public class TheCtor
    {
        [Fact]
        public void EnsuresArgument()
        {
            Assert.Throws<ArgumentNullException>(() => new GistsClient(null));
        }

        [Fact]
        public void SetCommentsClient()
        {
            var apiConnection = Substitute.For<IApiConnection>();
            var client = new GistsClient(apiConnection);
            Assert.NotNull(client.Comment);
        }
    }

    public class TheGetMethod
    {
        [Fact]
        public void RequestsCorrectUrl()
        {
            var connection = Substitute.For<IApiConnection>();
            var client = new GistsClient(connection);

            client.Get("1");

            connection.Received().Get<Gist>(Arg.Is<Uri>(u => u.ToString() == "gists/1"));
        }
    }

    public class TheGetAllMethod
    {
        [Fact]
        public void RequestsCorrectGetAllUrl()
        {
            var connection = Substitute.For<IApiConnection>();
            var client = new GistsClient(connection);

            client.GetAll();

            connection.Received().GetAll<Gist>(Arg.Is<Uri>(u => u.ToString() == "gists"), Args.ApiOptions);
        }

        [Fact]
        public void RequestsCorrectGetAllUrlWithApiOptions()
        {
            var connection = Substitute.For<IApiConnection>();
            var client = new GistsClient(connection);

            var options = new ApiOptions
            {
                PageSize = 1,
                PageCount = 1,
                StartPage = 1
            };

            client.GetAll(options);

            connection.Received().GetAll<Gist>(Arg.Is<Uri>(u => u.ToString() == "gists"), options);
        }

        [Fact]
        public void RequestsCorrectGetAllWithSinceUrl()
        {
            var connection = Substitute.For<IApiConnection>();
            var client = new GistsClient(connection);

            DateTimeOffset since = DateTimeOffset.Now;
            client.GetAll(since);

            connection.Received().GetAll<Gist>(Arg.Is<Uri>(u => u.ToString() == "gists"),
                DictionaryWithSince, Args.ApiOptions);
        }

        [Fact]
        public void RequestsCorrectGetAllWithSinceUrlAndApiOptions()
        {
            var connection = Substitute.For<IApiConnection>();
            var client = new GistsClient(connection);

            var options = new ApiOptions
            {
                PageSize = 1,
                PageCount = 1,
                StartPage = 1
            };
            DateTimeOffset since = DateTimeOffset.Now;
            client.GetAll(since, options);

            connection.Received().GetAll<Gist>(Arg.Is<Uri>(u => u.ToString() == "gists"),
                DictionaryWithSince, options);
        }

        [Fact]
        public async Task EnsureNonNullArguments()
        {
            var connection = Substitute.For<IApiConnection>();
            var client = new GistsClient(connection);

            await Assert.ThrowsAsync<ArgumentNullException>(() => client.GetAll(null));
            await Assert.ThrowsAsync<ArgumentNullException>(() => client.GetAll(DateTimeOffset.Now, null));
        }
    }

    public class TheGetAllPublicMethod
    {
        [Fact]
        public void RequestsCorrectGetAllPublicUrl()
        {
            var connection = Substitute.For<IApiConnection>();
            var client = new GistsClient(connection);

            client.GetAllPublic();

            connection.Received().GetAll<Gist>(Arg.Is<Uri>(u => u.ToString() == "gists/public"), Args.ApiOptions);
        }

        [Fact]
        public void RequestsCorrectGetAllPublicUrlWithApiOptions()
        {
            var connection = Substitute.For<IApiConnection>();
            var client = new GistsClient(connection);

            var options = new ApiOptions
            {
                PageSize = 1,
                PageCount = 1,
                StartPage = 1
            };
            client.GetAllPublic(options);

            connection.Received().GetAll<Gist>(Arg.Is<Uri>(u => u.ToString() == "gists/public"), options);
        }

        [Fact]
        public void RequestsCorrectGetAllPublicWithSinceUrl()
        {
            var connection = Substitute.For<IApiConnection>();
            var client = new GistsClient(connection);

            DateTimeOffset since = DateTimeOffset.Now;
            client.GetAllPublic(since);

            connection.Received().GetAll<Gist>(Arg.Is<Uri>(u => u.ToString() == "gists/public"),
                DictionaryWithSince, Args.ApiOptions);
        }

        [Fact]
        public void RequestsCorrectGetAllPublicWithSinceUrlAndApiOptions()
        {
            var connection = Substitute.For<IApiConnection>();
            var client = new GistsClient(connection);

            var options = new ApiOptions
            {
                PageSize = 1,
                PageCount = 1,
                StartPage = 1
            };
            DateTimeOffset since = DateTimeOffset.Now;
            client.GetAllPublic(since, options);

            connection.Received().GetAll<Gist>(Arg.Is<Uri>(u => u.ToString() == "gists/public"),
                DictionaryWithSince, options);
        }

        [Fact]
        public async Task EnsureNonNullArguments()
        {
            var connection = Substitute.For<IApiConnection>();
            var client = new GistsClient(connection);

            await Assert.ThrowsAsync<ArgumentNullException>(() => client.GetAllPublic(null));
            await Assert.ThrowsAsync<ArgumentNullException>(() => client.GetAllPublic(DateTimeOffset.Now, null));
        }

    }

    public class TheGetAllStarredMethod
    {
        [Fact]
        public void RequestsCorrectGetAllStarredUrl()
        {
            var connection = Substitute.For<IApiConnection>();
            var client = new GistsClient(connection);

            client.GetAllStarred();

            connection.Received().GetAll<Gist>(Arg.Is<Uri>(u => u.ToString() == "gists/starred"), Args.ApiOptions);
        }

        [Fact]
        public void RequestsCorrectGetAllStarredUrlWithApiOptions()
        {
            var connection = Substitute.For<IApiConnection>();
            var client = new GistsClient(connection);

            var options = new ApiOptions
            {
                PageSize = 1,
                PageCount = 1,
                StartPage = 1
            };
            client.GetAllStarred(options);

            connection.Received().GetAll<Gist>(Arg.Is<Uri>(u => u.ToString() == "gists/starred"), options);
        }

        [Fact]
        public void RequestsCorrectGetAllStarredWithSinceUrl()
        {
            var connection = Substitute.For<IApiConnection>();
            var client = new GistsClient(connection);

            DateTimeOffset since = DateTimeOffset.Now;
            client.GetAllStarred(since);

            connection.Received().GetAll<Gist>(Arg.Is<Uri>(u => u.ToString() == "gists/starred"),
                DictionaryWithSince, Args.ApiOptions);
        }

        [Fact]
        public void RequestsCorrectGetAllStarredWithSinceUrlAndApiOptions()
        {
            var connection = Substitute.For<IApiConnection>();
            var client = new GistsClient(connection);

            var options = new ApiOptions
            {
                PageSize = 1,
                PageCount = 1,
                StartPage = 1
            };
            DateTimeOffset since = DateTimeOffset.Now;
            client.GetAllStarred(since, options);

            connection.Received().GetAll<Gist>(Arg.Is<Uri>(u => u.ToString() == "gists/starred"),
                DictionaryWithSince, options);
        }
        [Fact]
        public async Task EnsureNonNullArguments()
        {
            var connection = Substitute.For<IApiConnection>();
            var client = new GistsClient(connection);

            await Assert.ThrowsAsync<ArgumentNullException>(() => client.GetAllStarred(null));
            await Assert.ThrowsAsync<ArgumentNullException>(() => client.GetAllStarred(DateTimeOffset.Now, null));
        }
    }

    public class TheGetAllForUserMethod
    {
        [Fact]
        public void RequestsCorrectGetGistsForAUserUrl()
        {
            var connection = Substitute.For<IApiConnection>();
            var client = new GistsClient(connection);

            client.GetAllForUser("octokit");

            connection.Received().GetAll<Gist>(Arg.Is<Uri>(u => u.ToString() == "users/octokit/gists"), Args.ApiOptions);
        }

        [Fact]
        public void RequestsCorrectGetGistsForAUserUrlWithApiOptions()
        {
            var connection = Substitute.For<IApiConnection>();
            var client = new GistsClient(connection);

            var options = new ApiOptions
            {
                PageSize = 1,
                PageCount = 1,
                StartPage = 1
            };
            client.GetAllForUser("octokit", options);

            connection.Received().GetAll<Gist>(Arg.Is<Uri>(u => u.ToString() == "users/octokit/gists"), options);
        }

        [Fact]
        public void RequestsCorrectGetGistsForAUserWithSinceUrl()
        {
            var connection = Substitute.For<IApiConnection>();
            var client = new GistsClient(connection);

            DateTimeOffset since = DateTimeOffset.Now;
            client.GetAllForUser("octokit", since);

            connection.Received().GetAll<Gist>(Arg.Is<Uri>(u => u.ToString() == "users/octokit/gists"),
                DictionaryWithSince, Args.ApiOptions);
        }

        [Fact]
        public void RequestsCorrectGetGistsForAUserWithSinceUrlAndApiOptions()
        {
            var connection = Substitute.For<IApiConnection>();
            var client = new GistsClient(connection);

            var options = new ApiOptions
            {
                PageSize = 1,
                PageCount = 1,
                StartPage = 1
            };
            DateTimeOffset since = DateTimeOffset.Now;
            client.GetAllForUser("octokit", since, options);

            connection.Received().GetAll<Gist>(Arg.Is<Uri>(u => u.ToString() == "users/octokit/gists"),
                DictionaryWithSince, options);
        }


        [Fact]
        public async Task EnsureNonNullArguments()
        {
            var connection = Substitute.For<IApiConnection>();
            var client = new GistsClient(connection);

            await Assert.ThrowsAsync<ArgumentNullException>(() => client.GetAllForUser(null));
            await Assert.ThrowsAsync<ArgumentException>(() => client.GetAllForUser(""));
            await Assert.ThrowsAsync<ArgumentException>(() => client.GetAllForUser("", DateTimeOffset.Now));
            await Assert.ThrowsAsync<ArgumentException>(() => client.GetAllForUser("", DateTimeOffset.Now, ApiOptions.None));
            await Assert.ThrowsAsync<ArgumentNullException>(() => client.GetAllForUser("user", DateTimeOffset.Now, null));
        }

    }

    public class TheGetAllCommitsMethod
    {
        [Fact]
        public void RequestsCorrectGetCommitsUrl()
        {
            var connection = Substitute.For<IApiConnection>();
            var client = new GistsClient(connection);

            client.GetAllCommits("9257657");

            connection.Received().GetAll<GistHistory>(Arg.Is<Uri>(u => u.ToString() == "gists/9257657/commits"), Args.ApiOptions);
        }

        [Fact]
        public void RequestsCorrectGetCommitsUrlWithApiOptions()
        {
            var connection = Substitute.For<IApiConnection>();
            var client = new GistsClient(connection);

            var options = new ApiOptions()
            {
                PageSize = 1,
                PageCount = 1,
                StartPage = 1
            };
            client.GetAllCommits("9257657", options);

            connection.Received().GetAll<GistHistory>(Arg.Is<Uri>(u => u.ToString() == "gists/9257657/commits"), options);
        }

        [Fact]
        public async Task EnsureNonNullArguments()
        {
            var connection = Substitute.For<IApiConnection>();
            var client = new GistsClient(connection);

            await Assert.ThrowsAsync<ArgumentNullException>(() => client.GetAllCommits(null));
            await Assert.ThrowsAsync<ArgumentException>(() => client.GetAllCommits(""));
            await Assert.ThrowsAsync<ArgumentNullException>(() => client.GetAllCommits("id", null));
            await Assert.ThrowsAsync<ArgumentException>(() => client.GetAllCommits("", ApiOptions.None));
        }

    }

    public class TheGetAllForksMethod
    {
        [Fact]
        public void RequestsCorrectGetForksUrl()
        {
            var connection = Substitute.For<IApiConnection>();
            var client = new GistsClient(connection);

            client.GetAllForks("9257657");

            connection.Received().GetAll<GistFork>(Arg.Is<Uri>(u => u.ToString() == "gists/9257657/forks"), Args.ApiOptions);
        }

        [Fact]
        public void RequestsCorrectGetForksUrlWithApiOptions()
        {
            var connection = Substitute.For<IApiConnection>();
            var client = new GistsClient(connection);

            var options = new ApiOptions()
            {
                PageSize = 1,
                PageCount = 1,
                StartPage = 1
            };
            client.GetAllForks("9257657", options);

            connection.Received().GetAll<GistFork>(Arg.Is<Uri>(u => u.ToString() == "gists/9257657/forks"), options);
        }

        [Fact]
        public async Task EnsureNonNullArguments()
        {
            var connection = Substitute.For<IApiConnection>();
            var client = new GistsClient(connection);

            await Assert.ThrowsAsync<ArgumentNullException>(() => client.GetAllForks(null));
            await Assert.ThrowsAsync<ArgumentException>(() => client.GetAllForks(""));
            await Assert.ThrowsAsync<ArgumentNullException>(() => client.GetAllForks("id", null));
            await Assert.ThrowsAsync<ArgumentException>(() => client.GetAllForks("", ApiOptions.None));
        }

    }

    public class TheCreateMethod
    {
        [Fact]
        public void PostsToTheCorrectUrl()
        {
            var connection = Substitute.For<IApiConnection>();
            var client = new GistsClient(connection);

            var newGist = new NewGist();
            newGist.Description = "my new gist";
            newGist.Public = true;

            newGist.Files.Add("myGistTestFile.cs", "new GistsClient(connection).Create();");

            client.Create(newGist);

            connection.Received().Post<Gist>(Arg.Is<Uri>(u => u.ToString() == "gists"), Arg.Any<object>());
        }
    }

    public class TheDeleteMethod
    {
        [Fact]
        public void PostsToTheCorrectUrl()
        {
            var connection = Substitute.For<IApiConnection>();
            var client = new GistsClient(connection);

            client.Delete("1");

            connection.Received().Delete(Arg.Is<Uri>(u => u.ToString() == "gists/1"));
        }

        [Fact]
        public async Task EnsuresArgumentsNotNull()
        {
            var connection = Substitute.For<IApiConnection>();
            var client = new GistsClient(connection);

            await Assert.ThrowsAsync<ArgumentNullException>(() => client.Delete(null));
        }
    }

    public class TheStarMethods
    {
        [Fact]
        public void RequestsCorrectStarUrl()
        {
            var connection = Substitute.For<IApiConnection>();
            var client = new GistsClient(connection);

            client.Star("1");

            connection.Received().Put(Arg.Is<Uri>(u => u.ToString() == "gists/1/star"));
        }

        [Fact]
        public void RequestsCorrectUnstarUrl()
        {
            var connection = Substitute.For<IApiConnection>();
            var client = new GistsClient(connection);

            client.Unstar("1");

            connection.Received().Delete(Arg.Is<Uri>(u => u.ToString() == "gists/1/star"));
        }

        [Theory]
        [InlineData(HttpStatusCode.NoContent, true)]
        [InlineData(HttpStatusCode.NotFound, false)]
        public async Task RequestsCorrectValueForStatusCode(HttpStatusCode status, bool expected)
        {
            var response = Task.Factory.StartNew<IApiResponse<object>>(() =>
                new ApiResponse<object>(new Response(status, null, new Dictionary<string, string>(), "application/json")));
            var connection = Substitute.For<IConnection>();
            connection.Get<object>(Arg.Is<Uri>(u => u.ToString() == "gists/1/star"),
                null, null).Returns(response);
            var apiConnection = Substitute.For<IApiConnection>();
            apiConnection.Connection.Returns(connection);
            var client = new GistsClient(apiConnection);

            var result = await client.IsStarred("1");

            Assert.Equal(expected, result);
        }

        [Fact]
        public async Task ThrowsExceptionForInvalidStatusCode()
        {
            var response = Task.Factory.StartNew<IApiResponse<object>>(() =>
                new ApiResponse<object>(new Response(HttpStatusCode.Conflict, null, new Dictionary<string, string>(), "application/json")));
            var connection = Substitute.For<IConnection>();
            connection.Get<object>(Arg.Is<Uri>(u => u.ToString() == "gists/1/star"),
                null, null).Returns(response);
            var apiConnection = Substitute.For<IApiConnection>();
            apiConnection.Connection.Returns(connection);

            var client = new GistsClient(apiConnection);

            await Assert.ThrowsAsync<ApiException>(() => client.IsStarred("1"));
        }
    }

    public class TheForkMethod
    {
        [Fact]
        public void RequestsCorrectUrl()
        {
            var connection = Substitute.For<IApiConnection>();
            var client = new GistsClient(connection);

            client.Fork("1");

            connection.Received().Post<Gist>(Arg.Is<Uri>(u => u.ToString() == "gists/1/forks"),
                Arg.Any<object>());
        }
    }

    public class TheEditMethod
    {
        [Fact]
        public void PostsToTheCorrectUrl()
        {
            var connection = Substitute.For<IApiConnection>();
            var client = new GistsClient(connection);

            var updateGist = new GistUpdate();
            updateGist.Description = "my newly updated gist";
            var gistFileUpdate = new GistFileUpdate
            {
                NewFileName = "myNewGistTestFile.cs",
                Content = "new GistsClient(connection).Edit();"
            };

            updateGist.Files.Add("myGistTestFile.cs", gistFileUpdate);

            client.Edit("1", updateGist);

            connection.Received().Patch<Gist>(Arg.Is<Uri>(u => u.ToString() == "gists/1"), Arg.Any<object>());
        }
    }
<<<<<<< HEAD
=======

    public class TheCtor
    {
        [Fact]
        public void EnsuresNonNullArguments()
        {
            Assert.Throws<ArgumentNullException>(() => new GistsClient(null));
        }

        [Fact]
        public void SetCommentsClient()
        {
            var apiConnection = Substitute.For<IApiConnection>();
            var client = new GistsClient(apiConnection);
            Assert.NotNull(client.Comment);
        }
    }
>>>>>>> 09ea3b26
}<|MERGE_RESOLUTION|>--- conflicted
+++ resolved
@@ -1,36 +1,14 @@
 ﻿using NSubstitute;
+using Octokit;
 using Octokit.Internal;
 using System;
 using System.Collections.Generic;
 using System.Net;
 using System.Threading.Tasks;
-using Octokit;
-using Octokit.Tests;
 using Xunit;
 
 public class GistsClientTests
 {
-    public static Dictionary<string, string> DictionaryWithSince
-    {
-        get { return Arg.Is<Dictionary<string, string>>(d => d.ContainsKey("since")); }
-    }
-    public class TheCtor
-    {
-        [Fact]
-        public void EnsuresArgument()
-        {
-            Assert.Throws<ArgumentNullException>(() => new GistsClient(null));
-        }
-
-        [Fact]
-        public void SetCommentsClient()
-        {
-            var apiConnection = Substitute.For<IApiConnection>();
-            var client = new GistsClient(apiConnection);
-            Assert.NotNull(client.Comment);
-        }
-    }
-
     public class TheGetMethod
     {
         [Fact]
@@ -55,25 +33,7 @@
 
             client.GetAll();
 
-            connection.Received().GetAll<Gist>(Arg.Is<Uri>(u => u.ToString() == "gists"), Args.ApiOptions);
-        }
-
-        [Fact]
-        public void RequestsCorrectGetAllUrlWithApiOptions()
-        {
-            var connection = Substitute.For<IApiConnection>();
-            var client = new GistsClient(connection);
-
-            var options = new ApiOptions
-            {
-                PageSize = 1,
-                PageCount = 1,
-                StartPage = 1
-            };
-
-            client.GetAll(options);
-
-            connection.Received().GetAll<Gist>(Arg.Is<Uri>(u => u.ToString() == "gists"), options);
+            connection.Received().GetAll<Gist>(Arg.Is<Uri>(u => u.ToString() == "gists"));
         }
 
         [Fact]
@@ -86,41 +46,9 @@
             client.GetAll(since);
 
             connection.Received().GetAll<Gist>(Arg.Is<Uri>(u => u.ToString() == "gists"),
-                DictionaryWithSince, Args.ApiOptions);
-        }
-
-        [Fact]
-        public void RequestsCorrectGetAllWithSinceUrlAndApiOptions()
-        {
-            var connection = Substitute.For<IApiConnection>();
-            var client = new GistsClient(connection);
-
-            var options = new ApiOptions
-            {
-                PageSize = 1,
-                PageCount = 1,
-                StartPage = 1
-            };
-            DateTimeOffset since = DateTimeOffset.Now;
-            client.GetAll(since, options);
-
-            connection.Received().GetAll<Gist>(Arg.Is<Uri>(u => u.ToString() == "gists"),
-                DictionaryWithSince, options);
-        }
-
-        [Fact]
-        public async Task EnsureNonNullArguments()
-        {
-            var connection = Substitute.For<IApiConnection>();
-            var client = new GistsClient(connection);
-
-            await Assert.ThrowsAsync<ArgumentNullException>(() => client.GetAll(null));
-            await Assert.ThrowsAsync<ArgumentNullException>(() => client.GetAll(DateTimeOffset.Now, null));
-        }
-    }
-
-    public class TheGetAllPublicMethod
-    {
+                Arg.Is<IDictionary<string, string>>(x => x.ContainsKey("since")));
+        }
+
         [Fact]
         public void RequestsCorrectGetAllPublicUrl()
         {
@@ -129,24 +57,7 @@
 
             client.GetAllPublic();
 
-            connection.Received().GetAll<Gist>(Arg.Is<Uri>(u => u.ToString() == "gists/public"), Args.ApiOptions);
-        }
-
-        [Fact]
-        public void RequestsCorrectGetAllPublicUrlWithApiOptions()
-        {
-            var connection = Substitute.For<IApiConnection>();
-            var client = new GistsClient(connection);
-
-            var options = new ApiOptions
-            {
-                PageSize = 1,
-                PageCount = 1,
-                StartPage = 1
-            };
-            client.GetAllPublic(options);
-
-            connection.Received().GetAll<Gist>(Arg.Is<Uri>(u => u.ToString() == "gists/public"), options);
+            connection.Received().GetAll<Gist>(Arg.Is<Uri>(u => u.ToString() == "gists/public"));
         }
 
         [Fact]
@@ -159,42 +70,9 @@
             client.GetAllPublic(since);
 
             connection.Received().GetAll<Gist>(Arg.Is<Uri>(u => u.ToString() == "gists/public"),
-                DictionaryWithSince, Args.ApiOptions);
-        }
-
-        [Fact]
-        public void RequestsCorrectGetAllPublicWithSinceUrlAndApiOptions()
-        {
-            var connection = Substitute.For<IApiConnection>();
-            var client = new GistsClient(connection);
-
-            var options = new ApiOptions
-            {
-                PageSize = 1,
-                PageCount = 1,
-                StartPage = 1
-            };
-            DateTimeOffset since = DateTimeOffset.Now;
-            client.GetAllPublic(since, options);
-
-            connection.Received().GetAll<Gist>(Arg.Is<Uri>(u => u.ToString() == "gists/public"),
-                DictionaryWithSince, options);
-        }
-
-        [Fact]
-        public async Task EnsureNonNullArguments()
-        {
-            var connection = Substitute.For<IApiConnection>();
-            var client = new GistsClient(connection);
-
-            await Assert.ThrowsAsync<ArgumentNullException>(() => client.GetAllPublic(null));
-            await Assert.ThrowsAsync<ArgumentNullException>(() => client.GetAllPublic(DateTimeOffset.Now, null));
-        }
-
-    }
-
-    public class TheGetAllStarredMethod
-    {
+                Arg.Is<IDictionary<string, string>>(x => x.ContainsKey("since")));
+        }
+
         [Fact]
         public void RequestsCorrectGetAllStarredUrl()
         {
@@ -203,24 +81,7 @@
 
             client.GetAllStarred();
 
-            connection.Received().GetAll<Gist>(Arg.Is<Uri>(u => u.ToString() == "gists/starred"), Args.ApiOptions);
-        }
-
-        [Fact]
-        public void RequestsCorrectGetAllStarredUrlWithApiOptions()
-        {
-            var connection = Substitute.For<IApiConnection>();
-            var client = new GistsClient(connection);
-
-            var options = new ApiOptions
-            {
-                PageSize = 1,
-                PageCount = 1,
-                StartPage = 1
-            };
-            client.GetAllStarred(options);
-
-            connection.Received().GetAll<Gist>(Arg.Is<Uri>(u => u.ToString() == "gists/starred"), options);
+            connection.Received().GetAll<Gist>(Arg.Is<Uri>(u => u.ToString() == "gists/starred"));
         }
 
         [Fact]
@@ -233,40 +94,9 @@
             client.GetAllStarred(since);
 
             connection.Received().GetAll<Gist>(Arg.Is<Uri>(u => u.ToString() == "gists/starred"),
-                DictionaryWithSince, Args.ApiOptions);
-        }
-
-        [Fact]
-        public void RequestsCorrectGetAllStarredWithSinceUrlAndApiOptions()
-        {
-            var connection = Substitute.For<IApiConnection>();
-            var client = new GistsClient(connection);
-
-            var options = new ApiOptions
-            {
-                PageSize = 1,
-                PageCount = 1,
-                StartPage = 1
-            };
-            DateTimeOffset since = DateTimeOffset.Now;
-            client.GetAllStarred(since, options);
-
-            connection.Received().GetAll<Gist>(Arg.Is<Uri>(u => u.ToString() == "gists/starred"),
-                DictionaryWithSince, options);
-        }
-        [Fact]
-        public async Task EnsureNonNullArguments()
-        {
-            var connection = Substitute.For<IApiConnection>();
-            var client = new GistsClient(connection);
-
-            await Assert.ThrowsAsync<ArgumentNullException>(() => client.GetAllStarred(null));
-            await Assert.ThrowsAsync<ArgumentNullException>(() => client.GetAllStarred(DateTimeOffset.Now, null));
-        }
-    }
-
-    public class TheGetAllForUserMethod
-    {
+                Arg.Is<IDictionary<string, string>>(x => x.ContainsKey("since")));
+        }
+
         [Fact]
         public void RequestsCorrectGetGistsForAUserUrl()
         {
@@ -275,24 +105,7 @@
 
             client.GetAllForUser("octokit");
 
-            connection.Received().GetAll<Gist>(Arg.Is<Uri>(u => u.ToString() == "users/octokit/gists"), Args.ApiOptions);
-        }
-
-        [Fact]
-        public void RequestsCorrectGetGistsForAUserUrlWithApiOptions()
-        {
-            var connection = Substitute.For<IApiConnection>();
-            var client = new GistsClient(connection);
-
-            var options = new ApiOptions
-            {
-                PageSize = 1,
-                PageCount = 1,
-                StartPage = 1
-            };
-            client.GetAllForUser("octokit", options);
-
-            connection.Received().GetAll<Gist>(Arg.Is<Uri>(u => u.ToString() == "users/octokit/gists"), options);
+            connection.Received().GetAll<Gist>(Arg.Is<Uri>(u => u.ToString() == "users/octokit/gists"));
         }
 
         [Fact]
@@ -305,74 +118,12 @@
             client.GetAllForUser("octokit", since);
 
             connection.Received().GetAll<Gist>(Arg.Is<Uri>(u => u.ToString() == "users/octokit/gists"),
-                DictionaryWithSince, Args.ApiOptions);
-        }
-
-        [Fact]
-        public void RequestsCorrectGetGistsForAUserWithSinceUrlAndApiOptions()
-        {
-            var connection = Substitute.For<IApiConnection>();
-            var client = new GistsClient(connection);
-
-            var options = new ApiOptions
-            {
-                PageSize = 1,
-                PageCount = 1,
-                StartPage = 1
-            };
-            DateTimeOffset since = DateTimeOffset.Now;
-            client.GetAllForUser("octokit", since, options);
-
-            connection.Received().GetAll<Gist>(Arg.Is<Uri>(u => u.ToString() == "users/octokit/gists"),
-                DictionaryWithSince, options);
-        }
-
-
-        [Fact]
-        public async Task EnsureNonNullArguments()
-        {
-            var connection = Substitute.For<IApiConnection>();
-            var client = new GistsClient(connection);
-
-            await Assert.ThrowsAsync<ArgumentNullException>(() => client.GetAllForUser(null));
-            await Assert.ThrowsAsync<ArgumentException>(() => client.GetAllForUser(""));
-            await Assert.ThrowsAsync<ArgumentException>(() => client.GetAllForUser("", DateTimeOffset.Now));
-            await Assert.ThrowsAsync<ArgumentException>(() => client.GetAllForUser("", DateTimeOffset.Now, ApiOptions.None));
-            await Assert.ThrowsAsync<ArgumentNullException>(() => client.GetAllForUser("user", DateTimeOffset.Now, null));
-        }
-
-    }
-
-    public class TheGetAllCommitsMethod
-    {
-        [Fact]
-        public void RequestsCorrectGetCommitsUrl()
-        {
-            var connection = Substitute.For<IApiConnection>();
-            var client = new GistsClient(connection);
-
-            client.GetAllCommits("9257657");
-
-            connection.Received().GetAll<GistHistory>(Arg.Is<Uri>(u => u.ToString() == "gists/9257657/commits"), Args.ApiOptions);
-        }
-
-        [Fact]
-        public void RequestsCorrectGetCommitsUrlWithApiOptions()
-        {
-            var connection = Substitute.For<IApiConnection>();
-            var client = new GistsClient(connection);
-
-            var options = new ApiOptions()
-            {
-                PageSize = 1,
-                PageCount = 1,
-                StartPage = 1
-            };
-            client.GetAllCommits("9257657", options);
-
-            connection.Received().GetAll<GistHistory>(Arg.Is<Uri>(u => u.ToString() == "gists/9257657/commits"), options);
-        }
-
+                Arg.Is<IDictionary<string, string>>(x => x.ContainsKey("since")));
+        }
+    }
+
+    public class TheGetChildrenMethods
+    {
         [Fact]
         public async Task EnsureNonNullArguments()
         {
@@ -381,54 +132,32 @@
 
             await Assert.ThrowsAsync<ArgumentNullException>(() => client.GetAllCommits(null));
             await Assert.ThrowsAsync<ArgumentException>(() => client.GetAllCommits(""));
-            await Assert.ThrowsAsync<ArgumentNullException>(() => client.GetAllCommits("id", null));
-            await Assert.ThrowsAsync<ArgumentException>(() => client.GetAllCommits("", ApiOptions.None));
-        }
-
-    }
-
-    public class TheGetAllForksMethod
-    {
-        [Fact]
-        public void RequestsCorrectGetForksUrl()
-        {
-            var connection = Substitute.For<IApiConnection>();
-            var client = new GistsClient(connection);
-
-            client.GetAllForks("9257657");
-
-            connection.Received().GetAll<GistFork>(Arg.Is<Uri>(u => u.ToString() == "gists/9257657/forks"), Args.ApiOptions);
-        }
-
-        [Fact]
-        public void RequestsCorrectGetForksUrlWithApiOptions()
-        {
-            var connection = Substitute.For<IApiConnection>();
-            var client = new GistsClient(connection);
-
-            var options = new ApiOptions()
-            {
-                PageSize = 1,
-                PageCount = 1,
-                StartPage = 1
-            };
-            client.GetAllForks("9257657", options);
-
-            connection.Received().GetAll<GistFork>(Arg.Is<Uri>(u => u.ToString() == "gists/9257657/forks"), options);
-        }
-
-        [Fact]
-        public async Task EnsureNonNullArguments()
-        {
-            var connection = Substitute.For<IApiConnection>();
-            var client = new GistsClient(connection);
 
             await Assert.ThrowsAsync<ArgumentNullException>(() => client.GetAllForks(null));
             await Assert.ThrowsAsync<ArgumentException>(() => client.GetAllForks(""));
-            await Assert.ThrowsAsync<ArgumentNullException>(() => client.GetAllForks("id", null));
-            await Assert.ThrowsAsync<ArgumentException>(() => client.GetAllForks("", ApiOptions.None));
-        }
-
+        }
+
+        [Fact]
+        public void RequestsCorrectGetCommitsUrl()
+        {
+            var connection = Substitute.For<IApiConnection>();
+            var client = new GistsClient(connection);
+
+            client.GetAllCommits("9257657");
+
+            connection.Received().GetAll<GistHistory>(Arg.Is<Uri>(u => u.ToString() == "gists/9257657/commits"));
+        }
+
+        [Fact]
+        public void RequestsCorrectGetForksUrl()
+        {
+            var connection = Substitute.For<IApiConnection>();
+            var client = new GistsClient(connection);
+
+            client.GetAllForks("9257657");
+
+            connection.Received().GetAll<GistFork>(Arg.Is<Uri>(u => u.ToString() == "gists/9257657/forks"));
+        }
     }
 
     public class TheCreateMethod
@@ -545,7 +274,7 @@
             client.Fork("1");
 
             connection.Received().Post<Gist>(Arg.Is<Uri>(u => u.ToString() == "gists/1/forks"),
-                Arg.Any<object>());
+                                             Arg.Any<object>());
         }
     }
 
@@ -572,8 +301,6 @@
             connection.Received().Patch<Gist>(Arg.Is<Uri>(u => u.ToString() == "gists/1"), Arg.Any<object>());
         }
     }
-<<<<<<< HEAD
-=======
 
     public class TheCtor
     {
@@ -591,5 +318,4 @@
             Assert.NotNull(client.Comment);
         }
     }
->>>>>>> 09ea3b26
 }