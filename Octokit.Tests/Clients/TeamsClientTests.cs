﻿using System;
using System.Threading.Tasks;
using NSubstitute;
using Octokit.Tests.Helpers;
using Xunit;

namespace Octokit.Tests.Clients
{
    /// <summary>
    /// Client tests mostly just need to make sure they call the IApiConnection with the correct 
    /// relative Uri. No need to fake up the response. All *those* tests are in ApiConnectionTests.cs.
    /// </summary>
    public class TeamsClientTests
    {
        public class TheConstructor
        {
            [Fact]
            public void EnsuresNonNullArguments()
            {
                Assert.Throws<ArgumentNullException>(() => new TeamsClient(null));
            }
        }

        public class TheGetAllMethod
        {
            [Fact]
            public void RequestsTheCorrectUrl()
            {
                var connection = Substitute.For<IApiConnection>();
                var client = new TeamsClient(connection);

                client.GetAll("orgName");

                connection.Received().GetAll<Team>(Arg.Is<Uri>(u => u.ToString() == "orgs/orgName/teams"));
            }

            [Fact]
            public void EnsuresNonNullArguments()
            {
                var teams = new TeamsClient(Substitute.For<IApiConnection>());

                Assert.Throws<ArgumentNullException>(() => teams.GetAll(null));
            }
        }

        public class TheGetMembersMethod
        {
            [Fact]
            public void RequestsTheCorrectUrl()
            {
                var connection = Substitute.For<IApiConnection>();
                var client = new TeamsClient(connection);

                client.GetMembers(1);

                connection.Received().GetAll<User>(Arg.Is<Uri>(u => u.ToString() == "teams/1/members"));
            }
        }

        public class TheCreateTeamMethod
        {
            [Fact]
            public void RequestsTheCorrectUrl()
            {
                var connection = Substitute.For<IApiConnection>();
                var client = new TeamsClient(connection);
                var team = new NewTeam("Octokittens");

                client.Create("orgName", team);

                connection.Received().Post<Team>(Arg.Is<Uri>(u => u.ToString() == "orgs/orgName/teams"), team);
            }

            [Fact]
            public void EnsuresNonNullArguments()
            {
                var connection = Substitute.For<IApiConnection>();
                var client = new TeamsClient(connection);
                var team = new NewTeam("superstars");

                Assert.Throws<ArgumentNullException>(() => client.Create(null, team));
                Assert.Throws<ArgumentException>(() => client.Create("", team));
                Assert.Throws<ArgumentNullException>(() => client.Create("name", null));
            }
        }

        public class TheUpdateTeamMethod
        {
            [Fact]
            public void RequestsTheCorrectUrl()
            {
                var connection = Substitute.For<IApiConnection>();
                var client = new TeamsClient(connection);
                var team = new UpdateTeam("Octokittens");

                client.Update(1, team);

                connection.Received().Patch<Team>(Arg.Is<Uri>(u => u.ToString() == "teams/1"), team);
            }

            [Fact]
            public void EnsuresNonNullArguments()
            {
                var connection = Substitute.For<IApiConnection>();
                var client = new TeamsClient(connection);

                Assert.Throws<ArgumentNullException>(() => client.Update(1, null));
            }
        }

        public class TheDeleteTeamMethod
        {
            [Fact]
            public void RequestsTheCorrectUrl()
            {
                var connection = Substitute.For<IApiConnection>();
                var client = new TeamsClient(connection);
                client.Delete(1);

                connection.Received().Delete(Arg.Is<Uri>(u => u.ToString() == "teams/1"));
            }
        }

        public class TheIsMemberMethod
        {
            [Fact]
            public void EnsuresNonNullLogin()
            {
                var connection = Substitute.For<IApiConnection>();
                var client = new TeamsClient(connection);

                AssertEx.Throws<ArgumentNullException>(() => client.IsMember(1, null));
            }

            [Fact]
            public void EnsuresNonEmptyLogin()
            {
                var connection = Substitute.For<IApiConnection>();
                var client = new TeamsClient(connection);

                AssertEx.Throws<ArgumentException>(() => client.IsMember(1, ""));
            }
        }

<<<<<<< HEAD
        public class TheAddMemberMethod
        {
            [Fact]
            public void RequestsTheCorrectUrl()
            {
                var connection = Substitute.For<IApiConnection>();
                var client = new TeamsClient(connection);

                client.AddMember(1, "user");

                connection.Received().Put(Arg.Is<Uri>(u => u.ToString() == "teams/1/members/user"));
            }
        }

        public class TheRemoveMemberMethod
        {
            [Fact]
            public void RequestsTheCorrectUrl()
            {
                var connection = Substitute.For<IApiConnection>();
                var client = new TeamsClient(connection);
                client.RemoveMember(1, "user");

                connection.Received().Delete(Arg.Is<Uri>(u => u.ToString() == "teams/1/members/user"));
            }
        }

        public class TheGetRepositoriesMethod
        {
            [Fact]
            public void RequestsTheCorrectUrl()
            {
                var connection = Substitute.For<IApiConnection>();
                var client = new TeamsClient(connection);
                client.GetRepositories(1);

                connection.Received().GetAll<Repository>(Arg.Is<Uri>(u => u.ToString() == "teams/1/repos"));
            }
        }

        public class TheAddRepositoryMethod
        {
            [Fact]
            public void RequestsTheCorrectUrl()
            {
                var connection = Substitute.For<IApiConnection>();
                var client = new TeamsClient(connection);
                client.AddRepository(1, "org", "repo");

                connection.Received().Put(Arg.Is<Uri>(u => u.ToString() == "teams/1/repos/org/repo"));
            }
        }

        public class TheRemoveRepositoryMethod
        {
            [Fact]
            public void RequestsTheCorrectUrl()
            {
                var connection = Substitute.For<IApiConnection>();
                var client = new TeamsClient(connection);
                client.RemoveRepository(1, "org", "repo");

                connection.Received().Delete(Arg.Is<Uri>(u => u.ToString() == "teams/1/repos/org/repo"));
=======
        public class TheAddRepositoryMethod
        {
            [Fact]
            public void EnsureNonNullOrg()
            {
                var connection = Substitute.For<IApiConnection>();
                var client = new TeamsClient(connection);

                AssertEx.Throws<ArgumentException>(() => client.AddRepository(1, null, "Repo Name"));
            }

            [Fact]
            public void EnsureNonNullRepo()
            {
                var connection = Substitute.For<IApiConnection>();
                var client = new TeamsClient(connection);

                AssertEx.Throws<ArgumentException>(() => client.AddRepository(1, "org name", null));
>>>>>>> 16051c6e
            }
        }
    }
}<|MERGE_RESOLUTION|>--- conflicted
+++ resolved
@@ -142,7 +142,6 @@
             }
         }
 
-<<<<<<< HEAD
         public class TheAddMemberMethod
         {
             [Fact]
@@ -183,6 +182,19 @@
             }
         }
 
+        public class TheRemoveRepositoryMethod
+        {
+            [Fact]
+            public void RequestsTheCorrectUrl()
+            {
+                var connection = Substitute.For<IApiConnection>();
+                var client = new TeamsClient(connection);
+                client.RemoveRepository(1, "org", "repo");
+
+                connection.Received().Delete(Arg.Is<Uri>(u => u.ToString() == "teams/1/repos/org/repo"));
+            }
+        }
+
         public class TheAddRepositoryMethod
         {
             [Fact]
@@ -194,21 +206,7 @@
 
                 connection.Received().Put(Arg.Is<Uri>(u => u.ToString() == "teams/1/repos/org/repo"));
             }
-        }
-
-        public class TheRemoveRepositoryMethod
-        {
-            [Fact]
-            public void RequestsTheCorrectUrl()
-            {
-                var connection = Substitute.For<IApiConnection>();
-                var client = new TeamsClient(connection);
-                client.RemoveRepository(1, "org", "repo");
-
-                connection.Received().Delete(Arg.Is<Uri>(u => u.ToString() == "teams/1/repos/org/repo"));
-=======
-        public class TheAddRepositoryMethod
-        {
+
             [Fact]
             public void EnsureNonNullOrg()
             {
@@ -225,7 +223,7 @@
                 var client = new TeamsClient(connection);
 
                 AssertEx.Throws<ArgumentException>(() => client.AddRepository(1, "org name", null));
->>>>>>> 16051c6e
+
             }
         }
     }
