--- conflicted
+++ resolved
@@ -66,7 +66,6 @@
             }
         }
 
-<<<<<<< HEAD
         public class TheGetAllChildTeamsMethod
         {
             [Fact]
@@ -94,8 +93,6 @@
             }
         }
 
-=======
->>>>>>> da0c7a57
         public class TheGetAllMembersMethod
         {
             [Fact]
