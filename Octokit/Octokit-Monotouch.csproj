﻿<?xml version="1.0" encoding="utf-8"?>
<Project DefaultTargets="Build" ToolsVersion="4.0" xmlns="http://schemas.microsoft.com/developer/msbuild/2003">
  <PropertyGroup>
    <Configuration Condition=" '$(Configuration)' == '' ">Debug</Configuration>
    <Platform Condition=" '$(Platform)' == '' ">AnyCPU</Platform>
    <ProductVersion>10.0.0</ProductVersion>
    <SchemaVersion>2.0</SchemaVersion>
    <ProjectGuid>{E4AD1421-8844-4236-9A0B-C4D96AF53908}</ProjectGuid>
    <ProjectTypeGuids>{6BC8ED88-2882-458C-8E55-DFD12B67127B};{FAE04EC0-301F-11D3-BF4B-00C04F79EFBC}</ProjectTypeGuids>
    <OutputType>Library</OutputType>
    <RootNamespace>Octokit</RootNamespace>
    <IPhoneResourcePrefix>Resources</IPhoneResourcePrefix>
    <AssemblyName>Octokit</AssemblyName>
  </PropertyGroup>
  <PropertyGroup Condition=" '$(Configuration)|$(Platform)' == 'Debug|AnyCPU' ">
    <DebugSymbols>true</DebugSymbols>
    <DebugType>full</DebugType>
    <Optimize>false</Optimize>
    <IntermediateOutputPath>obj\Debug\Monotouch</IntermediateOutputPath>
    <DefineConstants>TRACE;DEBUG;CODE_ANALYSIS;CODE_ANALYSIS;SIMPLE_JSON_OBJARRAYINTERNAL;SIMPLE_JSON_INTERNAL;NET_45</DefineConstants>
    <OutputPath>bin\Debug\Monotouch</OutputPath>
    <DefineConstants>TRACE;DEBUG;CODE_ANALYSIS;CODE_ANALYSIS;SIMPLE_JSON_OBJARRAYINTERNAL;SIMPLE_JSON_INTERNAL;NET_45</DefineConstants>
    <ErrorReport>prompt</ErrorReport>
    <WarningLevel>4</WarningLevel>
    <ConsolePause>false</ConsolePause>
  </PropertyGroup>
  <PropertyGroup Condition=" '$(Configuration)|$(Platform)' == 'Release|AnyCPU' ">
    <DebugType>full</DebugType>
    <Optimize>true</Optimize>
    <DefineConstants>TRACE;CODE_ANALYSIS;CODE_ANALYSIS;SIMPLE_JSON_OBJARRAYINTERNAL;SIMPLE_JSON_INTERNAL;NET_45</DefineConstants>
    <IntermediateOutputPath>obj\Release\Monotouch</IntermediateOutputPath>
    <OutputPath>bin\Release\Monotouch</OutputPath>
    <ErrorReport>prompt</ErrorReport>
    <WarningLevel>4</WarningLevel>
    <ConsolePause>false</ConsolePause>
  </PropertyGroup>
  <ItemGroup>
    <Reference Include="System" />
    <Reference Include="System.Xml" />
    <Reference Include="System.Core" />
    <Reference Include="monotouch" />
    <Reference Include="System.Net.Http" />
  </ItemGroup>
  <ItemGroup>
    <Compile Include="..\SolutionInfo.cs">
      <Link>Properties\SolutionInfo.cs</Link>
    </Compile>
    <Compile Include="Clients\ActivitiesClient.cs" />
    <Compile Include="Clients\AssigneesClient.cs" />
    <Compile Include="Clients\FeedsClient.cs" />
    <Compile Include="Clients\IFeedsClient.cs" />
    <Compile Include="Clients\BlobsClient.cs" />
    <Compile Include="Clients\CommitsClient.cs" />
    <Compile Include="Clients\CommitStatusClient.cs" />
    <Compile Include="Clients\EventsClient.cs" />
    <Compile Include="Clients\GitDatabaseClient.cs" />
    <Compile Include="Clients\ICommitsClient.cs" />
    <Compile Include="Clients\IActivitiesClient.cs" />
    <Compile Include="Clients\IBlobsClient.cs" />
    <Compile Include="Clients\ICommitStatusClient.cs" />
    <Compile Include="Clients\IEventsClient.cs" />
    <Compile Include="Clients\IGitDatabaseClient.cs" />
    <Compile Include="Clients\IIssueCommentsClient.cs" />
    <Compile Include="Clients\IIssuesEventsClient.cs" />
    <Compile Include="Clients\IssueCommentsClient.cs" />
    <Compile Include="Clients\IssuesClient.cs" />
    <Compile Include="Clients\IssuesEventsClient.cs" />
    <Compile Include="Clients\ITagsClient.cs" />
    <Compile Include="Clients\ITreesClient.cs" />
    <Compile Include="Clients\MilestonesClient.cs" />
    <Compile Include="Clients\OrganizationMembersClient.cs" />
    <Compile Include="Clients\IOrganizationMembersClient.cs" />
    <Compile Include="Clients\PullRequestsClient.cs" />
    <Compile Include="Clients\TagsClient.cs" />
    <Compile Include="Clients\TreesClient.cs" />
    <Compile Include="Exceptions\NotFoundException.cs" />
    <Compile Include="Clients\IAssigneesClient.cs" />
    <Compile Include="Clients\IIssuesClient.cs" />
    <Compile Include="Clients\IMilestonesClient.cs" />
    <Compile Include="Clients\IPullRequestsClient.cs" />
    <Compile Include="Helpers\ParameterAttribute.cs" />
    <Compile Include="Helpers\ReflectionExtensions.cs" />
    <Compile Include="Models\Request\MilestoneUpdate.cs" />
    <Compile Include="Models\Request\NewBlob.cs" />
    <Compile Include="Models\Request\NewCommit.cs" />
    <Compile Include="Models\Request\NewCommitStatus.cs" />
    <Compile Include="Models\Request\NewMilestone.cs" />
    <Compile Include="Models\Request\NewPullRequest.cs" />
    <Compile Include="Models\Request\NewTag.cs" />
    <Compile Include="Models\Request\NewTree.cs" />
    <Compile Include="Models\Request\NewTreeItem.cs" />
    <Compile Include="Models\Response\Feed.cs" />
    <Compile Include="Models\Response\FeedLink.cs" />
    <Compile Include="Models\Request\PullRequestRequest.cs" />
    <Compile Include="Models\Request\PullRequestUpdate.cs" />
    <Compile Include="Models\Request\RequestParameters.cs" />
    <Compile Include="Models\Response\Commit.cs" />
    <Compile Include="Models\Response\Activity.cs" />
    <Compile Include="Models\Response\Blob.cs" />
    <Compile Include="Models\Response\CommitStatus.cs" />
    <Compile Include="Models\Response\EventInfo.cs" />
    <Compile Include="Models\Response\GitReference.cs" />
    <Compile Include="Models\Response\GitTag.cs" />
    <Compile Include="Models\Response\Issue.cs" />
    <Compile Include="Models\Request\IssueRequest.cs" />
    <Compile Include="Models\Request\IssueUpdate.cs" />
    <Compile Include="Models\Response\IssueComment.cs" />
    <Compile Include="Models\Response\IssueEvent.cs" />
    <Compile Include="Models\Response\Label.cs" />
    <Compile Include="Models\Response\Milestone.cs" />
    <Compile Include="Models\Request\NewIssue.cs" />
    <Compile Include="Models\Response\Notification.cs" />
    <Compile Include="Models\Response\NotificationInfo.cs" />
    <Compile Include="Models\Response\PullRequest.cs" />
    <Compile Include="Models\Response\PullRequestMerge.cs" />
    <Compile Include="Models\Request\RepositoryIssueRequest.cs" />
    <Compile Include="Models\Request\MergePullRequest.cs" />
    <Compile Include="Models\Request\MilestoneRequest.cs" />
    <Compile Include="Models\Response\TagObject.cs" />
    <Compile Include="Models\Response\TreeItem.cs" />
    <Compile Include="Models\Response\TreeResponse.cs" />
    <Compile Include="Properties\AssemblyInfo.cs" />
    <Compile Include="Exceptions\TwoFactorChallengeFailedException.cs" />
    <Compile Include="Exceptions\TwoFactorRequiredException.cs" />
    <Compile Include="Helpers\ApiUrls.cs" />
    <Compile Include="Helpers\AuthorizationExtensions.cs" />
    <Compile Include="Helpers\TwoFactorChallengeResult.cs" />
    <Compile Include="Http\RateLimit.cs" />
    <Compile Include="Models\Response\Account.cs" />
    <Compile Include="Models\Response\ApiError.cs" />
    <Compile Include="Models\Response\ApiErrorDetail.cs" />
    <Compile Include="Models\Response\Application.cs" />
    <Compile Include="Clients\MiscellaneousClient.cs" />
    <Compile Include="Exceptions\ApiException.cs" />
    <Compile Include="Helpers\ApiExtensions.cs" />
    <Compile Include="Clients\ApiClient.cs" />
    <Compile Include="Clients\AuthorizationsClient.cs" />
    <Compile Include="Clients\ApiPagination.cs" />
    <Compile Include="Clients\NotificationsClient.cs" />
    <Compile Include="Clients\OrganizationsClient.cs" />
    <Compile Include="Authentication\AnonymousAuthenticator.cs" />
    <Compile Include="Authentication\Authenticator.cs" />
    <Compile Include="Clients\ReleasesClient.cs" />
    <Compile Include="Clients\SshKeysClient.cs" />
    <Compile Include="Exceptions\ApiValidationException.cs" />
    <Compile Include="Exceptions\ForbiddenException.cs" />
    <Compile Include="Exceptions\LoginAttemptsExceededException.cs" />
    <Compile Include="Exceptions\RateLimitExceededException.cs" />
    <Compile Include="Helpers\CollectionExtensions.cs" />
    <Compile Include="Helpers\UriExtensions.cs" />
    <Compile Include="Http\ApiConnection.cs" />
    <Compile Include="Http\IApiConnection.cs" />
    <Compile Include="Http\IHttpClient.cs" />
    <Compile Include="Http\JsonHttpPipeline.cs" />
    <Compile Include="Http\ReadOnlyPagedCollection.cs" />
    <Compile Include="Http\Credentials.cs" />
    <Compile Include="Http\CredentialsExtensions.cs" />
    <Compile Include="Http\HttpVerb.cs" />
    <Compile Include="Authentication\IAuthenticationHandler.cs" />
    <Compile Include="Http\ICredentialStore.cs" />
    <Compile Include="Http\InMemoryCredentialStore.cs" />
    <Compile Include="Helpers\IApiPagination.cs" />
    <Compile Include="Clients\IAuthorizationsClient.cs" />
    <Compile Include="IGitHubClient.cs" />
    <Compile Include="Clients\IMiscellaneousClient.cs" />
    <Compile Include="Clients\IReleasesClient.cs" />
    <Compile Include="Clients\INotificationsClient.cs" />
    <Compile Include="Clients\ISshKeysClient.cs" />
    <Compile Include="Clients\IOrganizationsClient.cs" />
    <Compile Include="Helpers\IReadOnlyPagedCollection.cs" />
    <Compile Include="Clients\IRepositoriesClient.cs" />
    <Compile Include="Clients\IUsersClient.cs" />
    <Compile Include="Http\ApiInfoExtensions.cs" />
    <Compile Include="Http\ApiInfoParser.cs">
      <SubType>Code</SubType>
    </Compile>
    <Compile Include="Http\ApiInfo.cs" />
    <Compile Include="Authentication\BasicAuthenticator.cs">
      <SubType>Code</SubType>
    </Compile>
    <Compile Include="Http\ApiResponse.cs" />
    <Compile Include="Http\IJsonSerializer.cs" />
    <Compile Include="Exceptions\AuthorizationException.cs" />
    <Compile Include="Http\SimpleJsonSerializer.cs" />
    <Compile Include="Authentication\TokenAuthenticator.cs">
      <SubType>Code</SubType>
    </Compile>
    <Compile Include="Helpers\Ensure.cs" />
    <Compile Include="GitHubClient.cs" />
    <Compile Include="Authentication\AuthenticationType.cs" />
    <Compile Include="Http\Connection.cs">
      <SubType>Code</SubType>
    </Compile>
    <Compile Include="Http\HttpClientAdapter.cs" />
    <Compile Include="Http\IConnection.cs" />
    <Compile Include="Http\IRequest.cs" />
    <Compile Include="Http\IResponse.cs" />
    <Compile Include="Http\Request.cs" />
    <Compile Include="Helpers\ModelExtensions.cs" />
    <Compile Include="Models\Response\Authorization.cs" />
    <Compile Include="Models\Request\AuthorizationUpdate.cs" />
    <Compile Include="Models\Request\NewAuthorization.cs" />
    <Compile Include="Models\Response\EmailAddress.cs" />
    <Compile Include="Models\Response\Organization.cs" />
    <Compile Include="Models\Response\Plan.cs" />
    <Compile Include="Models\Response\Readme.cs" />
    <Compile Include="Models\Response\ReadmeResponse.cs" />
    <Compile Include="Models\Response\Release.cs" />
    <Compile Include="Models\Response\ReleaseAsset.cs" />
    <Compile Include="Models\Response\ReleaseAssetUpload.cs" />
    <Compile Include="Models\Request\ReleaseUpdate.cs" />
    <Compile Include="Models\Response\Repository.cs" />
    <Compile Include="Models\Response\Signature.cs" />
    <Compile Include="Models\Response\SshKey.cs" />
    <Compile Include="Models\Response\SshKeyInfo.cs" />
    <Compile Include="Models\Request\SshKeyUpdate.cs" />
    <Compile Include="Models\Response\User.cs" />
    <Compile Include="Models\Request\UserUpdate.cs" />
    <Compile Include="Helpers\StringExtensions.cs" />
    <Compile Include="Clients\RepositoriesClient.cs" />
    <Compile Include="SimpleJson.cs" />
    <Compile Include="Models\Request\NewRepository.cs" />
    <Compile Include="Clients\UsersClient.cs" />
    <Compile Include="Clients\TeamsClient.cs" />
    <Compile Include="Clients\ITeamsClient.cs" />
    <Compile Include="Models\Request\NewTeam.cs" />
    <Compile Include="Models\Request\Permission.cs" />
    <Compile Include="Models\Request\UpdateTeam.cs" />
    <Compile Include="Models\Response\Team.cs" />
    <Compile Include="Models\Response\SearchCode.cs" />
    <Compile Include="Clients\ISearchClient.cs" />
    <Compile Include="Clients\SearchClient.cs" />
    <Compile Include="Clients\IStarredClient.cs" />
    <Compile Include="Clients\StarredClient.cs" />
    <Compile Include="Models\Request\StarredRequest.cs" />
    <Compile Include="Models\Response\BlobReference.cs" />
    <Compile Include="Clients\RepoCollaboratorsClient.cs" />
    <Compile Include="Clients\IRepoCollaboratorsClient.cs" />
    <Compile Include="Models\Request\SearchCodeRequest.cs" />
    <Compile Include="Models\Request\SearchIssuesRequest.cs" />
    <Compile Include="Models\Request\SearchRepositoriesRequest.cs" />
    <Compile Include="Models\Request\SearchUsersRequest.cs" />
    <Compile Include="Models\Request\SearchQualifierOperator.cs" />
    <Compile Include="Clients\GistsClient.cs" />
    <Compile Include="Clients\IGistsClient.cs" />
    <Compile Include="Models\Response\Gist.cs" />
    <Compile Include="Models\Response\GistChangeStatus.cs" />
    <Compile Include="Models\Response\GistFile.cs" />
    <Compile Include="Models\Response\GistFork.cs" />
    <Compile Include="Models\Response\GistHistory.cs" />
    <Compile Include="Clients\IReferencesClient.cs" />
    <Compile Include="Clients\ReferencesClient.cs" />
    <Compile Include="Models\Request\NewReference.cs" />
    <Compile Include="Models\Request\ReferenceUpdate.cs" />
    <Compile Include="Models\Response\Reference.cs" />
    <Compile Include="Clients\GistCommentsClient.cs" />
    <Compile Include="Clients\IGistCommentsClient.cs" />
    <Compile Include="Models\Response\GistComment.cs" />
    <Compile Include="Models\Request\BodyWrapper.cs" />
    <Compile Include="Clients\IIssuesLabelsClient.cs" />
    <Compile Include="Clients\IssuesLabelsClient.cs" />
    <Compile Include="Models\Request\LabelUpdate.cs" />
    <Compile Include="Models\Request\NewLabel.cs" />
    <Compile Include="Models\Response\Branch.cs" />
    <Compile Include="Clients\DeploymentStatusClient.cs" />
    <Compile Include="Clients\DeploymentsClient.cs" />
    <Compile Include="Clients\IDeploymentsClient.cs" />
    <Compile Include="Models\Request\NewDeployment.cs" />
    <Compile Include="Clients\IDeploymentStatusClient.cs" />
    <Compile Include="Models\Request\NewDeploymentStatus.cs" />
    <Compile Include="Models\Response\DeploymentStatus.cs" />
    <Compile Include="Models\Response\Deployment.cs" />
    <Compile Include="Models\Request\BaseSearchRequest.cs" />
    <Compile Include="Helpers\EnumExtensions.cs" />
    <Compile Include="Models\Response\RepositoryTag.cs" />
    <Compile Include="Models\Request\RepositoryUpdate.cs" />
    <Compile Include="Models\Response\RepositoryLanguage.cs" />
    <Compile Include="Clients\IUserEmailsClient.cs" />
    <Compile Include="Clients\UserEmailsClient.cs" />
    <Compile Include="Clients\IWatchedClient.cs" />
    <Compile Include="Clients\WatchedClient.cs" />
    <Compile Include="Models\Request\NewSubscription.cs" />
    <Compile Include="Models\Response\Subscription.cs" />
    <Compile Include="Models\Response\Emoji.cs" />
    <Compile Include="Clients\FollowersClient.cs" />
    <Compile Include="Clients\IFollowersClient.cs" />
    <Compile Include="Models\Response\TeamItem.cs" />
    <Compile Include="Models\Request\ReleaseAssetUpdate.cs" />
    <Compile Include="Clients\IStatisticsClient.cs" />
    <Compile Include="Clients\StatisticsClient.cs" />
    <Compile Include="Models\Response\Author.cs" />
    <Compile Include="Models\Response\Contributor.cs" />
    <Compile Include="Models\Response\WeeklyCommitActivity.cs" />
    <Compile Include="Models\Response\WeeklyHash.cs" />
    <Compile Include="Models\Response\PunchCard.cs" />
    <Compile Include="Models\Response\PunchCardPoint.cs" />
    <Compile Include="Models\Response\Participation.cs" />
    <Compile Include="Models\Response\AdditionsAndDeletions.cs" />
    <Compile Include="Models\Response\CodeFrequency.cs" />
    <Compile Include="Models\Response\CommitActivity.cs" />
    <Compile Include="Helpers\UnixTimeStampExtensions.cs" />
    <Compile Include="Models\Response\PullRequestCommit.cs" />
    <Compile Include="Exceptions\RepositoryExistsException.cs" />
    <Compile Include="Helpers\ApiErrorExtensions.cs" />
    <Compile Include="Exceptions\PrivateRepositoryQuotaExceededException.cs" />
    <Compile Include="Clients\IRepositoryCommentsClient.cs" />
    <Compile Include="Clients\RepositoryCommentsClient.cs" />
    <Compile Include="Models\Request\NewCommitComment.cs" />
    <Compile Include="Models\Response\CommitComment.cs" />
    <Compile Include="Http\ProductHeaderValue.cs" />
    <Compile Include="Models\Request\GistUpdate.cs" />
    <Compile Include="Models\Request\GistRequest.cs" />
    <Compile Include="Models\Request\NewGist.cs" />
<<<<<<< HEAD
    <Compile Include="Http\ProductHeaderValue.cs" />
    <Compile Include="Clients\IRepositoryCommentsClient.cs" />
    <Compile Include="Clients\RepositoryCommentsClient.cs" />
    <Compile Include="Models\Request\NewCommitComment.cs" />
    <Compile Include="Models\Response\CommitComment.cs" />
    <Compile Include="Http\ProductHeaderValue.cs" />
    <Compile Include="Models\Request\GistUpdate.cs" />
    <Compile Include="Models\Request\GistRequest.cs" />
    <Compile Include="Models\Request\NewGist.cs" />
=======
>>>>>>> 739e1a61
    <Compile Include="Helpers\HttpClientExtensions.cs" />
    <Compile Include="Models\Response\SearchRepositoryResult.cs" />
    <Compile Include="Models\Response\SearchUsersResult.cs" />
    <Compile Include="Models\Response\SearchCodeResult.cs" />
    <Compile Include="Models\Response\SearchIssuesResult.cs" />
  </ItemGroup>
  <Import Project="$(MSBuildBinPath)\Microsoft.CSharp.targets" />
</Project><|MERGE_RESOLUTION|>--- conflicted
+++ resolved
@@ -311,7 +311,6 @@
     <Compile Include="Models\Request\GistUpdate.cs" />
     <Compile Include="Models\Request\GistRequest.cs" />
     <Compile Include="Models\Request\NewGist.cs" />
-<<<<<<< HEAD
     <Compile Include="Http\ProductHeaderValue.cs" />
     <Compile Include="Clients\IRepositoryCommentsClient.cs" />
     <Compile Include="Clients\RepositoryCommentsClient.cs" />
@@ -321,8 +320,6 @@
     <Compile Include="Models\Request\GistUpdate.cs" />
     <Compile Include="Models\Request\GistRequest.cs" />
     <Compile Include="Models\Request\NewGist.cs" />
-=======
->>>>>>> 739e1a61
     <Compile Include="Helpers\HttpClientExtensions.cs" />
     <Compile Include="Models\Response\SearchRepositoryResult.cs" />
     <Compile Include="Models\Response\SearchUsersResult.cs" />
