﻿<?xml version="1.0" encoding="utf-8"?>
<Project DefaultTargets="Build" ToolsVersion="4.0" xmlns="http://schemas.microsoft.com/developer/msbuild/2003">
  <PropertyGroup>
    <Configuration Condition=" '$(Configuration)' == '' ">Debug</Configuration>
    <Platform Condition=" '$(Platform)' == '' ">AnyCPU</Platform>
    <ProductVersion>8.0.30703</ProductVersion>
    <SchemaVersion>2.0</SchemaVersion>
    <ProjectGuid>{E4AD1421-8844-4236-9A0B-C4D96AF53908}</ProjectGuid>
    <ProjectTypeGuids>{6BC8ED88-2882-458C-8E55-DFD12B67127B};{FAE04EC0-301F-11D3-BF4B-00C04F79EFBC}</ProjectTypeGuids>
    <OutputType>Library</OutputType>
    <RootNamespace>Octokit</RootNamespace>
    <IPhoneResourcePrefix>Resources</IPhoneResourcePrefix>
    <AssemblyName>Octokit</AssemblyName>
    <LangVersion>5</LangVersion>
  </PropertyGroup>
  <PropertyGroup Condition=" '$(Configuration)|$(Platform)' == 'Debug|AnyCPU' ">
    <DebugSymbols>true</DebugSymbols>
    <DebugType>full</DebugType>
    <Optimize>false</Optimize>
    <IntermediateOutputPath>obj\Debug\Monotouch</IntermediateOutputPath>
    <DefineConstants>TRACE;DEBUG;CODE_ANALYSIS;CODE_ANALYSIS;SIMPLE_JSON_OBJARRAYINTERNAL;SIMPLE_JSON_INTERNAL;NET_45</DefineConstants>
    <OutputPath>bin\Debug\Monotouch</OutputPath>
    <DefineConstants>TRACE;DEBUG;CODE_ANALYSIS;CODE_ANALYSIS;SIMPLE_JSON_OBJARRAYINTERNAL;SIMPLE_JSON_INTERNAL;NET_45</DefineConstants>
    <ErrorReport>prompt</ErrorReport>
    <WarningLevel>4</WarningLevel>
    <ConsolePause>false</ConsolePause>
  </PropertyGroup>
  <PropertyGroup Condition=" '$(Configuration)|$(Platform)' == 'Release|AnyCPU' ">
    <DebugType>full</DebugType>
    <Optimize>true</Optimize>
    <DefineConstants>TRACE;CODE_ANALYSIS;CODE_ANALYSIS;SIMPLE_JSON_OBJARRAYINTERNAL;SIMPLE_JSON_INTERNAL;NET_45</DefineConstants>
    <IntermediateOutputPath>obj\Release\Monotouch</IntermediateOutputPath>
    <OutputPath>bin\Release\Monotouch</OutputPath>
    <ErrorReport>prompt</ErrorReport>
    <WarningLevel>4</WarningLevel>
    <ConsolePause>false</ConsolePause>
  </PropertyGroup>
  <ItemGroup>
    <Reference Include="System" />
    <Reference Include="System.Xml" />
    <Reference Include="System.Core" />
    <Reference Include="monotouch" />
    <Reference Include="System.Net.Http" />
  </ItemGroup>
  <ItemGroup>
    <Compile Include="..\SolutionInfo.cs">
      <Link>Properties\SolutionInfo.cs</Link>
    </Compile>
    <Compile Include="Clients\ActivitiesClient.cs" />
    <Compile Include="Clients\AssigneesClient.cs" />
    <Compile Include="Clients\FeedsClient.cs" />
    <Compile Include="Clients\IFeedsClient.cs" />
    <Compile Include="Clients\BlobsClient.cs" />
    <Compile Include="Clients\CommitsClient.cs" />
    <Compile Include="Clients\CommitStatusClient.cs" />
    <Compile Include="Clients\EventsClient.cs" />
    <Compile Include="Clients\GitDatabaseClient.cs" />
    <Compile Include="Clients\ICommitsClient.cs" />
    <Compile Include="Clients\IActivitiesClient.cs" />
    <Compile Include="Clients\IBlobsClient.cs" />
    <Compile Include="Clients\ICommitStatusClient.cs" />
    <Compile Include="Clients\IEventsClient.cs" />
    <Compile Include="Clients\IGitDatabaseClient.cs" />
    <Compile Include="Clients\IIssueCommentsClient.cs" />
    <Compile Include="Clients\IIssuesEventsClient.cs" />
    <Compile Include="Clients\IMergingClient.cs" />
    <Compile Include="Clients\IssueCommentsClient.cs" />
    <Compile Include="Clients\IssuesClient.cs" />
    <Compile Include="Clients\IssuesEventsClient.cs" />
    <Compile Include="Clients\MergingClient.cs" />
    <Compile Include="Clients\ITagsClient.cs" />
    <Compile Include="Clients\ITreesClient.cs" />
    <Compile Include="Clients\MilestonesClient.cs" />
    <Compile Include="Clients\OrganizationMembersClient.cs" />
    <Compile Include="Clients\IOrganizationMembersClient.cs" />
    <Compile Include="Clients\PullRequestsClient.cs" />
    <Compile Include="Clients\TagsClient.cs" />
    <Compile Include="Clients\TreesClient.cs" />
    <Compile Include="Exceptions\NotFoundException.cs" />
    <Compile Include="Clients\IAssigneesClient.cs" />
    <Compile Include="Clients\IIssuesClient.cs" />
    <Compile Include="Clients\IMilestonesClient.cs" />
    <Compile Include="Clients\IPullRequestsClient.cs" />
    <Compile Include="Helpers\ParameterAttribute.cs" />
    <Compile Include="Helpers\ReflectionExtensions.cs" />
    <Compile Include="Models\Request\MilestoneUpdate.cs" />
    <Compile Include="Models\Request\NewBlob.cs" />
    <Compile Include="Models\Request\NewCommit.cs" />
    <Compile Include="Models\Request\NewCommitStatus.cs" />
    <Compile Include="Models\Request\NewMerge.cs" />
    <Compile Include="Models\Request\NewMilestone.cs" />
    <Compile Include="Models\Request\NewPullRequest.cs" />
    <Compile Include="Models\Request\NewTag.cs" />
    <Compile Include="Models\Request\NewTree.cs" />
    <Compile Include="Models\Request\NewTreeItem.cs" />
    <Compile Include="Models\Response\Feed.cs" />
    <Compile Include="Models\Response\FeedLink.cs" />
    <Compile Include="Models\Request\PullRequestRequest.cs" />
    <Compile Include="Models\Request\PullRequestUpdate.cs" />
    <Compile Include="Models\Request\RequestParameters.cs" />
    <Compile Include="Models\Response\Commit.cs" />
    <Compile Include="Models\Response\Activity.cs" />
    <Compile Include="Models\Response\ActivityPayloads\ActivityPayload.cs" />
    <Compile Include="Models\Response\ActivityPayloads\CommitCommentPayload.cs" />
    <Compile Include="Models\Response\ActivityPayloads\ForkEventPayload.cs" />
    <Compile Include="Models\Response\ActivityPayloads\IssueCommentPayload.cs" />
    <Compile Include="Models\Response\ActivityPayloads\IssueEventPayload.cs" />
    <Compile Include="Models\Response\ActivityPayloads\PullRequestCommentPayload.cs" />
    <Compile Include="Models\Response\ActivityPayloads\PullRequestEventPayload.cs" />
    <Compile Include="Models\Response\ActivityPayloads\PushEventPayload.cs" />
    <Compile Include="Models\Response\ActivityPayloads\StarredEventPayload.cs" />
    <Compile Include="Models\Response\Blob.cs" />
    <Compile Include="Models\Response\CommitStatus.cs" />
    <Compile Include="Models\Response\EventInfo.cs" />
    <Compile Include="Models\Response\GitHubCommitFile.cs" />
    <Compile Include="Models\Response\GitReference.cs" />
    <Compile Include="Models\Response\GitTag.cs" />
    <Compile Include="Models\Response\Issue.cs" />
    <Compile Include="Models\Request\IssueRequest.cs" />
    <Compile Include="Models\Request\IssueUpdate.cs" />
    <Compile Include="Models\Response\IssueComment.cs" />
    <Compile Include="Models\Response\IssueEvent.cs" />
    <Compile Include="Models\Response\Label.cs" />
    <Compile Include="Models\Response\Merge.cs" />
    <Compile Include="Models\Response\Milestone.cs" />
    <Compile Include="Models\Request\NewIssue.cs" />
    <Compile Include="Models\Response\Notification.cs" />
    <Compile Include="Models\Response\NotificationInfo.cs" />
    <Compile Include="Models\Response\PullRequest.cs" />
    <Compile Include="Models\Response\PullRequestMerge.cs" />
    <Compile Include="Models\Request\RepositoryIssueRequest.cs" />
    <Compile Include="Models\Request\MergePullRequest.cs" />
    <Compile Include="Models\Request\MilestoneRequest.cs" />
    <Compile Include="Models\Response\RepositoryContributor.cs" />
    <Compile Include="Models\Response\TagObject.cs" />
    <Compile Include="Models\Response\TreeItem.cs" />
    <Compile Include="Models\Response\TreeResponse.cs" />
    <Compile Include="Properties\AssemblyInfo.cs" />
    <Compile Include="Exceptions\TwoFactorChallengeFailedException.cs" />
    <Compile Include="Exceptions\TwoFactorRequiredException.cs" />
    <Compile Include="Helpers\ApiUrls.cs" />
    <Compile Include="Helpers\AuthorizationExtensions.cs" />
    <Compile Include="Helpers\TwoFactorChallengeResult.cs" />
    <Compile Include="Http\RateLimit.cs" />
    <Compile Include="Models\Response\Account.cs" />
    <Compile Include="Models\Response\ApiError.cs" />
    <Compile Include="Models\Response\ApiErrorDetail.cs" />
    <Compile Include="Models\Response\Application.cs" />
    <Compile Include="Clients\MiscellaneousClient.cs" />
    <Compile Include="Exceptions\ApiException.cs" />
    <Compile Include="Helpers\ApiExtensions.cs" />
    <Compile Include="Clients\ApiClient.cs" />
    <Compile Include="Clients\AuthorizationsClient.cs" />
    <Compile Include="Clients\ApiPagination.cs" />
    <Compile Include="Clients\NotificationsClient.cs" />
    <Compile Include="Clients\OrganizationsClient.cs" />
    <Compile Include="Authentication\AnonymousAuthenticator.cs" />
    <Compile Include="Authentication\Authenticator.cs" />
    <Compile Include="Clients\ReleasesClient.cs" />
    <Compile Include="Clients\SshKeysClient.cs" />
    <Compile Include="Exceptions\ApiValidationException.cs" />
    <Compile Include="Exceptions\ForbiddenException.cs" />
    <Compile Include="Exceptions\LoginAttemptsExceededException.cs" />
    <Compile Include="Exceptions\RateLimitExceededException.cs" />
    <Compile Include="Helpers\CollectionExtensions.cs" />
    <Compile Include="Helpers\UriExtensions.cs" />
    <Compile Include="Http\ApiConnection.cs" />
    <Compile Include="Http\IApiConnection.cs" />
    <Compile Include="Http\IHttpClient.cs" />
    <Compile Include="Http\JsonHttpPipeline.cs" />
    <Compile Include="Http\ReadOnlyPagedCollection.cs" />
    <Compile Include="Http\Credentials.cs" />
    <Compile Include="Http\CredentialsExtensions.cs" />
    <Compile Include="Http\HttpVerb.cs" />
    <Compile Include="Authentication\IAuthenticationHandler.cs" />
    <Compile Include="Http\ICredentialStore.cs" />
    <Compile Include="Http\InMemoryCredentialStore.cs" />
    <Compile Include="Helpers\IApiPagination.cs" />
    <Compile Include="Clients\IAuthorizationsClient.cs" />
    <Compile Include="IGitHubClient.cs" />
    <Compile Include="Clients\IMiscellaneousClient.cs" />
    <Compile Include="Clients\IReleasesClient.cs" />
    <Compile Include="Clients\INotificationsClient.cs" />
    <Compile Include="Clients\ISshKeysClient.cs" />
    <Compile Include="Clients\IOrganizationsClient.cs" />
    <Compile Include="Helpers\IReadOnlyPagedCollection.cs" />
    <Compile Include="Clients\IRepositoriesClient.cs" />
    <Compile Include="Clients\IUsersClient.cs" />
    <Compile Include="Http\ApiInfoExtensions.cs" />
    <Compile Include="Http\ApiInfoParser.cs">
      <SubType>Code</SubType>
    </Compile>
    <Compile Include="Http\ApiInfo.cs" />
    <Compile Include="Authentication\BasicAuthenticator.cs">
      <SubType>Code</SubType>
    </Compile>
    <Compile Include="Http\ApiResponse.cs" />
    <Compile Include="Http\IJsonSerializer.cs" />
    <Compile Include="Exceptions\AuthorizationException.cs" />
    <Compile Include="Http\SimpleJsonSerializer.cs" />
    <Compile Include="Authentication\TokenAuthenticator.cs">
      <SubType>Code</SubType>
    </Compile>
    <Compile Include="Helpers\Ensure.cs" />
    <Compile Include="GitHubClient.cs" />
    <Compile Include="Authentication\AuthenticationType.cs" />
    <Compile Include="Http\Connection.cs">
      <SubType>Code</SubType>
    </Compile>
    <Compile Include="Http\HttpClientAdapter.cs" />
    <Compile Include="Http\IConnection.cs" />
    <Compile Include="Http\IRequest.cs" />
    <Compile Include="Http\IResponse.cs" />
    <Compile Include="Http\Request.cs" />
    <Compile Include="Helpers\ModelExtensions.cs" />
    <Compile Include="Models\Response\Authorization.cs" />
    <Compile Include="Models\Request\AuthorizationUpdate.cs" />
    <Compile Include="Models\Request\NewAuthorization.cs" />
    <Compile Include="Models\Response\EmailAddress.cs" />
    <Compile Include="Models\Response\Organization.cs" />
    <Compile Include="Models\Response\Plan.cs" />
    <Compile Include="Models\Response\Readme.cs" />
    <Compile Include="Models\Response\ReadmeResponse.cs" />
    <Compile Include="Models\Response\Release.cs" />
    <Compile Include="Models\Response\ReleaseAsset.cs" />
    <Compile Include="Models\Request\ReleaseUpdate.cs" />
    <Compile Include="Models\Response\Repository.cs" />
    <Compile Include="Models\Response\SshKey.cs" />
    <Compile Include="Models\Response\SshKeyInfo.cs" />
    <Compile Include="Models\Request\SshKeyUpdate.cs" />
    <Compile Include="Models\Response\User.cs" />
    <Compile Include="Models\Request\UserUpdate.cs" />
    <Compile Include="Helpers\StringExtensions.cs" />
    <Compile Include="Clients\RepositoriesClient.cs" />
    <Compile Include="SimpleJson.cs" />
    <Compile Include="Models\Request\NewRepository.cs" />
    <Compile Include="Clients\UsersClient.cs" />
    <Compile Include="Clients\TeamsClient.cs" />
    <Compile Include="Clients\ITeamsClient.cs" />
    <Compile Include="Models\Request\NewTeam.cs" />
    <Compile Include="Models\Request\Permission.cs" />
    <Compile Include="Models\Request\UpdateTeam.cs" />
    <Compile Include="Models\Response\Team.cs" />
    <Compile Include="Models\Response\SearchCode.cs" />
    <Compile Include="Clients\ISearchClient.cs" />
    <Compile Include="Clients\SearchClient.cs" />
    <Compile Include="Clients\IStarredClient.cs" />
    <Compile Include="Clients\StarredClient.cs" />
    <Compile Include="Models\Request\StarredRequest.cs" />
    <Compile Include="Models\Response\BlobReference.cs" />
    <Compile Include="Clients\RepoCollaboratorsClient.cs" />
    <Compile Include="Clients\IRepoCollaboratorsClient.cs" />
    <Compile Include="Clients\IPullRequestReviewCommentsClient.cs" />
    <Compile Include="Clients\PullRequestReviewCommentsClient.cs" />
    <Compile Include="Models\Request\PullRequestReviewCommentCreate.cs" />
    <Compile Include="Models\Request\PullRequestReviewCommentEdit.cs" />
    <Compile Include="Models\Request\PullRequestReviewCommentReplyCreate.cs" />
    <Compile Include="Models\Request\PullRequestReviewCommentRequest.cs" />
    <Compile Include="Models\Response\PullRequestReviewComment.cs" />
    <Compile Include="Models\Request\SearchCodeRequest.cs" />
    <Compile Include="Models\Request\SearchIssuesRequest.cs" />
    <Compile Include="Models\Request\SearchRepositoriesRequest.cs" />
    <Compile Include="Models\Request\SearchUsersRequest.cs" />
    <Compile Include="Models\Request\SearchQualifierOperator.cs" />
    <Compile Include="Clients\GistsClient.cs" />
    <Compile Include="Clients\IGistsClient.cs" />
    <Compile Include="Models\Response\Gist.cs" />
    <Compile Include="Models\Response\GistChangeStatus.cs" />
    <Compile Include="Models\Response\GistFile.cs" />
    <Compile Include="Models\Response\GistFork.cs" />
    <Compile Include="Models\Response\GistHistory.cs" />
    <Compile Include="Clients\IReferencesClient.cs" />
    <Compile Include="Clients\ReferencesClient.cs" />
    <Compile Include="Models\Request\NewReference.cs" />
    <Compile Include="Models\Request\ReferenceUpdate.cs" />
    <Compile Include="Models\Response\Reference.cs" />
    <Compile Include="Clients\GistCommentsClient.cs" />
    <Compile Include="Clients\IGistCommentsClient.cs" />
    <Compile Include="Models\Response\GistComment.cs" />
    <Compile Include="Models\Request\BodyWrapper.cs" />
    <Compile Include="Clients\IIssuesLabelsClient.cs" />
    <Compile Include="Clients\IssuesLabelsClient.cs" />
    <Compile Include="Models\Request\LabelUpdate.cs" />
    <Compile Include="Models\Request\NewLabel.cs" />
    <Compile Include="Models\Response\Branch.cs" />
    <Compile Include="Clients\DeploymentStatusClient.cs" />
    <Compile Include="Clients\DeploymentsClient.cs" />
    <Compile Include="Clients\IDeploymentsClient.cs" />
    <Compile Include="Models\Request\NewDeployment.cs" />
    <Compile Include="Clients\IDeploymentStatusClient.cs" />
    <Compile Include="Models\Request\NewDeploymentStatus.cs" />
    <Compile Include="Models\Response\DeploymentStatus.cs" />
    <Compile Include="Models\Response\Deployment.cs" />
    <Compile Include="Models\Request\BaseSearchRequest.cs" />
    <Compile Include="Helpers\EnumExtensions.cs" />
    <Compile Include="Models\Response\RepositoryTag.cs" />
    <Compile Include="Models\Request\RepositoryUpdate.cs" />
    <Compile Include="Models\Response\RepositoryLanguage.cs" />
    <Compile Include="Clients\IUserEmailsClient.cs" />
    <Compile Include="Clients\UserEmailsClient.cs" />
    <Compile Include="Clients\IWatchedClient.cs" />
    <Compile Include="Clients\WatchedClient.cs" />
    <Compile Include="Models\Request\NewSubscription.cs" />
    <Compile Include="Models\Response\Subscription.cs" />
    <Compile Include="Models\Response\Emoji.cs" />
    <Compile Include="Models\Request\OrganizationUpdate.cs" />
    <Compile Include="Clients\FollowersClient.cs" />
    <Compile Include="Clients\IFollowersClient.cs" />
    <Compile Include="Models\Request\ReleaseAssetUpdate.cs" />
    <Compile Include="Clients\IStatisticsClient.cs" />
    <Compile Include="Clients\StatisticsClient.cs" />
    <Compile Include="Models\Response\Author.cs" />
    <Compile Include="Models\Response\Contributor.cs" />
    <Compile Include="Models\Response\WeeklyCommitActivity.cs" />
    <Compile Include="Models\Response\WeeklyHash.cs" />
    <Compile Include="Models\Response\PunchCard.cs" />
    <Compile Include="Models\Response\PunchCardPoint.cs" />
    <Compile Include="Models\Response\Participation.cs" />
    <Compile Include="Models\Response\AdditionsAndDeletions.cs" />
    <Compile Include="Models\Response\CodeFrequency.cs" />
    <Compile Include="Models\Response\CommitActivity.cs" />
    <Compile Include="Helpers\UnixTimeStampExtensions.cs" />
    <Compile Include="Models\Response\PullRequestCommit.cs" />
    <Compile Include="Exceptions\RepositoryExistsException.cs" />
    <Compile Include="Helpers\ApiErrorExtensions.cs" />
    <Compile Include="Exceptions\PrivateRepositoryQuotaExceededException.cs" />
    <Compile Include="Clients\IRepositoryCommentsClient.cs" />
    <Compile Include="Clients\RepositoryCommentsClient.cs" />
    <Compile Include="Models\Request\NewCommitComment.cs" />
    <Compile Include="Models\Response\CommitComment.cs" />
    <Compile Include="Http\ProductHeaderValue.cs" />
    <Compile Include="Models\Request\GistUpdate.cs" />
    <Compile Include="Models\Request\GistRequest.cs" />
    <Compile Include="Models\Request\NewGist.cs" />
    <Compile Include="Helpers\HttpClientExtensions.cs" />
    <Compile Include="Models\Response\SearchRepositoryResult.cs" />
    <Compile Include="Models\Response\SearchUsersResult.cs" />
    <Compile Include="Models\Response\SearchCodeResult.cs" />
    <Compile Include="Models\Response\SearchIssuesResult.cs" />
    <Compile Include="Models\Response\CompareResult.cs" />
    <Compile Include="Clients\IRepositoryCommitsClient.cs" />
    <Compile Include="Clients\RepositoryCommitsClient.cs" />
    <Compile Include="Models\Response\GitHubCommit.cs" />
    <Compile Include="Models\Response\GitHubCommitStats.cs" />
    <Compile Include="Helpers\ConcurrentCache.cs" />
    <Compile Include="Clients\IOAuthClient.cs" />
    <Compile Include="Clients\OAuthClient.cs" />
    <Compile Include="Models\Request\OauthLoginRequest.cs" />
    <Compile Include="Models\Request\OauthTokenRequest.cs" />
    <Compile Include="Models\Response\OauthToken.cs" />
    <Compile Include="Clients\IRepositoryDeployKeysClient.cs" />
    <Compile Include="Clients\RepositoryDeployKeysClient.cs" />
    <Compile Include="Models\Request\NewDeployKey.cs" />
    <Compile Include="Models\Response\DeployKey.cs" />
    <Compile Include="Clients\IUserKeysClient.cs" />
    <Compile Include="Clients\UserKeysClient.cs" />
    <Compile Include="Helpers\ApiUrls.Keys.cs" />
    <Compile Include="Helpers\SerializeNullAttribute.cs" />
    <Compile Include="Models\Request\CommitRequest.cs" />
    <Compile Include="Clients\IRepositoryForksClient.cs" />
    <Compile Include="Clients\IRepositoryHooksClient.cs" />
    <Compile Include="Clients\RepositoryForksClient.cs" />
    <Compile Include="Clients\RepositoryHooksClient.cs" />
    <Compile Include="Models\Request\EditRepositoryHook.cs" />
    <Compile Include="Models\Request\NewRepositoryFork.cs" />
    <Compile Include="Models\Request\NewRepositoryHook.cs" />
    <Compile Include="Models\Response\RepositoryHook.cs" />
    <Compile Include="Models\Response\RepositoryPermissions.cs" />
    <Compile Include="Models\Response\CombinedCommitStatus.cs" />
    <Compile Include="Models\Request\NewRelease.cs" />
    <Compile Include="Models\Request\NotificationsRequest.cs" />
    <Compile Include="Models\Response\ThreadSubscription.cs" />
    <Compile Include="Models\Request\MarkAsReadRequest.cs" />
    <Compile Include="Models\Request\NewThreadSubscription.cs" />
    <Compile Include="Clients\IRepositoryContentsClient.cs" />
    <Compile Include="Clients\RepositoryContentsClient.cs" />
    <Compile Include="Models\Request\CreateFileRequest.cs" />
    <Compile Include="Models\Request\Signature.cs" />
    <Compile Include="Helpers\SerializeAsBase64Attribute.cs" />
    <Compile Include="Models\Response\ContentType.cs" />
    <Compile Include="Models\Response\RepositoryContent.cs" />
    <Compile Include="Models\Response\RepositoryContentChangeSet.cs" />
    <Compile Include="Models\Response\CommitContent.cs" />
    <Compile Include="Helpers\PropertyOrField.cs" />
    <Compile Include="Helpers\ApiUrls.Authorizations.cs" />
    <Compile Include="Models\Response\ApplicationAuthorization.cs" />
    <Compile Include="Models\Response\SearchResult.cs" />
    <Compile Include="Http\Response.cs" />
    <Compile Include="Models\Response\PublicKey.cs" />
    <Compile Include="Models\Request\GistFileUpdate.cs" />
    <Compile Include="Models\Response\AccountType.cs" />
    <Compile Include="Models\Request\ReleaseAssetUpload.cs" />
    <Compile Include="Models\Request\RepositoryRequest.cs" />
    <Compile Include="Models\Request\RepositoryForksListRequest.cs" />
    <Compile Include="Models\Response\GitIgnoreTemplate.cs" />
    <Compile Include="Models\Response\License.cs" />
    <Compile Include="Models\Response\LicenseMetadata.cs" />
    <Compile Include="Models\Response\PullRequestFile.cs" />
    <Compile Include="Models\Request\PublicRepositoryRequest.cs" />
    <Compile Include="Exceptions\TwoFactorAuthorizationException.cs" />
    <Compile Include="Http\HttpMessageHandlerFactory.cs" />
    <Compile Include="Models\Response\TeamMembership.cs" />
    <Compile Include="Models\Response\ResourceRateLimit.cs" />
    <Compile Include="Models\Response\MiscellaneousRateLimit.cs" />
    <Compile Include="Exceptions\RepositoryFormatException.cs" />
    <Compile Include="Http\RequestBody.cs" />
    <Compile Include="Http\IApiInfoProvider.cs" />
    <Compile Include="Models\Response\Meta.cs" />
    <Compile Include="Models\Common\Committer.cs" />
    <Compile Include="Models\Request\NewArbitraryMarkDown.cs" />
    <Compile Include="Exceptions\InvalidGitIgnoreTemplateException.cs" />
    <Compile Include="Models\Request\NewRepositoryWebHook.cs" />
    <Compile Include="Exceptions\RepositoryWebHookConfigException.cs" />
    <Compile Include="Helpers\WebHookConfigComparer.cs" />
    <Compile Include="Exceptions\PullRequestNotMergeableException.cs" />
    <Compile Include="Exceptions\PullRequestMismatchException.cs" />
    <Compile Include="Models\Request\BranchUpdate.cs" />
    <Compile Include="Models\Response\BranchProtection.cs" />
    <Compile Include="Helpers\AcceptHeaders.cs" />
    <Compile Include="Clients\IRepositoryPagesClient.cs" />
    <Compile Include="Clients\RepositoryPagesClient.cs" />
    <Compile Include="Models\Response\Page.cs" />
    <Compile Include="Models\Response\PagesBuild.cs" />
    <Compile Include="Models\Response\RepositoryStar.cs" />
    <Compile Include="Models\Response\UserStar.cs" />
<<<<<<< HEAD
    <Compile Include="Clients\IUserAdministrationClient.cs" />
    <Compile Include="Clients\UserAdministrationClient.cs" />
=======
    <Compile Include="Clients\Enterprise\EnterpriseAdminStatsClient.cs" />
    <Compile Include="Clients\Enterprise\EnterpriseClient.cs" />
    <Compile Include="Clients\Enterprise\IEnterpriseAdminStatsClient.cs" />
    <Compile Include="Clients\Enterprise\IEnterpriseClient.cs" />
    <Compile Include="Models\Response\Enterprise\AdminStats.cs" />
    <Compile Include="Models\Response\Enterprise\AdminStatsComments.cs" />
    <Compile Include="Models\Response\Enterprise\AdminStatsGists.cs" />
    <Compile Include="Models\Response\Enterprise\AdminStatsHooks.cs" />
    <Compile Include="Models\Response\Enterprise\AdminStatsIssues.cs" />
    <Compile Include="Models\Response\Enterprise\AdminStatsMilestones.cs" />
    <Compile Include="Models\Response\Enterprise\AdminStatsOrgs.cs" />
    <Compile Include="Models\Response\Enterprise\AdminStatsPages.cs" />
    <Compile Include="Models\Response\Enterprise\AdminStatsPulls.cs" />
    <Compile Include="Models\Response\Enterprise\AdminStatsRepos.cs" />
    <Compile Include="Models\Response\Enterprise\AdminStatsUsers.cs" />
>>>>>>> bbdf1338
  </ItemGroup>
  <Import Project="$(MSBuildExtensionsPath)\Xamarin\iOS\Xamarin.MonoTouch.CSharp.targets" />
  <Import Project="$(MSBuildBinPath)\Microsoft.CSharp.targets" />
</Project><|MERGE_RESOLUTION|>--- conflicted
+++ resolved
@@ -423,10 +423,6 @@
     <Compile Include="Models\Response\PagesBuild.cs" />
     <Compile Include="Models\Response\RepositoryStar.cs" />
     <Compile Include="Models\Response\UserStar.cs" />
-<<<<<<< HEAD
-    <Compile Include="Clients\IUserAdministrationClient.cs" />
-    <Compile Include="Clients\UserAdministrationClient.cs" />
-=======
     <Compile Include="Clients\Enterprise\EnterpriseAdminStatsClient.cs" />
     <Compile Include="Clients\Enterprise\EnterpriseClient.cs" />
     <Compile Include="Clients\Enterprise\IEnterpriseAdminStatsClient.cs" />
@@ -442,7 +438,8 @@
     <Compile Include="Models\Response\Enterprise\AdminStatsPulls.cs" />
     <Compile Include="Models\Response\Enterprise\AdminStatsRepos.cs" />
     <Compile Include="Models\Response\Enterprise\AdminStatsUsers.cs" />
->>>>>>> bbdf1338
+    <Compile Include="Clients\IUserAdministrationClient.cs" />
+    <Compile Include="Clients\UserAdministrationClient.cs" />
   </ItemGroup>
   <Import Project="$(MSBuildExtensionsPath)\Xamarin\iOS\Xamarin.MonoTouch.CSharp.targets" />
   <Import Project="$(MSBuildBinPath)\Microsoft.CSharp.targets" />
