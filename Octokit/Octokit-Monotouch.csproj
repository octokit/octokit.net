--- conflicted
+++ resolved
@@ -54,18 +54,7 @@
     <Compile Include="Clients\GitDatabaseClient.cs" />
     <Compile Include="Clients\ICommitsClient.cs" />
     <Compile Include="Clients\IActivitiesClient.cs" />
-<<<<<<< HEAD
-	<Compile Include="Clients\IPullRequestReviewCommentsClient.cs" />
-    <Compile Include="Clients\IPullRequestsClient.cs" />
-    <Compile Include="Clients\PullRequestReviewCommentsClient.cs" />
-	<Compile Include="Models\Request\PullRequestReviewCommentCreate.cs" />
-	<Compile Include="Models\Request\PullRequestReviewCommentEdit.cs" />
-    <Compile Include="Models\Request\PullRequestReviewCommentReplyCreate.cs" />
-	<Compile Include="Models\Request\PullRequestReviewCommentRequest.cs" />
-    <Compile Include="Clients\PullRequestsClient.cs" />
-=======
     <Compile Include="Clients\IBlobsClient.cs" />
->>>>>>> 84e11d47
     <Compile Include="Clients\ICommitStatusClient.cs" />
     <Compile Include="Clients\IEventsClient.cs" />
     <Compile Include="Clients\IGitDatabaseClient.cs" />
@@ -117,12 +106,8 @@
     <Compile Include="Models\Request\RepositoryIssueRequest.cs" />
     <Compile Include="Models\Request\MilestoneRequest.cs" />
     <Compile Include="Models\Response\TagObject.cs" />
-<<<<<<< HEAD
-	<Compile Include="Models\Response\PullRequestReviewComment.cs" />
-=======
     <Compile Include="Models\Response\TreeItem.cs" />
     <Compile Include="Models\Response\TreeResponse.cs" />
->>>>>>> 84e11d47
     <Compile Include="Properties\AssemblyInfo.cs" />
     <Compile Include="Exceptions\TwoFactorChallengeFailedException.cs" />
     <Compile Include="Exceptions\TwoFactorRequiredException.cs" />
