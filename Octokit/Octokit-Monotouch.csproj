--- conflicted
+++ resolved
@@ -407,11 +407,8 @@
     <Compile Include="Http\IApiInfoProvider.cs" />
     <Compile Include="Models\Response\Meta.cs" />
     <Compile Include="Models\Common\Committer.cs" />
-<<<<<<< HEAD
     <Compile Include="Models\Request\NewArbitraryMarkDown.cs" />
-=======
     <Compile Include="Exceptions\InvalidGitIgnoreTemplateException.cs" />
->>>>>>> 76ff9d85
   </ItemGroup>
   <Import Project="$(MSBuildExtensionsPath)\Xamarin\iOS\Xamarin.MonoTouch.CSharp.targets" />
   <Import Project="$(MSBuildBinPath)\Microsoft.CSharp.targets" />
