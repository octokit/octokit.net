--- conflicted
+++ resolved
@@ -400,10 +400,6 @@
     <Compile Include="Exceptions\TwoFactorAuthorizationException.cs" />
     <Compile Include="Http\HttpMessageHandlerFactory.cs" />
     <Compile Include="Models\Response\TeamMembership.cs" />
-<<<<<<< HEAD
-    <Compile Include="Exceptions\PullRequestNotMergeableException.cs" />
-    <Compile Include="Exceptions\PullRequestMismatchException.cs" />
-=======
     <Compile Include="Models\Response\ResourceRateLimit.cs" />
     <Compile Include="Models\Response\MiscellaneousRateLimit.cs" />
     <Compile Include="Exceptions\RepositoryFormatException.cs" />
@@ -411,7 +407,8 @@
     <Compile Include="Http\IApiInfoProvider.cs" />
     <Compile Include="Models\Response\Meta.cs" />
     <Compile Include="Models\Common\Committer.cs" />
->>>>>>> e59c3cbc
+    <Compile Include="Exceptions\PullRequestNotMergeableException.cs" />
+    <Compile Include="Exceptions\PullRequestMismatchException.cs" />
   </ItemGroup>
   <Import Project="$(MSBuildExtensionsPath)\Xamarin\iOS\Xamarin.MonoTouch.CSharp.targets" />
   <Import Project="$(MSBuildBinPath)\Microsoft.CSharp.targets" />
