--- conflicted
+++ resolved
@@ -97,11 +97,7 @@
         public User Assignee { get; protected set; }
 
         /// <summary>
-<<<<<<< HEAD
-        /// The multiple users this issue is assigned to.
-=======
         /// List of assignees for this issue.
->>>>>>> e8c28ccf
         /// </summary>
         public IReadOnlyList<User> Assignees { get; protected set; }
 
