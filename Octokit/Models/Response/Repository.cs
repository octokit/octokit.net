--- conflicted
+++ resolved
@@ -17,11 +17,7 @@
             Id = id;
         }
 
-<<<<<<< HEAD
-        public Repository(string url, string htmlUrl, string cloneUrl, string gitUrl, string sshUrl, string svnUrl, string mirrorUrl, long id, string nodeId, User owner, string name, string fullName, bool isTemplate, string description, string homepage, string language, bool @private, bool fork, int forksCount, int stargazersCount, string defaultBranch, int openIssuesCount, DateTimeOffset? pushedAt, DateTimeOffset createdAt, DateTimeOffset updatedAt, RepositoryPermissions permissions, Repository parent, Repository source, LicenseMetadata license, bool hasIssues, bool hasWiki, bool hasDownloads, bool hasPages, int subscribersCount, long size, bool? allowRebaseMerge, bool? allowSquashMerge, bool? allowMergeCommit, bool archived, int watchersCount, IEnumerable<string> topics)
-=======
-        public Repository(string url, string htmlUrl, string cloneUrl, string gitUrl, string sshUrl, string svnUrl, string mirrorUrl, long id, string nodeId, User owner, string name, string fullName, bool isTemplate, string description, string homepage, string language, bool @private, bool fork, int forksCount, int stargazersCount, string defaultBranch, int openIssuesCount, DateTimeOffset? pushedAt, DateTimeOffset createdAt, DateTimeOffset updatedAt, RepositoryPermissions permissions, Repository parent, Repository source, LicenseMetadata license, bool hasIssues, bool hasWiki, bool hasDownloads, bool hasPages, int subscribersCount, long size, bool? allowRebaseMerge, bool? allowSquashMerge, bool? allowMergeCommit, bool archived, int watchersCount, bool? deleteBranchOnMerge)
->>>>>>> e40c792e
+        public Repository(string url, string htmlUrl, string cloneUrl, string gitUrl, string sshUrl, string svnUrl, string mirrorUrl, long id, string nodeId, User owner, string name, string fullName, bool isTemplate, string description, string homepage, string language, bool @private, bool fork, int forksCount, int stargazersCount, string defaultBranch, int openIssuesCount, DateTimeOffset? pushedAt, DateTimeOffset createdAt, DateTimeOffset updatedAt, RepositoryPermissions permissions, Repository parent, Repository source, LicenseMetadata license, bool hasIssues, bool hasWiki, bool hasDownloads, bool hasPages, int subscribersCount, long size, bool? allowRebaseMerge, bool? allowSquashMerge, bool? allowMergeCommit, bool archived, int watchersCount, IEnumerable<string> topics, bool? deleteBranchOnMerge)
         {
             Url = url;
             HtmlUrl = htmlUrl;
@@ -63,11 +59,8 @@
             AllowMergeCommit = allowMergeCommit;
             Archived = archived;
             WatchersCount = watchersCount;
-<<<<<<< HEAD
             Topics = topics.ToList();
-=======
             DeleteBranchOnMerge = deleteBranchOnMerge;
->>>>>>> e40c792e
         }
 
         public string Url { get; protected set; }
@@ -154,11 +147,9 @@
 
         public bool Archived { get; protected set; }
 
-<<<<<<< HEAD
         public IReadOnlyList<string> Topics { get; protected set; }
-=======
+
         public bool? DeleteBranchOnMerge { get; protected set; }
->>>>>>> e40c792e
 
         internal string DebuggerDisplay
         {
