--- conflicted
+++ resolved
@@ -14,11 +14,7 @@
             Id = id;
         }
 
-<<<<<<< HEAD
-        public Repository(string url, string htmlUrl, string cloneUrl, string gitUrl, string sshUrl, string svnUrl, string mirrorUrl, long id, User owner, string name, string fullName, string description, string homepage, string language, bool @private, bool fork, int forksCount, int stargazersCount, string defaultBranch, int openIssuesCount, DateTimeOffset? pushedAt, DateTimeOffset createdAt, DateTimeOffset updatedAt, RepositoryPermissions permissions, Repository parent, Repository source, bool hasIssues, bool hasWiki, bool hasDownloads, bool hasPages, int subscribersCount, long size)
-=======
-        public Repository(string url, string htmlUrl, string cloneUrl, string gitUrl, string sshUrl, string svnUrl, string mirrorUrl, long id, User owner, string name, string fullName, string description, string homepage, string language, bool @private, bool fork, int forksCount, int stargazersCount, string defaultBranch, int openIssuesCount, DateTimeOffset? pushedAt, DateTimeOffset createdAt, DateTimeOffset updatedAt, RepositoryPermissions permissions, Repository parent, Repository source, bool hasIssues, bool hasWiki, bool hasDownloads, bool? allowRebaseMerge, bool? allowSquashMerge, bool? allowMergeCommit)
->>>>>>> 195de689
+        public Repository(string url, string htmlUrl, string cloneUrl, string gitUrl, string sshUrl, string svnUrl, string mirrorUrl, long id, User owner, string name, string fullName, string description, string homepage, string language, bool @private, bool fork, int forksCount, int stargazersCount, string defaultBranch, int openIssuesCount, DateTimeOffset? pushedAt, DateTimeOffset createdAt, DateTimeOffset updatedAt, RepositoryPermissions permissions, Repository parent, Repository source, bool hasIssues, bool hasWiki, bool hasDownloads, bool hasPages, int subscribersCount, long size, bool? allowRebaseMerge, bool? allowSquashMerge, bool? allowMergeCommit)
         {
             Url = url;
             HtmlUrl = htmlUrl;
@@ -49,15 +45,12 @@
             HasIssues = hasIssues;
             HasWiki = hasWiki;
             HasDownloads = hasDownloads;
-<<<<<<< HEAD
             HasPages = hasPages;
             SubscribersCount = subscribersCount;
             Size = size;
-=======
             AllowRebaseMerge = allowRebaseMerge;
             AllowSquashMerge = allowSquashMerge;
             AllowMergeCommit = allowMergeCommit;
->>>>>>> 195de689
         }
 
         public string Url { get; protected set; }
