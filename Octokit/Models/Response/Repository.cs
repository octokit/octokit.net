--- conflicted
+++ resolved
@@ -7,7 +7,7 @@
 
 namespace Octokit
 {
-<<<<<<< HEAD
+
 	[DebuggerDisplay("{DebuggerDisplay,nq}")]
 	public class Repository
 	{
@@ -60,60 +60,6 @@
 			AllowSquashMerge = allowSquashMerge;
 			AllowMergeCommit = allowMergeCommit;
 			Archived = archived;
-=======
-    [DebuggerDisplay("{DebuggerDisplay,nq}")]
-    public class Repository
-    {
-        public Repository() { }
-
-        public Repository(long id)
-        {
-            Id = id;
-        }
-
-        public Repository(string url, string htmlUrl, string cloneUrl, string gitUrl, string sshUrl, string svnUrl, string mirrorUrl, long id, string nodeId, User owner, string name, string fullName, bool isTemplate, string description, string homepage, string language, bool @private, bool fork, int forksCount, int stargazersCount, string defaultBranch, int openIssuesCount, DateTimeOffset? pushedAt, DateTimeOffset createdAt, DateTimeOffset updatedAt, RepositoryPermissions permissions, Repository parent, Repository source, LicenseMetadata license, bool hasIssues, bool hasWiki, bool hasDownloads, bool hasPages, bool hasProjects, int subscribersCount, long size, bool? allowRebaseMerge, bool? allowSquashMerge, bool? allowMergeCommit, bool archived, int watchersCount, bool? deleteBranchOnMerge, RepositoryVisibility visibility, IEnumerable<string> topics, bool? allowAutoMerge)
-        {
-            Url = url;
-            HtmlUrl = htmlUrl;
-            CloneUrl = cloneUrl;
-            GitUrl = gitUrl;
-            SshUrl = sshUrl;
-            SvnUrl = svnUrl;
-            MirrorUrl = mirrorUrl;
-            Id = id;
-            NodeId = nodeId;
-            Owner = owner;
-            Name = name;
-            FullName = fullName;
-            IsTemplate = isTemplate;
-            Description = description;
-            Homepage = homepage;
-            Language = language;
-            Private = @private;
-            Fork = fork;
-            ForksCount = forksCount;
-            StargazersCount = stargazersCount;
-            DefaultBranch = defaultBranch;
-            OpenIssuesCount = openIssuesCount;
-            PushedAt = pushedAt;
-            CreatedAt = createdAt;
-            UpdatedAt = updatedAt;
-            Permissions = permissions;
-            Parent = parent;
-            Source = source;
-            License = license;
-            HasIssues = hasIssues;
-            HasWiki = hasWiki;
-            HasDownloads = hasDownloads;
-            HasPages = hasPages;
-            HasProjects = HasProjects;
-            SubscribersCount = subscribersCount;
-            Size = size;
-            AllowRebaseMerge = allowRebaseMerge;
-            AllowSquashMerge = allowSquashMerge;
-            AllowMergeCommit = allowMergeCommit;
-            Archived = archived;
->>>>>>> cbcc60df
 #pragma warning disable CS0618 // Type or member is obsolete
 			WatchersCount = watchersCount;
 #pragma warning restore CS0618 // Type or member is obsolete
@@ -201,13 +147,7 @@
 
 		public bool HasPages { get; private set; }
 
-<<<<<<< HEAD
 		public bool HasProjects { get; private set; }
-=======
-        public bool HasProjects { get; private set; }
-
-        public int SubscribersCount { get; private set; }
->>>>>>> cbcc60df
 
 		public int SubscribersCount { get; private set; }
 
