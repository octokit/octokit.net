﻿using Octokit.Internal;

using System;
using System.Diagnostics;

namespace Octokit
{
<<<<<<< HEAD
	/// <summary>
	/// Represents updatable fields on a repository. Values that are null will not be sent in the request.
	/// Use string.empty if you want to clear a value.
	/// </summary>
	[DebuggerDisplay("{DebuggerDisplay,nq}")]
	public class RepositoryUpdate
	{
		/// <summary>
		/// Creates an object that describes an update to a repository on GitHub.
		/// </summary>
		public RepositoryUpdate() { }

		/// <summary>
		/// Required. Gets or sets the repository name.
		/// </summary>
		public string Name { get; set; }

		/// <summary>
		/// Optional. Gets or sets the repository description. The default is null (do not update)
		/// </summary>
		public string Description { get; set; }

		/// <summary>
		/// Optional. Gets or sets the repository homepage url. The default is null (do not update).
		/// </summary>
		public string Homepage { get; set; }

		/// <summary>
		/// Gets or sets whether to make the repository private. The default is null (do not update).
		/// </summary>
		public bool? Private { get; set; }

		/// <summary>
		/// Optional. Gets or sets whether the new repository is public, private, or internal. A value provided here overrides any value set in the existing private field.
		/// </summary>
		public RepositoryVisibility? Visibility { get; set; }

		// Yet to be implemented
		//public object SecurityAndAnalysis { get; set; }

		/// <summary>
		/// Gets or sets whether to enable issues for the repository. The default is null (do not update). The default when created is true.
		/// </summary>
		public bool? HasIssues { get; set; }

		/// <summary>
		/// Gets or sets whether to enable projects for the repository. The default is null (do not update). The default when created is true.
		/// </summary>
		public bool? HasProjects { get; set; }

		/// <summary>
		/// Optional. Gets or sets whether to enable the wiki for the repository. The default is null (do not update). The default when created is true.
		/// </summary>
		public bool? HasWiki { get; set; }

		/// <summary>
		/// Optional. Gets or sets whether to enable downloads for the repository. The default is null (do not update). No longer appears on the documentation but still works.
		/// </summary>
		public bool? HasDownloads { get; set; }

		/// <summary>
		/// Optional. Gets or sets whether the repository is a template. The default is null (do not update). The default when created is false.
		/// </summary>
		public bool? IsTemplate { get; set; }

		/// <summary>
		/// Optional. Gets or sets the default branch. The default is null (do not update).
		/// </summary>
		public string DefaultBranch { get; set; }

		/// <summary>
		/// Optional. Allows the "Squash Merge" merge method to be used. The default is null (do not update). The default when created is true.
		/// </summary>
		public bool? AllowSquashMerge { get; set; }

		/// <summary>
		/// Optional. Allows the "Create a merge commit" merge method to be used. The default is null (do not update). The default when created is true.
		/// </summary>
		public bool? AllowMergeCommit { get; set; }

		/// <summary>
		/// Optional. Allows the "Rebase and Merge" method to be used. The default is null (do not update). The default when created is true.
		/// </summary>
		public bool? AllowRebaseMerge { get; set; }

		/// <summary>
		/// Optional. Allows the auto merge feature to be used. The default is null (do not update). The default when created is false.
		/// </summary>
		public bool? AllowAutoMerge { get; set; }

		/// <summary>
		/// Optional. Automatically delete branches on PR merge. The default is null (do not update). The default when created is false.
		/// </summary>
		public bool? DeleteBranchOnMerge { get; set; }

		/// <summary>
		/// Optional. Automatically set the title of squashed commits to be the PR title. The default is null (do not update). The default when created is false.
		/// </summary>
		[Obsolete("Use SquashMergeCommitTitle instead")]

		public bool? UseSquashPrTitleAsDefault { get; set; }

		/// <summary>
		/// Optional. True to archive this repository.  Note: you cannot unarchive repositories through the API. The default is null (do not update). The default when created is false.
		/// </summary>
		public bool? Archived { get; set; }

		/// <summary>
		/// Optional. Get or set whether to allow this repository to be forked or not. The default is null (do not update). The default when created is false.
		/// </summary>
		public bool? AllowForking { get; set; }

		/// <summary>
		/// Optional. Get or set whether to require contributors to sign off on web-based commits. The default is null (no not require). The default when created is false.
		/// </summary>
		public bool? WebCommitSignoffRequired { get; set; }

		/// <summary>
		/// Optional. Get or set to always allow a pull request head branch that is behind its base branch to be updated even if it is not required to be up to date before merging. The default is null (do not allow). The default when created is false.
		/// </summary>
		public bool? AllowUpdateBranch { get; set; }

		internal string DebuggerDisplay => new SimpleJsonSerializer().Serialize(this);
	}
=======
    /// <summary>
    /// Represents updatable fields on a repository. Values that are null will not be sent in the request.
    /// Use string.empty if you want to clear a value.
    /// </summary>
    [DebuggerDisplay("{DebuggerDisplay,nq}")]
    public class RepositoryUpdate
    {
        /// <summary>
        /// Creates an object that describes an update to a repository on GitHub.
        /// </summary>
        public RepositoryUpdate() { }

        /// <summary>
        /// Required. Gets or sets the repository name.
        /// </summary>
        public string Name { get; set; }

        /// <summary>
        /// Optional. Gets or sets the repository description. The default is null (do not update)
        /// </summary>
        public string Description { get; set; }

        /// <summary>
        /// Optional. Gets or sets the repository homepage url. The default is null (do not update).
        /// </summary>
        public string Homepage { get; set; }

        /// <summary>
        /// Gets or sets whether to make the repository private. The default is null (do not update).
        /// </summary>
        public bool? Private { get; set; }

        /// <summary>
        /// Optional. Gets or sets whether the new repository is public, private, or internal. A value provided here overrides any value set in the existing private field.
        /// </summary>
        public RepositoryVisibility? Visibility { get; set; }

        // Yet to be implemented
        //public object SecurityAndAnalysis { get; set; }

        /// <summary>
        /// Gets or sets whether to enable issues for the repository. The default is null (do not update). The default when created is true.
        /// </summary>
        public bool? HasIssues { get; set; }

        /// <summary>
        /// Gets or sets whether to enable projects for the repository. The default is null (do not update). The default when created is true.
        /// </summary>
        public bool? HasProjects { get; set; }

        /// <summary>
        /// Optional. Gets or sets whether to enable the wiki for the repository. The default is null (do not update). The default when created is true.
        /// </summary>
        public bool? HasWiki { get; set; }

        /// <summary>
        /// Optional. Gets or sets whether to enable downloads for the repository. The default is null (do not update). No longer appears on the documentation but still works.
        /// </summary>
        public bool? HasDownloads { get; set; }

        /// <summary>
        /// Optional. Gets or sets whether the repository is a template. The default is null (do not update). The default when created is false.
        /// </summary>
        public bool? IsTemplate { get; set; }

        /// <summary>
        /// Optional. Gets or sets the default branch. The default is null (do not update).
        /// </summary>
        public string DefaultBranch { get; set; }

        /// <summary>
        /// Optional. Allows the "Squash Merge" merge method to be used. The default is null (do not update). The default when created is true.
        /// </summary>
        public bool? AllowSquashMerge { get; set; }

        /// <summary>
        /// Optional. Allows the "Create a merge commit" merge method to be used. The default is null (do not update). The default when created is true.
        /// </summary>
        public bool? AllowMergeCommit { get; set; }

        /// <summary>
        /// Optional. Allows the "Rebase and Merge" method to be used. The default is null (do not update). The default when created is true.
        /// </summary>
        public bool? AllowRebaseMerge { get; set; }

        /// <summary>
        /// Optional. Allows the auto merge feature to be used. The default is null (do not update). The default when created is false.
        /// </summary>
        public bool? AllowAutoMerge { get; set; }

        /// <summary>
        /// Optional. Automatically delete branches on PR merge. The default is null (do not update). The default when created is false.
        /// </summary>
        public bool? DeleteBranchOnMerge { get; set; }

        /// <summary>
        /// Optional. Automatically set the title of squashed commits to be the PR title. The default is null (do not update). The default when created is false.
        /// </summary>
        public bool? UseSquashPrTitleAsDefault { get; set; }

        /// <summary>
        /// Optional. True to archive this repository.  Note: you cannot unarchive repositories through the API. The default is null (do not update). The default when created is false.
        /// </summary>
        public bool? Archived { get; set; }

        /// <summary>
        /// Optional. Get or set whether to allow this repository to be forked or not. The default is null (do not update). The default when created is false.
        /// </summary>
        public bool? AllowForking { get; set; }

		/// <summary>
		/// Optional. Either true to require contributors to sign off on web-based commits, or false to not require contributors to sign off on web-based commits. The default is null (do not update). The default when created is false.
		/// </summary>
		public bool? WebCommitSignoffRequired { get; set; }

        internal string DebuggerDisplay => new SimpleJsonSerializer().Serialize(this);
    }
>>>>>>> cbcc60df
}<|MERGE_RESOLUTION|>--- conflicted
+++ resolved
@@ -5,7 +5,6 @@
 
 namespace Octokit
 {
-<<<<<<< HEAD
 	/// <summary>
 	/// Represents updatable fields on a repository. Values that are null will not be sent in the request.
 	/// Use string.empty if you want to clear a value.
@@ -130,123 +129,4 @@
 
 		internal string DebuggerDisplay => new SimpleJsonSerializer().Serialize(this);
 	}
-=======
-    /// <summary>
-    /// Represents updatable fields on a repository. Values that are null will not be sent in the request.
-    /// Use string.empty if you want to clear a value.
-    /// </summary>
-    [DebuggerDisplay("{DebuggerDisplay,nq}")]
-    public class RepositoryUpdate
-    {
-        /// <summary>
-        /// Creates an object that describes an update to a repository on GitHub.
-        /// </summary>
-        public RepositoryUpdate() { }
-
-        /// <summary>
-        /// Required. Gets or sets the repository name.
-        /// </summary>
-        public string Name { get; set; }
-
-        /// <summary>
-        /// Optional. Gets or sets the repository description. The default is null (do not update)
-        /// </summary>
-        public string Description { get; set; }
-
-        /// <summary>
-        /// Optional. Gets or sets the repository homepage url. The default is null (do not update).
-        /// </summary>
-        public string Homepage { get; set; }
-
-        /// <summary>
-        /// Gets or sets whether to make the repository private. The default is null (do not update).
-        /// </summary>
-        public bool? Private { get; set; }
-
-        /// <summary>
-        /// Optional. Gets or sets whether the new repository is public, private, or internal. A value provided here overrides any value set in the existing private field.
-        /// </summary>
-        public RepositoryVisibility? Visibility { get; set; }
-
-        // Yet to be implemented
-        //public object SecurityAndAnalysis { get; set; }
-
-        /// <summary>
-        /// Gets or sets whether to enable issues for the repository. The default is null (do not update). The default when created is true.
-        /// </summary>
-        public bool? HasIssues { get; set; }
-
-        /// <summary>
-        /// Gets or sets whether to enable projects for the repository. The default is null (do not update). The default when created is true.
-        /// </summary>
-        public bool? HasProjects { get; set; }
-
-        /// <summary>
-        /// Optional. Gets or sets whether to enable the wiki for the repository. The default is null (do not update). The default when created is true.
-        /// </summary>
-        public bool? HasWiki { get; set; }
-
-        /// <summary>
-        /// Optional. Gets or sets whether to enable downloads for the repository. The default is null (do not update). No longer appears on the documentation but still works.
-        /// </summary>
-        public bool? HasDownloads { get; set; }
-
-        /// <summary>
-        /// Optional. Gets or sets whether the repository is a template. The default is null (do not update). The default when created is false.
-        /// </summary>
-        public bool? IsTemplate { get; set; }
-
-        /// <summary>
-        /// Optional. Gets or sets the default branch. The default is null (do not update).
-        /// </summary>
-        public string DefaultBranch { get; set; }
-
-        /// <summary>
-        /// Optional. Allows the "Squash Merge" merge method to be used. The default is null (do not update). The default when created is true.
-        /// </summary>
-        public bool? AllowSquashMerge { get; set; }
-
-        /// <summary>
-        /// Optional. Allows the "Create a merge commit" merge method to be used. The default is null (do not update). The default when created is true.
-        /// </summary>
-        public bool? AllowMergeCommit { get; set; }
-
-        /// <summary>
-        /// Optional. Allows the "Rebase and Merge" method to be used. The default is null (do not update). The default when created is true.
-        /// </summary>
-        public bool? AllowRebaseMerge { get; set; }
-
-        /// <summary>
-        /// Optional. Allows the auto merge feature to be used. The default is null (do not update). The default when created is false.
-        /// </summary>
-        public bool? AllowAutoMerge { get; set; }
-
-        /// <summary>
-        /// Optional. Automatically delete branches on PR merge. The default is null (do not update). The default when created is false.
-        /// </summary>
-        public bool? DeleteBranchOnMerge { get; set; }
-
-        /// <summary>
-        /// Optional. Automatically set the title of squashed commits to be the PR title. The default is null (do not update). The default when created is false.
-        /// </summary>
-        public bool? UseSquashPrTitleAsDefault { get; set; }
-
-        /// <summary>
-        /// Optional. True to archive this repository.  Note: you cannot unarchive repositories through the API. The default is null (do not update). The default when created is false.
-        /// </summary>
-        public bool? Archived { get; set; }
-
-        /// <summary>
-        /// Optional. Get or set whether to allow this repository to be forked or not. The default is null (do not update). The default when created is false.
-        /// </summary>
-        public bool? AllowForking { get; set; }
-
-		/// <summary>
-		/// Optional. Either true to require contributors to sign off on web-based commits, or false to not require contributors to sign off on web-based commits. The default is null (do not update). The default when created is false.
-		/// </summary>
-		public bool? WebCommitSignoffRequired { get; set; }
-
-        internal string DebuggerDisplay => new SimpleJsonSerializer().Serialize(this);
-    }
->>>>>>> cbcc60df
 }