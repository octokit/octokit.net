﻿using System.Diagnostics;
using System.Globalization;
using Octokit.Internal;
using System.Collections.Generic;

namespace Octokit
{
    /// <summary>
    /// Used to create pull request reviews
    /// </summary>
    [DebuggerDisplay("{DebuggerDisplay,nq}")]
    public class PullRequestReviewCreate : RequestParameters
    {
        public PullRequestReviewCreate()
        {
            Comments = new List<PullRequestReviewCommentCreate>();
        }

        /// <summary>
        /// The Commit ID which the review is being created for. Default is the latest.
        /// </summary>
        public string CommitId { get; set; }

        /// <summary>
        /// The body of the review message
        /// </summary>
        public string Body { get; set; }

        /// <summary>
        /// The review event (APPROVE, REQUEST CHANGES, or COMMENT). Default is PENDING
        /// </summary>
<<<<<<< HEAD
        public PullRequestReviewEvent Event { get; set; }
=======
        public StringEnum<PullRequestReviewRequestEvents> Event { get; set; }
>>>>>>> b2abae5f

        /// <summary>
        /// The comment drafts to send with this review
        /// </summary>
        public List<PullRequestReviewCommentCreate> Comments { get; set; }
        
        internal string DebuggerDisplay
        {
            get
            {
                return string.Format(CultureInfo.InvariantCulture, "CommitId: {0}, Body: {1} ", CommitId, Body);
            }
        }
    }
}<|MERGE_RESOLUTION|>--- conflicted
+++ resolved
@@ -29,11 +29,7 @@
         /// <summary>
         /// The review event (APPROVE, REQUEST CHANGES, or COMMENT). Default is PENDING
         /// </summary>
-<<<<<<< HEAD
-        public PullRequestReviewEvent Event { get; set; }
-=======
-        public StringEnum<PullRequestReviewRequestEvents> Event { get; set; }
->>>>>>> b2abae5f
+        public StringEnum<PullRequestReviewEvent> Event { get; set; }
 
         /// <summary>
         /// The comment drafts to send with this review
