﻿using System.Diagnostics;
using System.Globalization;
using Octokit.Internal;
using System.Collections.Generic;

namespace Octokit
{
    /// <summary>
    /// Used to filter requests for lists of pull requests.
    /// </summary>
    [DebuggerDisplay("{DebuggerDisplay,nq}")]
    public class PullRequestReviewSubmit : RequestParameters
    {
        public PullRequestReviewSubmit()
        {
        }
        
        /// <summary>
        /// Filter pulls by head user and branch name in the format of "user:ref-name".
        /// </summary>
        public string Body { get; set; }

        /// <summary>
        /// Filter pulls by base branch name.
        /// </summary>
<<<<<<< HEAD
        public PullRequestReviewEvent Event { get; set; }
=======
        public StringEnum<PullRequestReviewRequestEvents> Event { get; set; }
>>>>>>> b2abae5f
                
        internal string DebuggerDisplay
        {
            get
            {
                return string.Format(CultureInfo.InvariantCulture, "Event: {0} ", Event);
            }
        }
    }

    public enum PullRequestReviewEvent
    {
        [Parameter(Value = "APPROVE")]
        Approve,
        
        [Parameter(Value = "REQUEST_CHANGES")]
        RequestChanges,

        [Parameter(Value = "COMMENT")]
        Comment
    }
}<|MERGE_RESOLUTION|>--- conflicted
+++ resolved
@@ -23,11 +23,7 @@
         /// <summary>
         /// Filter pulls by base branch name.
         /// </summary>
-<<<<<<< HEAD
-        public PullRequestReviewEvent Event { get; set; }
-=======
-        public StringEnum<PullRequestReviewRequestEvents> Event { get; set; }
->>>>>>> b2abae5f
+        public StringEnum<PullRequestReviewEvent> Event { get; set; }
                 
         internal string DebuggerDisplay
         {
