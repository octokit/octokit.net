﻿using System;
using System.Collections.Generic;
<<<<<<< HEAD
using System.Diagnostics.CodeAnalysis;
using System.Linq;
=======
>>>>>>> 3c05db40
using System.Threading.Tasks;

namespace Octokit
{
    /// <summary>
    /// A client for GitHub's miscellaneous APIs.
    /// </summary>
    /// <remarks>
    /// See the <a href="http://developer.github.com/v3/misc/">Miscellaneous API documentation</a> for more details.
    /// </remarks>
    [Obsolete("Use individual clients available on the GitHubClient for these methods")]
    public class MiscellaneousClient : ApiClient, IMiscellaneousClient
    {
        private readonly IEmojisClient _emojisClient;
        private readonly IMarkdownClient _markdownClient;
        private readonly IGitIgnoreClient _gitIgnoreClient;
        private readonly ILicensesClient _licensesClient;
        private readonly IRateLimitClient _rateLimitClient;
        private readonly IMetaClient _metaClient;

        /// <summary>
        ///     Initializes a new GitHub miscellaneous API client.
        /// </summary>
        /// <param name="apiConnection">An API connection.</param>
        public MiscellaneousClient(IApiConnection apiConnection)
            : base(apiConnection)
        {
            _emojisClient = new EmojisClient(apiConnection);
            _markdownClient = new MarkdownClient(apiConnection);
            _gitIgnoreClient = new GitIgnoreClient(apiConnection);
            _licensesClient = new LicensesClient(apiConnection);
            _rateLimitClient = new RateLimitClient(apiConnection);
            _metaClient = new MetaClient(apiConnection);
        }

        /// <summary>
        /// Gets all the emojis available to use on GitHub.
        /// </summary>
        /// <exception cref="ApiException">Thrown when a general API error occurs.</exception>
        /// <returns>An <see cref="IReadOnlyList{Emoji}"/> of emoji and their URI.</returns>
        [ManualRoute("GET", "/emojis")]
<<<<<<< HEAD
        public async Task<IReadOnlyList<Emoji>> GetAllEmojis()
        {
            var result = await ApiConnection.Get<IDictionary<string, string>>(ApiUrls.Emojis());

            return result.Select(x => new Emoji(x.Key, x.Value)).ToList();
=======
        [Obsolete("This client is being deprecated and will be removed in the future. Use EmojisClient.GetAllEmojis instead.")]
        public Task<IReadOnlyList<Emoji>> GetAllEmojis()
        {
            return _emojisClient.GetAllEmojis();
>>>>>>> 3c05db40
        }

        /// <summary>
        /// Gets the rendered Markdown for the specified plain-text Markdown document.
        /// </summary>
        /// <param name="markdown">A plain-text Markdown document</param>
        /// <exception cref="ApiException">Thrown when a general API error occurs.</exception>
        /// <returns>The rendered Markdown.</returns>
        [ManualRoute("POST", "/markdown/raw")]
        [Obsolete("This client is being deprecated and will be removed in the future. Use MarkdownClient.RenderRawMarkdown instead.")]
        public Task<string> RenderRawMarkdown(string markdown)
        {
            return _markdownClient.RenderRawMarkdown(markdown);
        }

        /// <summary>
        /// Gets the rendered Markdown for an arbitrary markdown document.
        /// </summary>
        /// <param name="markdown">An arbitrary Markdown document</param>
        /// <exception cref="ApiException">Thrown when a general API error occurs.</exception>
        /// <returns>The rendered Markdown.</returns>
        [ManualRoute("POST", "/markdown")]
        [Obsolete("This client is being deprecated and will be removed in the future. Use MarkdownClient.RenderArbitraryMarkdown instead.")]
        public Task<string> RenderArbitraryMarkdown(NewArbitraryMarkdown markdown)
        {
            return _markdownClient.RenderArbitraryMarkdown(markdown);
        }

        /// <summary>
        /// List all templates available to pass as an option when creating a repository.
        /// </summary>
        /// <returns>A list of template names</returns>
        [ManualRoute("GET", "/gitignore/templates")]
        [Obsolete("This client is being deprecated and will be removed in the future. Use GitIgnoreClient.GetAllGitIgnoreTemplates instead.")]
        public Task<IReadOnlyList<string>> GetAllGitIgnoreTemplates()
        {
            return _gitIgnoreClient.GetAllGitIgnoreTemplates();
        }

        /// <summary>
        /// Retrieves the source for a single GitIgnore template
        /// </summary>
        /// <param name="templateName"></param>
        /// <returns>A template and its source</returns>
        [ManualRoute("GET", "/gitignore/templates/{name}")]
        [Obsolete("This client is being deprecated and will be removed in the future. Use GitIgnoreClient.GetGitIgnoreTemplate instead.")]
        public Task<GitIgnoreTemplate> GetGitIgnoreTemplate(string templateName)
        {
            Ensure.ArgumentNotNullOrEmptyString(templateName, nameof(templateName));

            return _gitIgnoreClient.GetGitIgnoreTemplate(templateName);
        }

        /// <summary>
        /// Returns a list of the licenses shown in the license picker on GitHub.com. This is not a comprehensive
        /// list of all possible OSS licenses.
        /// </summary>
        /// <returns>A list of licenses available on the site</returns>
        [Obsolete("This client is being deprecated and will be removed in the future. Use LicensesClient.GetAllLicenses instead.")]
        [ManualRoute("GET", "/licenses")]
        public Task<IReadOnlyList<LicenseMetadata>> GetAllLicenses()
        {
            return _licensesClient.GetAllLicenses();
        }

        /// <summary>
        /// Returns a list of the licenses shown in the license picker on GitHub.com. This is not a comprehensive
        /// list of all possible OSS licenses.
        /// </summary>
        /// <param name="options">Options for changing the API response</param>
        /// <returns>A list of licenses available on the site</returns>
        [ManualRoute("GET", "/licenses")]
        [Obsolete("This client is being deprecated and will be removed in the future. Use LicensesClient.GetAllLicenses instead.")]
        public Task<IReadOnlyList<LicenseMetadata>> GetAllLicenses(ApiOptions options)
        {
            Ensure.ArgumentNotNull(options, "options");

            return _licensesClient.GetAllLicenses(options);
        }

        /// <summary>
        /// Retrieves a license based on the license key such as "mit"
        /// </summary>
        /// <param name="key"></param>
        /// <returns>A <see cref="License" /> that includes the license key, text, and attributes of the license.</returns>
        [ManualRoute("GET", "/licenses/{key}")]
        [Obsolete("This client is being deprecated and will be removed in the future. Use LicensesClient.GetLicense instead.")]
        public Task<License> GetLicense(string key)
        {
            return _licensesClient.GetLicense(key);
        }

        /// <summary>
        /// Gets API Rate Limits (API service rather than header info).
        /// </summary>
        /// <exception cref="ApiException">Thrown when a general API error occurs.</exception>
        /// <returns>An <see cref="MiscellaneousRateLimit"/> of Rate Limits.</returns>
        [ManualRoute("GET", "/rate_limit")]
        [Obsolete("This client is being deprecated and will be removed in the future. Use RateLimitClient.GetRateLimits instead.")]
        public Task<MiscellaneousRateLimit> GetRateLimits()
        {
            return _rateLimitClient.GetRateLimits();
        }

        /// <summary>
        /// Retrieves information about GitHub.com, the service or a GitHub Enterprise installation.
        /// </summary>
        /// <exception cref="ApiException">Thrown when a general API error occurs.</exception>
        /// <returns>An <see cref="Meta"/> containing metadata about the GitHub instance.</returns>
        [ManualRoute("GET", "/meta")]
        [Obsolete("This client is being deprecated and will be removed in the future. Use MetaClient.GetMetadata instead.")]
        public Task<Meta> GetMetadata()
        {
            return _metaClient.GetMetadata();
        }
    }
}<|MERGE_RESOLUTION|>--- conflicted
+++ resolved
@@ -1,10 +1,7 @@
 ﻿using System;
 using System.Collections.Generic;
-<<<<<<< HEAD
 using System.Diagnostics.CodeAnalysis;
 using System.Linq;
-=======
->>>>>>> 3c05db40
 using System.Threading.Tasks;
 
 namespace Octokit
@@ -46,18 +43,11 @@
         /// <exception cref="ApiException">Thrown when a general API error occurs.</exception>
         /// <returns>An <see cref="IReadOnlyList{Emoji}"/> of emoji and their URI.</returns>
         [ManualRoute("GET", "/emojis")]
-<<<<<<< HEAD
         public async Task<IReadOnlyList<Emoji>> GetAllEmojis()
         {
             var result = await ApiConnection.Get<IDictionary<string, string>>(ApiUrls.Emojis());
 
             return result.Select(x => new Emoji(x.Key, x.Value)).ToList();
-=======
-        [Obsolete("This client is being deprecated and will be removed in the future. Use EmojisClient.GetAllEmojis instead.")]
-        public Task<IReadOnlyList<Emoji>> GetAllEmojis()
-        {
-            return _emojisClient.GetAllEmojis();
->>>>>>> 3c05db40
         }
 
         /// <summary>
