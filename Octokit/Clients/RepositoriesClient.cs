--- conflicted
+++ resolved
@@ -21,14 +21,8 @@
         public RepositoriesClient(IApiConnection apiConnection) : base(apiConnection)
         {
             CommitStatus = new CommitStatusClient(apiConnection);
-<<<<<<< HEAD
-            PullRequest = new PullRequestsClient(apiConnection);
-=======
             RepoCollaborators = new RepoCollaboratorsClient(apiConnection);
->>>>>>> 84e11d47
-        }
-
-        public IPullRequestsClient PullRequest { get; private set; }
+        }
 
         /// <summary>
         /// Creates a new repository for the current user.
