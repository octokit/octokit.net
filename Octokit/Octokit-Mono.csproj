--- conflicted
+++ resolved
@@ -79,11 +79,8 @@
     <Compile Include="Models\Request\NewTeam.cs" />
     <Compile Include="Models\Request\Permission.cs" />
     <Compile Include="Models\Request\RequestParameters.cs" />
-<<<<<<< HEAD
     <Compile Include="Models\Request\StarredRequest.cs" />
-=======
     <Compile Include="Models\Request\UpdateTeam.cs" />
->>>>>>> e7fa7c74
     <Compile Include="Models\Response\Commit.cs" />
     <Compile Include="Models\Response\Activity.cs" />
     <Compile Include="Models\Response\CommitStatus.cs" />
