﻿<?xml version="1.0" encoding="utf-8"?>
<Project DefaultTargets="Build" ToolsVersion="4.0" xmlns="http://schemas.microsoft.com/developer/msbuild/2003">
  <PropertyGroup>
    <Configuration Condition=" '$(Configuration)' == '' ">Debug</Configuration>
    <Platform Condition=" '$(Platform)' == '' ">AnyCPU</Platform>
    <ProductVersion>10.0.0</ProductVersion>
    <SchemaVersion>2.0</SchemaVersion>
    <ProjectGuid>{49EF16A2-5ED1-480F-80A1-D1D05D6C1BE4}</ProjectGuid>
    <OutputType>Library</OutputType>
    <RootNamespace>Octokit</RootNamespace>
    <AssemblyName>Octokit</AssemblyName>
    <TargetFrameworkVersion>v4.5</TargetFrameworkVersion>
  </PropertyGroup>
  <PropertyGroup Condition=" '$(Configuration)|$(Platform)' == 'Debug|AnyCPU' ">
    <DebugSymbols>true</DebugSymbols>
    <DebugType>full</DebugType>
    <Optimize>false</Optimize>
    <IntermediateOutputPath>obj\Debug\Mono</IntermediateOutputPath>
    <OutputPath>bin\Debug\Mono</OutputPath>
    <DefineConstants>TRACE;DEBUG;CODE_ANALYSIS;SIMPLE_JSON_OBJARRAYINTERNAL;SIMPLE_JSON_INTERNAL;NET_45</DefineConstants>
    <ErrorReport>prompt</ErrorReport>
    <WarningLevel>4</WarningLevel>
    <ConsolePause>false</ConsolePause>
  </PropertyGroup>
  <PropertyGroup Condition=" '$(Configuration)|$(Platform)' == 'Release|AnyCPU' ">
    <DebugType>full</DebugType>
    <Optimize>true</Optimize>
    <IntermediateOutputPath>obj\Release\Mono</IntermediateOutputPath>
    <DefineConstants>TRACE;CODE_ANALYSIS;SIMPLE_JSON_OBJARRAYINTERNAL;SIMPLE_JSON_INTERNAL;NET_45</DefineConstants>
    <OutputPath>bin\Release\Mono</OutputPath>
    <ErrorReport>prompt</ErrorReport>
    <WarningLevel>4</WarningLevel>
    <ConsolePause>false</ConsolePause>
  </PropertyGroup>
  <ItemGroup>
    <Reference Include="System" />
    <Reference Include="System.Net.Http" />
  </ItemGroup>
  <ItemGroup>
    <Compile Include="..\SolutionInfo.cs">
      <Link>Properties\SolutionInfo.cs</Link>
    </Compile>
    <Compile Include="Clients\ActivitiesClient.cs" />
    <Compile Include="Clients\AssigneesClient.cs" />
    <Compile Include="Clients\BlobsClient.cs" />
    <Compile Include="Clients\CommitsClient.cs" />
    <Compile Include="Clients\CommitStatusClient.cs" />
    <Compile Include="Clients\EventsClient.cs" />
    <Compile Include="Clients\GitDatabaseClient.cs" />
    <Compile Include="Clients\ICommitsClient.cs" />
    <Compile Include="Clients\IActivitiesClient.cs" />
    <Compile Include="Clients\IBlobsClient.cs" />
    <Compile Include="Clients\ICommitStatusClient.cs" />
    <Compile Include="Clients\IEventsClient.cs" />
    <Compile Include="Clients\IGitDatabaseClient.cs" />
    <Compile Include="Clients\IIssueCommentsClient.cs" />
    <Compile Include="Clients\IIssuesEventsClient.cs" />
    <Compile Include="Clients\IOrganizationMembersClient.cs" />
    <Compile Include="Clients\IssueCommentsClient.cs" />
    <Compile Include="Clients\IssuesClient.cs" />
    <Compile Include="Clients\IssuesEventsClient.cs" />
    <Compile Include="Clients\IStarredClient.cs" />
    <Compile Include="Clients\ITagsClient.cs" />
    <Compile Include="Clients\ITreesClient.cs" />
    <Compile Include="Clients\ITeamsClient.cs" />
    <Compile Include="Clients\MilestonesClient.cs" />
    <Compile Include="Clients\OrganizationMembersClient.cs" />
    <Compile Include="Clients\StarredClient.cs" />
    <Compile Include="Clients\TagsClient.cs" />
    <Compile Include="Clients\TreesClient.cs" />
    <Compile Include="Clients\TeamsClient.cs" />
    <Compile Include="Exceptions\NotFoundException.cs" />
    <Compile Include="Clients\IAssigneesClient.cs" />
    <Compile Include="Clients\IIssuesClient.cs" />
    <Compile Include="Clients\IMilestonesClient.cs" />
    <Compile Include="Helpers\ParameterAttribute.cs" />
    <Compile Include="Helpers\ReflectionExtensions.cs" />
    <Compile Include="Models\Request\MilestoneUpdate.cs" />
    <Compile Include="Models\Request\NewBlob.cs" />
    <Compile Include="Models\Request\NewCommit.cs" />
    <Compile Include="Models\Request\NewCommitStatus.cs" />
    <Compile Include="Models\Request\NewMilestone.cs" />
    <Compile Include="Models\Request\NewTag.cs" />
    <Compile Include="Models\Request\NewTree.cs" />
    <Compile Include="Models\Request\NewTreeItem.cs" />
    <Compile Include="Models\Request\NewTeam.cs" />
    <Compile Include="Models\Request\Permission.cs" />
    <Compile Include="Models\Request\RequestParameters.cs" />
    <Compile Include="Models\Request\StarredRequest.cs" />
    <Compile Include="Models\Request\UpdateTeam.cs" />
    <Compile Include="Models\Response\Commit.cs" />
    <Compile Include="Models\Response\Activity.cs" />
    <Compile Include="Models\Response\Blob.cs" />
    <Compile Include="Models\Response\CommitStatus.cs" />
    <Compile Include="Models\Response\EventInfo.cs" />
    <Compile Include="Models\Response\GitReference.cs" />
    <Compile Include="Models\Response\GitTag.cs" />
    <Compile Include="Models\Response\Issue.cs" />
    <Compile Include="Models\Request\IssueRequest.cs" />
    <Compile Include="Models\Request\IssueUpdate.cs" />
    <Compile Include="Models\Response\IssueComment.cs" />
    <Compile Include="Models\Response\IssueEvent.cs" />
    <Compile Include="Models\Response\Label.cs" />
    <Compile Include="Models\Response\Milestone.cs" />
    <Compile Include="Models\Request\NewIssue.cs" />
    <Compile Include="Models\Response\Notification.cs" />
    <Compile Include="Models\Response\NotificationInfo.cs" />
    <Compile Include="Models\Response\PullRequest.cs" />
    <Compile Include="Models\Request\RepositoryIssueRequest.cs" />
    <Compile Include="Models\Request\MilestoneRequest.cs" />
    <Compile Include="Models\Response\Signature.cs" />
    <Compile Include="Models\Response\TagObject.cs" />
    <Compile Include="Models\Response\TreeItem.cs" />
    <Compile Include="Models\Response\TreeResponse.cs" />
    <Compile Include="Models\Response\Team.cs" />
    <Compile Include="Properties\AssemblyInfo.cs" />
    <Compile Include="Exceptions\TwoFactorChallengeFailedException.cs" />
    <Compile Include="Exceptions\TwoFactorRequiredException.cs" />
    <Compile Include="Helpers\ApiUrls.cs" />
    <Compile Include="Helpers\AuthorizationExtensions.cs" />
    <Compile Include="Helpers\TwoFactorChallengeResult.cs" />
    <Compile Include="Http\RateLimit.cs" />
    <Compile Include="Models\Response\Account.cs" />
    <Compile Include="Models\Response\ApiError.cs" />
    <Compile Include="Models\Response\ApiErrorDetail.cs" />
    <Compile Include="Models\Response\Application.cs" />
    <Compile Include="Clients\MiscellaneousClient.cs" />
    <Compile Include="Exceptions\ApiException.cs" />
    <Compile Include="Helpers\ApiExtensions.cs" />
    <Compile Include="Clients\ApiClient.cs" />
    <Compile Include="Clients\AuthorizationsClient.cs" />
    <Compile Include="Clients\ApiPagination.cs" />
    <Compile Include="Clients\NotificationsClient.cs" />
    <Compile Include="Clients\OrganizationsClient.cs" />
    <Compile Include="Authentication\AnonymousAuthenticator.cs" />
    <Compile Include="Authentication\Authenticator.cs" />
    <Compile Include="Clients\ReleasesClient.cs" />
    <Compile Include="Clients\SshKeysClient.cs" />
    <Compile Include="Exceptions\ApiValidationException.cs" />
    <Compile Include="Exceptions\ForbiddenException.cs" />
    <Compile Include="Exceptions\LoginAttemptsExceededException.cs" />
    <Compile Include="Exceptions\RateLimitExceededException.cs" />
    <Compile Include="Helpers\CollectionExtensions.cs" />
    <Compile Include="Helpers\UriExtensions.cs" />
    <Compile Include="Http\ApiConnection.cs" />
    <Compile Include="Http\IApiConnection.cs" />
    <Compile Include="Http\IHttpClient.cs" />
    <Compile Include="Http\JsonHttpPipeline.cs" />
    <Compile Include="Http\ReadOnlyPagedCollection.cs" />
    <Compile Include="Http\Credentials.cs" />
    <Compile Include="Http\CredentialsExtensions.cs" />
    <Compile Include="Http\HttpVerb.cs" />
    <Compile Include="Authentication\IAuthenticationHandler.cs" />
    <Compile Include="Http\ICredentialStore.cs" />
    <Compile Include="Http\InMemoryCredentialStore.cs" />
    <Compile Include="Helpers\IApiPagination.cs" />
    <Compile Include="Clients\IAuthorizationsClient.cs" />
    <Compile Include="IGitHubClient.cs" />
    <Compile Include="Clients\IMiscellaneousClient.cs" />
    <Compile Include="Clients\IReleasesClient.cs" />
    <Compile Include="Clients\INotificationsClient.cs" />
    <Compile Include="Clients\ISshKeysClient.cs" />
    <Compile Include="Clients\IOrganizationsClient.cs" />
    <Compile Include="Helpers\IReadOnlyPagedCollection.cs" />
    <Compile Include="Clients\IRepositoriesClient.cs" />
    <Compile Include="Clients\IUsersClient.cs" />
    <Compile Include="Http\ApiInfoExtensions.cs" />
    <Compile Include="Http\ApiInfoParser.cs">
      <SubType>Code</SubType>
    </Compile>
    <Compile Include="Http\ApiInfo.cs" />
    <Compile Include="Authentication\BasicAuthenticator.cs">
      <SubType>Code</SubType>
    </Compile>
    <Compile Include="Http\ApiResponse.cs" />
    <Compile Include="Http\IJsonSerializer.cs" />
    <Compile Include="Exceptions\AuthorizationException.cs" />
    <Compile Include="Http\SimpleJsonSerializer.cs" />
    <Compile Include="Authentication\TokenAuthenticator.cs">
      <SubType>Code</SubType>
    </Compile>
    <Compile Include="Helpers\Ensure.cs" />
    <Compile Include="GitHubClient.cs" />
    <Compile Include="Authentication\AuthenticationType.cs" />
    <Compile Include="Http\Connection.cs">
      <SubType>Code</SubType>
    </Compile>
    <Compile Include="Http\HttpClientAdapter.cs" />
    <Compile Include="Http\IConnection.cs" />
    <Compile Include="Http\IRequest.cs" />
    <Compile Include="Http\IResponse.cs" />
    <Compile Include="Http\Request.cs" />
    <Compile Include="Helpers\ModelExtensions.cs" />
    <Compile Include="Models\Response\Authorization.cs" />
    <Compile Include="Models\Request\AuthorizationUpdate.cs" />
    <Compile Include="Models\Request\NewAuthorization.cs" />
    <Compile Include="Models\Response\EmailAddress.cs" />
    <Compile Include="Models\Response\Organization.cs" />
    <Compile Include="Models\Response\Plan.cs" />
    <Compile Include="Models\Response\Readme.cs" />
    <Compile Include="Models\Response\ReadmeResponse.cs" />
    <Compile Include="Models\Response\Release.cs" />
    <Compile Include="Models\Response\ReleaseAsset.cs" />
    <Compile Include="Models\Response\ReleaseAssetUpload.cs" />
    <Compile Include="Models\Request\ReleaseUpdate.cs" />
    <Compile Include="Models\Response\Repository.cs" />
    <Compile Include="Models\Response\SshKey.cs" />
    <Compile Include="Models\Response\SshKeyInfo.cs" />
    <Compile Include="Models\Request\SshKeyUpdate.cs" />
    <Compile Include="Models\Response\User.cs" />
    <Compile Include="Models\Request\UserUpdate.cs" />
    <Compile Include="Helpers\StringExtensions.cs" />
    <Compile Include="Clients\RepositoriesClient.cs" />
    <Compile Include="SimpleJson.cs" />
    <Compile Include="Models\Request\NewRepository.cs" />
    <Compile Include="Clients\UsersClient.cs" />
<<<<<<< HEAD
    <Compile Include="Models\Request\SearchTerm.cs" />
    <Compile Include="Models\Response\SearchCode.cs" />
    <Compile Include="Clients\ISearchClient.cs" />
    <Compile Include="Clients\SearchClient.cs" />
=======
    <Compile Include="Models\Response\BlobReference.cs" />
>>>>>>> 30cd7adb
    <Compile Include="Clients\RepoCollaboratorsClient.cs" />
    <Compile Include="Clients\IRepoCollaboratorsClient.cs" />
  </ItemGroup>
  <Import Project="$(MSBuildBinPath)\Microsoft.CSharp.targets" />
</Project><|MERGE_RESOLUTION|>--- conflicted
+++ resolved
@@ -214,14 +214,11 @@
     <Compile Include="SimpleJson.cs" />
     <Compile Include="Models\Request\NewRepository.cs" />
     <Compile Include="Clients\UsersClient.cs" />
-<<<<<<< HEAD
     <Compile Include="Models\Request\SearchTerm.cs" />
     <Compile Include="Models\Response\SearchCode.cs" />
     <Compile Include="Clients\ISearchClient.cs" />
     <Compile Include="Clients\SearchClient.cs" />
-=======
     <Compile Include="Models\Response\BlobReference.cs" />
->>>>>>> 30cd7adb
     <Compile Include="Clients\RepoCollaboratorsClient.cs" />
     <Compile Include="Clients\IRepoCollaboratorsClient.cs" />
   </ItemGroup>
