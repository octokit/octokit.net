--- conflicted
+++ resolved
@@ -53,11 +53,8 @@
     <Compile Include="Clients\IGitDatabaseClient.cs" />
     <Compile Include="Clients\IIssueCommentsClient.cs" />
     <Compile Include="Clients\IIssuesEventsClient.cs" />
-<<<<<<< HEAD
     <Compile Include="Clients\IPullRequestsClient.cs" />
-=======
     <Compile Include="Clients\IOrganizationMembersClient.cs" />
->>>>>>> 518c29e5
     <Compile Include="Clients\IssueCommentsClient.cs" />
     <Compile Include="Clients\IssuesClient.cs" />
     <Compile Include="Clients\IssuesEventsClient.cs" />
@@ -65,12 +62,9 @@
     <Compile Include="Clients\ITagsClient.cs" />
     <Compile Include="Clients\ITeamsClient.cs" />
     <Compile Include="Clients\MilestonesClient.cs" />
-<<<<<<< HEAD
     <Compile Include="Clients\PullRequestsClient.cs" />
-=======
     <Compile Include="Clients\OrganizationMembersClient.cs" />
     <Compile Include="Clients\StarredClient.cs" />
->>>>>>> 518c29e5
     <Compile Include="Clients\TagsClient.cs" />
     <Compile Include="Clients\TeamsClient.cs" />
     <Compile Include="Exceptions\NotFoundException.cs" />
@@ -86,13 +80,10 @@
     <Compile Include="Models\Request\NewMilestone.cs" />
     <Compile Include="Models\Request\NewPullRequest.cs" />
     <Compile Include="Models\Request\NewTag.cs" />
-<<<<<<< HEAD
     <Compile Include="Models\Request\PullRequestRequest.cs" />
     <Compile Include="Models\Request\PullRequestUpdate.cs" />
-=======
     <Compile Include="Models\Request\NewTeam.cs" />
     <Compile Include="Models\Request\Permission.cs" />
->>>>>>> 518c29e5
     <Compile Include="Models\Request\RequestParameters.cs" />
     <Compile Include="Models\Request\StarredRequest.cs" />
     <Compile Include="Models\Request\UpdateTeam.cs" />
