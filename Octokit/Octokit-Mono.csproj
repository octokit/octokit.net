--- conflicted
+++ resolved
@@ -74,11 +74,8 @@
     <Compile Include="Models\Request\NewTeam.cs" />
     <Compile Include="Models\Request\Permission.cs" />
     <Compile Include="Models\Request\RequestParameters.cs" />
-<<<<<<< HEAD
     <Compile Include="Models\Request\UpdateTeam.cs" />
-=======
     <Compile Include="Models\Response\Activity.cs" />
->>>>>>> aaa25072
     <Compile Include="Models\Response\CommitStatus.cs" />
     <Compile Include="Models\Response\EventInfo.cs" />
     <Compile Include="Models\Response\GitTag.cs" />
