--- conflicted
+++ resolved
@@ -503,7 +503,6 @@
     <Compile Include="Models\Request\RepositoryTrafficRequest.cs" />
     <Compile Include="Clients\RepositoryTrafficClient.cs" />
     <Compile Include="Helpers\ExcludeFromPaginationConventionTest.cs" />
-<<<<<<< HEAD
     <Compile Include="Models\Request\ProjectCardUpdate.cs" />
     <Compile Include="Models\Request\ProjectColumnUpdate.cs" />
     <Compile Include="Models\Request\ProjectUpdate.cs" />
@@ -521,9 +520,7 @@
     <Compile Include="Clients\ProjectCardsClient.cs" />
     <Compile Include="Clients\ProjectColumnsClient.cs" />
     <Compile Include="Clients\ProjectsClient.cs" />
-=======
     <Compile Include="Models\Request\IssueCommentRequest.cs" />
->>>>>>> cf0edddc
   </ItemGroup>
   <Import Project="$(MSBuildBinPath)\Microsoft.CSharp.targets" />
 </Project>