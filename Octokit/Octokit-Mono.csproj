﻿<?xml version="1.0" encoding="utf-8"?>
<Project DefaultTargets="Build" ToolsVersion="4.0" xmlns="http://schemas.microsoft.com/developer/msbuild/2003">
  <PropertyGroup>
    <Configuration Condition=" '$(Configuration)' == '' ">Debug</Configuration>
    <Platform Condition=" '$(Platform)' == '' ">AnyCPU</Platform>
    <ProductVersion>10.0.0</ProductVersion>
    <SchemaVersion>2.0</SchemaVersion>
    <ProjectGuid>{49EF16A2-5ED1-480F-80A1-D1D05D6C1BE4}</ProjectGuid>
    <OutputType>Library</OutputType>
    <RootNamespace>Octokit</RootNamespace>
    <AssemblyName>Octokit</AssemblyName>
    <TargetFrameworkVersion>v4.5</TargetFrameworkVersion>
  </PropertyGroup>
  <PropertyGroup Condition=" '$(Configuration)|$(Platform)' == 'Debug|AnyCPU' ">
    <DebugSymbols>true</DebugSymbols>
    <DebugType>full</DebugType>
    <Optimize>false</Optimize>
    <IntermediateOutputPath>obj\Debug\Mono</IntermediateOutputPath>
    <OutputPath>bin\Debug\Mono</OutputPath>
    <DefineConstants>TRACE;DEBUG;CODE_ANALYSIS;SIMPLE_JSON_OBJARRAYINTERNAL;SIMPLE_JSON_INTERNAL;NET_45</DefineConstants>
    <ErrorReport>prompt</ErrorReport>
    <WarningLevel>4</WarningLevel>
    <ConsolePause>false</ConsolePause>
  </PropertyGroup>
  <PropertyGroup Condition=" '$(Configuration)|$(Platform)' == 'Release|AnyCPU' ">
    <DebugType>full</DebugType>
    <Optimize>true</Optimize>
    <IntermediateOutputPath>obj\Release\Mono</IntermediateOutputPath>
    <DefineConstants>TRACE;CODE_ANALYSIS;SIMPLE_JSON_OBJARRAYINTERNAL;SIMPLE_JSON_INTERNAL;NET_45</DefineConstants>
    <OutputPath>bin\Release\Mono</OutputPath>
    <ErrorReport>prompt</ErrorReport>
    <WarningLevel>4</WarningLevel>
    <ConsolePause>false</ConsolePause>
  </PropertyGroup>
  <ItemGroup>
    <Reference Include="System" />
    <Reference Include="System.Net.Http" />
  </ItemGroup>
  <ItemGroup>
    <Compile Include="..\SolutionInfo.cs">
      <Link>Properties\SolutionInfo.cs</Link>
    </Compile>
    <Compile Include="Clients\ActivitiesClient.cs" />
    <Compile Include="Clients\AssigneesClient.cs" />
    <Compile Include="Clients\CommitsClient.cs" />
    <Compile Include="Clients\CommitStatusClient.cs" />
    <Compile Include="Clients\EventsClient.cs" />
    <Compile Include="Clients\GitDatabaseClient.cs" />
    <Compile Include="Clients\ICommitsClient.cs" />
    <Compile Include="Clients\IActivitiesClient.cs" />
    <Compile Include="Clients\ICommitStatusClient.cs" />
    <Compile Include="Clients\IEventsClient.cs" />
    <Compile Include="Clients\IGitDatabaseClient.cs" />
    <Compile Include="Clients\IIssueCommentsClient.cs" />
    <Compile Include="Clients\IIssuesEventsClient.cs" />
    <Compile Include="Clients\IOrganizationMembersClient.cs" />
    <Compile Include="Clients\IssueCommentsClient.cs" />
    <Compile Include="Clients\IssuesClient.cs" />
    <Compile Include="Clients\IssuesEventsClient.cs" />
    <Compile Include="Clients\IStarredClient.cs" />
    <Compile Include="Clients\ITagsClient.cs" />
<<<<<<< HEAD
    <Compile Include="Clients\ITreesClient.cs" />
=======
    <Compile Include="Clients\ITeamsClient.cs" />
>>>>>>> e716a073
    <Compile Include="Clients\MilestonesClient.cs" />
    <Compile Include="Clients\OrganizationMembersClient.cs" />
    <Compile Include="Clients\StarredClient.cs" />
    <Compile Include="Clients\TagsClient.cs" />
<<<<<<< HEAD
    <Compile Include="Clients\TreesClient.cs" />
=======
    <Compile Include="Clients\TeamsClient.cs" />
>>>>>>> e716a073
    <Compile Include="Exceptions\NotFoundException.cs" />
    <Compile Include="Clients\IAssigneesClient.cs" />
    <Compile Include="Clients\IIssuesClient.cs" />
    <Compile Include="Clients\IMilestonesClient.cs" />
    <Compile Include="Helpers\ParameterAttribute.cs" />
    <Compile Include="Helpers\ReflectionExtensions.cs" />
    <Compile Include="Models\Request\MilestoneUpdate.cs" />
    <Compile Include="Models\Request\NewCommit.cs" />
    <Compile Include="Models\Request\NewCommitStatus.cs" />
    <Compile Include="Models\Request\NewMilestone.cs" />
    <Compile Include="Models\Request\NewTag.cs" />
<<<<<<< HEAD
    <Compile Include="Models\Request\NewTree.cs" />
    <Compile Include="Models\Request\NewTreeItem.cs" />
=======
    <Compile Include="Models\Request\NewTeam.cs" />
    <Compile Include="Models\Request\Permission.cs" />
>>>>>>> e716a073
    <Compile Include="Models\Request\RequestParameters.cs" />
    <Compile Include="Models\Request\StarredRequest.cs" />
    <Compile Include="Models\Request\UpdateTeam.cs" />
    <Compile Include="Models\Response\Commit.cs" />
    <Compile Include="Models\Response\Activity.cs" />
    <Compile Include="Models\Response\CommitStatus.cs" />
    <Compile Include="Models\Response\EventInfo.cs" />
    <Compile Include="Models\Response\GitReference.cs" />
    <Compile Include="Models\Response\GitTag.cs" />
    <Compile Include="Models\Response\Issue.cs" />
    <Compile Include="Models\Request\IssueRequest.cs" />
    <Compile Include="Models\Request\IssueUpdate.cs" />
    <Compile Include="Models\Response\IssueComment.cs" />
    <Compile Include="Models\Response\IssueEvent.cs" />
    <Compile Include="Models\Response\Label.cs" />
    <Compile Include="Models\Response\Milestone.cs" />
    <Compile Include="Models\Request\NewIssue.cs" />
    <Compile Include="Models\Response\Notification.cs" />
    <Compile Include="Models\Response\NotificationInfo.cs" />
    <Compile Include="Models\Response\PullRequest.cs" />
    <Compile Include="Models\Request\RepositoryIssueRequest.cs" />
    <Compile Include="Models\Request\MilestoneRequest.cs" />
    <Compile Include="Models\Response\Signature.cs" />
    <Compile Include="Models\Response\TagObject.cs" />
<<<<<<< HEAD
    <Compile Include="Models\Response\TreeItem.cs" />
    <Compile Include="Models\Response\TreeResponse.cs" />
=======
    <Compile Include="Models\Response\Team.cs" />
>>>>>>> e716a073
    <Compile Include="Properties\AssemblyInfo.cs" />
    <Compile Include="Exceptions\TwoFactorChallengeFailedException.cs" />
    <Compile Include="Exceptions\TwoFactorRequiredException.cs" />
    <Compile Include="Helpers\ApiUrls.cs" />
    <Compile Include="Helpers\AuthorizationExtensions.cs" />
    <Compile Include="Helpers\TwoFactorChallengeResult.cs" />
    <Compile Include="Http\RateLimit.cs" />
    <Compile Include="Models\Response\Account.cs" />
    <Compile Include="Models\Response\ApiError.cs" />
    <Compile Include="Models\Response\ApiErrorDetail.cs" />
    <Compile Include="Models\Response\Application.cs" />
    <Compile Include="Clients\MiscellaneousClient.cs" />
    <Compile Include="Exceptions\ApiException.cs" />
    <Compile Include="Helpers\ApiExtensions.cs" />
    <Compile Include="Clients\ApiClient.cs" />
    <Compile Include="Clients\AuthorizationsClient.cs" />
    <Compile Include="Clients\ApiPagination.cs" />
    <Compile Include="Clients\NotificationsClient.cs" />
    <Compile Include="Clients\OrganizationsClient.cs" />
    <Compile Include="Authentication\AnonymousAuthenticator.cs" />
    <Compile Include="Authentication\Authenticator.cs" />
    <Compile Include="Clients\ReleasesClient.cs" />
    <Compile Include="Clients\SshKeysClient.cs" />
    <Compile Include="Exceptions\ApiValidationException.cs" />
    <Compile Include="Exceptions\ForbiddenException.cs" />
    <Compile Include="Exceptions\LoginAttemptsExceededException.cs" />
    <Compile Include="Exceptions\RateLimitExceededException.cs" />
    <Compile Include="Helpers\CollectionExtensions.cs" />
    <Compile Include="Helpers\UriExtensions.cs" />
    <Compile Include="Http\ApiConnection.cs" />
    <Compile Include="Http\IApiConnection.cs" />
    <Compile Include="Http\IHttpClient.cs" />
    <Compile Include="Http\JsonHttpPipeline.cs" />
    <Compile Include="Http\ReadOnlyPagedCollection.cs" />
    <Compile Include="Http\Credentials.cs" />
    <Compile Include="Http\CredentialsExtensions.cs" />
    <Compile Include="Http\HttpVerb.cs" />
    <Compile Include="Authentication\IAuthenticationHandler.cs" />
    <Compile Include="Http\ICredentialStore.cs" />
    <Compile Include="Http\InMemoryCredentialStore.cs" />
    <Compile Include="Helpers\IApiPagination.cs" />
    <Compile Include="Clients\IAuthorizationsClient.cs" />
    <Compile Include="IGitHubClient.cs" />
    <Compile Include="Clients\IMiscellaneousClient.cs" />
    <Compile Include="Clients\IReleasesClient.cs" />
    <Compile Include="Clients\INotificationsClient.cs" />
    <Compile Include="Clients\ISshKeysClient.cs" />
    <Compile Include="Clients\IOrganizationsClient.cs" />
    <Compile Include="Helpers\IReadOnlyPagedCollection.cs" />
    <Compile Include="Clients\IRepositoriesClient.cs" />
    <Compile Include="Clients\IUsersClient.cs" />
    <Compile Include="Http\ApiInfoExtensions.cs" />
    <Compile Include="Http\ApiInfoParser.cs">
      <SubType>Code</SubType>
    </Compile>
    <Compile Include="Http\ApiInfo.cs" />
    <Compile Include="Authentication\BasicAuthenticator.cs">
      <SubType>Code</SubType>
    </Compile>
    <Compile Include="Http\ApiResponse.cs" />
    <Compile Include="Http\IJsonSerializer.cs" />
    <Compile Include="Exceptions\AuthorizationException.cs" />
    <Compile Include="Http\SimpleJsonSerializer.cs" />
    <Compile Include="Authentication\TokenAuthenticator.cs">
      <SubType>Code</SubType>
    </Compile>
    <Compile Include="Helpers\Ensure.cs" />
    <Compile Include="GitHubClient.cs" />
    <Compile Include="Authentication\AuthenticationType.cs" />
    <Compile Include="Http\Connection.cs">
      <SubType>Code</SubType>
    </Compile>
    <Compile Include="Http\HttpClientAdapter.cs" />
    <Compile Include="Http\IConnection.cs" />
    <Compile Include="Http\IRequest.cs" />
    <Compile Include="Http\IResponse.cs" />
    <Compile Include="Http\Request.cs" />
    <Compile Include="Helpers\ModelExtensions.cs" />
    <Compile Include="Models\Response\Authorization.cs" />
    <Compile Include="Models\Request\AuthorizationUpdate.cs" />
    <Compile Include="Models\Request\NewAuthorization.cs" />
    <Compile Include="Models\Response\EmailAddress.cs" />
    <Compile Include="Models\Response\Organization.cs" />
    <Compile Include="Models\Response\Plan.cs" />
    <Compile Include="Models\Response\Readme.cs" />
    <Compile Include="Models\Response\ReadmeResponse.cs" />
    <Compile Include="Models\Response\Release.cs" />
    <Compile Include="Models\Response\ReleaseAsset.cs" />
    <Compile Include="Models\Response\ReleaseAssetUpload.cs" />
    <Compile Include="Models\Request\ReleaseUpdate.cs" />
    <Compile Include="Models\Response\Repository.cs" />
    <Compile Include="Models\Response\SshKey.cs" />
    <Compile Include="Models\Response\SshKeyInfo.cs" />
    <Compile Include="Models\Request\SshKeyUpdate.cs" />
    <Compile Include="Models\Response\User.cs" />
    <Compile Include="Models\Request\UserUpdate.cs" />
    <Compile Include="Helpers\StringExtensions.cs" />
    <Compile Include="Clients\RepositoriesClient.cs" />
    <Compile Include="SimpleJson.cs" />
    <Compile Include="Models\Request\NewRepository.cs" />
    <Compile Include="Clients\UsersClient.cs" />
  </ItemGroup>
  <Import Project="$(MSBuildBinPath)\Microsoft.CSharp.targets" />
</Project><|MERGE_RESOLUTION|>--- conflicted
+++ resolved
@@ -59,20 +59,14 @@
     <Compile Include="Clients\IssuesEventsClient.cs" />
     <Compile Include="Clients\IStarredClient.cs" />
     <Compile Include="Clients\ITagsClient.cs" />
-<<<<<<< HEAD
     <Compile Include="Clients\ITreesClient.cs" />
-=======
     <Compile Include="Clients\ITeamsClient.cs" />
->>>>>>> e716a073
     <Compile Include="Clients\MilestonesClient.cs" />
     <Compile Include="Clients\OrganizationMembersClient.cs" />
     <Compile Include="Clients\StarredClient.cs" />
     <Compile Include="Clients\TagsClient.cs" />
-<<<<<<< HEAD
     <Compile Include="Clients\TreesClient.cs" />
-=======
     <Compile Include="Clients\TeamsClient.cs" />
->>>>>>> e716a073
     <Compile Include="Exceptions\NotFoundException.cs" />
     <Compile Include="Clients\IAssigneesClient.cs" />
     <Compile Include="Clients\IIssuesClient.cs" />
@@ -84,13 +78,10 @@
     <Compile Include="Models\Request\NewCommitStatus.cs" />
     <Compile Include="Models\Request\NewMilestone.cs" />
     <Compile Include="Models\Request\NewTag.cs" />
-<<<<<<< HEAD
     <Compile Include="Models\Request\NewTree.cs" />
     <Compile Include="Models\Request\NewTreeItem.cs" />
-=======
     <Compile Include="Models\Request\NewTeam.cs" />
     <Compile Include="Models\Request\Permission.cs" />
->>>>>>> e716a073
     <Compile Include="Models\Request\RequestParameters.cs" />
     <Compile Include="Models\Request\StarredRequest.cs" />
     <Compile Include="Models\Request\UpdateTeam.cs" />
@@ -115,12 +106,9 @@
     <Compile Include="Models\Request\MilestoneRequest.cs" />
     <Compile Include="Models\Response\Signature.cs" />
     <Compile Include="Models\Response\TagObject.cs" />
-<<<<<<< HEAD
     <Compile Include="Models\Response\TreeItem.cs" />
     <Compile Include="Models\Response\TreeResponse.cs" />
-=======
     <Compile Include="Models\Response\Team.cs" />
->>>>>>> e716a073
     <Compile Include="Properties\AssemblyInfo.cs" />
     <Compile Include="Exceptions\TwoFactorChallengeFailedException.cs" />
     <Compile Include="Exceptions\TwoFactorRequiredException.cs" />
