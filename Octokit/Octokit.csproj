--- conflicted
+++ resolved
@@ -62,23 +62,12 @@
     <Compile Include="Clients\IRepoCollaboratorsClient.cs" />
     <Compile Include="Clients\EventsClient.cs" />
     <Compile Include="Clients\IActivitiesClient.cs" />
-<<<<<<< HEAD
-    <Compile Include="Clients\IPullRequestReviewCommentsClient.cs" />
-    <Compile Include="Clients\IPullRequestsClient.cs" />
-    <Compile Include="Clients\PullRequestReviewCommentsClient.cs" />
-    <Compile Include="Clients\PullRequestsClient.cs" />
-    <Compile Include="Models\Request\PullRequestReviewCommentCreate.cs" />
-    <Compile Include="Models\Request\PullRequestReviewCommentEdit.cs" />
-    <Compile Include="Models\Request\PullRequestReviewCommentReplyCreate.cs" />
-    <Compile Include="Models\Request\PullRequestReviewCommentRequest.cs" />
-=======
     <Compile Include="Clients\ITreesClient.cs" />
     <Compile Include="Models\Request\NewTreeItem.cs" />
     <Compile Include="Models\Request\NewTree.cs" />
     <Compile Include="Clients\TreesClient.cs" />
     <Compile Include="Models\Response\TreeItem.cs" />
     <Compile Include="Models\Response\TreeResponse.cs" />
->>>>>>> 84e11d47
     <Compile Include="Models\Response\Activity.cs" />
     <Compile Include="Clients\AssigneesClient.cs" />
     <Compile Include="Clients\CommitsClient.cs" />
@@ -119,11 +108,6 @@
     <Compile Include="Models\Response\Commit.cs" />
     <Compile Include="Models\Response\CommitStatus.cs" />
     <Compile Include="Models\Request\Permission.cs" />
-<<<<<<< HEAD
-    <Compile Include="Models\Response\PullRequestReviewComment.cs" />
-    <Compile Include="Models\Response\TeamItem.cs" />
-=======
->>>>>>> 84e11d47
     <Compile Include="Models\Response\Team.cs" />
     <Compile Include="Models\Response\EventInfo.cs" />
     <Compile Include="Models\Response\GitReference.cs" />
