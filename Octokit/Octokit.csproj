﻿<?xml version="1.0" encoding="utf-8"?>
<Project ToolsVersion="4.0" DefaultTargets="Build" xmlns="http://schemas.microsoft.com/developer/msbuild/2003">
  <Import Project="$(MSBuildExtensionsPath)\$(MSBuildToolsVersion)\Microsoft.Common.props" Condition="Exists('$(MSBuildExtensionsPath)\$(MSBuildToolsVersion)\Microsoft.Common.props')" />
  <PropertyGroup>
    <Configuration Condition=" '$(Configuration)' == '' ">Debug</Configuration>
    <Platform Condition=" '$(Platform)' == '' ">AnyCPU</Platform>
    <ProjectGuid>{08DD4305-7787-4823-A53F-4D0F725A07F3}</ProjectGuid>
    <OutputType>Library</OutputType>
    <AppDesignerFolder>Properties</AppDesignerFolder>
    <RootNamespace>Octokit</RootNamespace>
    <AssemblyName>Octokit</AssemblyName>
    <TargetFrameworkVersion>v4.5</TargetFrameworkVersion>
    <FileAlignment>512</FileAlignment>
    <TargetFrameworkProfile />
  </PropertyGroup>
  <PropertyGroup Condition=" '$(Configuration)|$(Platform)' == 'Debug|AnyCPU' ">
    <DebugSymbols>true</DebugSymbols>
    <DebugType>full</DebugType>
    <Optimize>false</Optimize>
    <IntermediateOutputPath>obj\Debug\Net45</IntermediateOutputPath>
    <OutputPath>bin\Debug\Net45</OutputPath>
    <DefineConstants>TRACE;DEBUG;CODE_ANALYSIS;CODE_ANALYSIS;SIMPLE_JSON_OBJARRAYINTERNAL;SIMPLE_JSON_INTERNAL;NET_45</DefineConstants>
    <ErrorReport>prompt</ErrorReport>
    <WarningLevel>4</WarningLevel>
    <RunCodeAnalysis>true</RunCodeAnalysis>
    <CodeAnalysisAdditionalOptions> /assemblycomparemode:StrongNameIgnoringVersion</CodeAnalysisAdditionalOptions>
    <CodeAnalysisRuleSet>..\Octokit.ruleset</CodeAnalysisRuleSet>
    <TreatWarningsAsErrors>true</TreatWarningsAsErrors>
    <Prefer32Bit>false</Prefer32Bit>
  </PropertyGroup>
  <PropertyGroup Condition=" '$(Configuration)|$(Platform)' == 'Release|AnyCPU' ">
    <DebugType>pdbonly</DebugType>
    <Optimize>true</Optimize>
    <IntermediateOutputPath>obj\Release\Net45</IntermediateOutputPath>
    <OutputPath>bin\Release\Net45\</OutputPath>
    <DefineConstants>TRACE;CODE_ANALYSIS;CODE_ANALYSIS;SIMPLE_JSON_OBJARRAYINTERNAL;SIMPLE_JSON_INTERNAL;NET_45</DefineConstants>
    <ErrorReport>prompt</ErrorReport>
    <WarningLevel>4</WarningLevel>
    <Prefer32Bit>false</Prefer32Bit>
    <RunCodeAnalysis>true</RunCodeAnalysis>
    <CodeAnalysisRuleSet>..\Octokit.ruleset</CodeAnalysisRuleSet>
  </PropertyGroup>
  <ItemGroup>
    <Reference Include="System" />
    <Reference Include="System.Core" />
    <Reference Include="Microsoft.CSharp" />
    <Reference Include="System.Net" />
    <Reference Include="System.Net.Http" />
    <Reference Include="System.Runtime.Serialization" />
  </ItemGroup>
  <ItemGroup>
    <Compile Include="..\SolutionInfo.cs">
      <Link>Properties\SolutionInfo.cs</Link>
    </Compile>
    <Compile Include="Clients\ActivitiesClient.cs" />
    <Compile Include="Clients\GistsClient.cs" />
    <Compile Include="Clients\IGistsClient.cs" />
    <Compile Include="Models\Response\BlobReference.cs" />
    <Compile Include="Clients\IBlobsClient.cs" />
    <Compile Include="Models\Request\NewBlob.cs" />
    <Compile Include="Models\Response\Blob.cs" />
    <Compile Include="Clients\BlobsClient.cs" />
    <Compile Include="Clients\RepoCollaboratorsClient.cs" />
    <Compile Include="Clients\IRepoCollaboratorsClient.cs" />
    <Compile Include="Clients\EventsClient.cs" />
    <Compile Include="Clients\IActivitiesClient.cs" />
    <Compile Include="Clients\ITreesClient.cs" />
    <Compile Include="Models\Request\NewTreeItem.cs" />
    <Compile Include="Models\Request\NewTree.cs" />
    <Compile Include="Clients\TreesClient.cs" />
    <Compile Include="Models\Response\TreeItem.cs" />
    <Compile Include="Models\Response\TreeResponse.cs" />
    <Compile Include="Models\Response\Activity.cs" />
    <Compile Include="Clients\AssigneesClient.cs" />
    <Compile Include="Clients\CommitsClient.cs" />
    <Compile Include="Clients\CommitStatusClient.cs" />
    <Compile Include="Clients\TeamsClient.cs" />
    <Compile Include="Clients\ITeamsClient.cs" />
    <Compile Include="Clients\GitDatabaseClient.cs" />
    <Compile Include="Clients\ICommitsClient.cs" />
    <Compile Include="Clients\IEventsClient.cs" />
    <Compile Include="Clients\IIssuesEventsClient.cs" />
    <Compile Include="Clients\ICommitStatusClient.cs" />
    <Compile Include="Clients\IGitDatabaseClient.cs" />
    <Compile Include="Clients\IIssueCommentsClient.cs" />
    <Compile Include="Clients\IPullRequestsClient.cs" />
    <Compile Include="Clients\IOrganizationMembersClient.cs" />
    <Compile Include="Clients\IssueCommentsClient.cs" />
    <Compile Include="Clients\IssuesClient.cs" />
    <Compile Include="Clients\IStarredClient.cs" />
    <Compile Include="Clients\ITagsClient.cs" />
    <Compile Include="Clients\IssuesEventsClient.cs" />
    <Compile Include="Clients\MilestonesClient.cs" />
    <Compile Include="Clients\PullRequestsClient.cs" />
    <Compile Include="Clients\OrganizationMembersClient.cs" />
    <Compile Include="Clients\StarredClient.cs" />
    <Compile Include="Clients\TagsClient.cs" />
    <Compile Include="Exceptions\NotFoundException.cs" />
    <Compile Include="Clients\IAssigneesClient.cs" />
    <Compile Include="Clients\IIssuesClient.cs" />
    <Compile Include="Clients\IMilestonesClient.cs" />
    <Compile Include="Helpers\ParameterAttribute.cs" />
    <Compile Include="Helpers\ReflectionExtensions.cs" />
    <Compile Include="Models\Request\MergePullRequest.cs" />
    <Compile Include="Models\Request\NewTeam.cs" />
    <Compile Include="Models\Request\UpdateTeam.cs" />
    <Compile Include="Models\Request\MilestoneUpdate.cs" />
    <Compile Include="Models\Request\NewCommit.cs" />
    <Compile Include="Models\Request\NewCommitStatus.cs" />
    <Compile Include="Models\Request\NewMilestone.cs" />
    <Compile Include="Models\Request\NewPullRequest.cs" />
    <Compile Include="Models\Request\PullRequestRequest.cs" />
    <Compile Include="Models\Request\PullRequestUpdate.cs" />
    <Compile Include="Models\Request\RequestParameters.cs" />
    <Compile Include="Models\Request\StarredRequest.cs" />
    <Compile Include="Models\Response\Commit.cs" />
    <Compile Include="Models\Response\CommitStatus.cs" />
    <Compile Include="Models\Request\Permission.cs" />
<<<<<<< HEAD
    <Compile Include="Models\Response\PullRequestMerge.cs" />
    <Compile Include="Models\Response\TeamItem.cs" />
=======
    <Compile Include="Models\Response\Gist.cs" />
    <Compile Include="Models\Response\GistChangeStatus.cs" />
    <Compile Include="Models\Response\GistFile.cs" />
    <Compile Include="Models\Response\GistFork.cs" />
    <Compile Include="Models\Response\GistHistory.cs" />
>>>>>>> 01c991d2
    <Compile Include="Models\Response\Team.cs" />
    <Compile Include="Models\Response\EventInfo.cs" />
    <Compile Include="Models\Response\GitReference.cs" />
    <Compile Include="Models\Response\Issue.cs" />
    <Compile Include="Models\Request\IssueRequest.cs" />
    <Compile Include="Models\Request\IssueUpdate.cs" />
    <Compile Include="Models\Response\IssueEvent.cs" />
    <Compile Include="Models\Response\IssueComment.cs" />
    <Compile Include="Models\Response\Label.cs" />
    <Compile Include="Models\Response\Milestone.cs" />
    <Compile Include="Models\Request\NewIssue.cs" />
    <Compile Include="Models\Request\NewTag.cs" />
    <Compile Include="Models\Response\Notification.cs" />
    <Compile Include="Models\Response\NotificationInfo.cs" />
    <Compile Include="Models\Response\PullRequest.cs" />
    <Compile Include="Models\Request\RepositoryIssueRequest.cs" />
    <Compile Include="Models\Request\MilestoneRequest.cs" />
    <Compile Include="Models\Response\GitTag.cs" />
    <Compile Include="Models\Response\Signature.cs" />
    <Compile Include="Models\Response\TagObject.cs" />
    <Compile Include="Properties\AssemblyInfo.cs" />
    <Compile Include="Exceptions\TwoFactorChallengeFailedException.cs" />
    <Compile Include="Exceptions\TwoFactorRequiredException.cs" />
    <Compile Include="Helpers\ApiUrls.cs" />
    <Compile Include="Helpers\AuthorizationExtensions.cs" />
    <Compile Include="Helpers\TwoFactorChallengeResult.cs" />
    <Compile Include="Http\RateLimit.cs" />
    <Compile Include="Models\Response\Account.cs" />
    <Compile Include="Models\Response\ApiError.cs" />
    <Compile Include="Models\Response\ApiErrorDetail.cs" />
    <Compile Include="Models\Response\Application.cs" />
    <Compile Include="Clients\MiscellaneousClient.cs" />
    <Compile Include="Exceptions\ApiException.cs" />
    <Compile Include="Helpers\ApiExtensions.cs" />
    <Compile Include="Clients\ApiClient.cs" />
    <Compile Include="Clients\AuthorizationsClient.cs" />
    <Compile Include="Clients\ApiPagination.cs" />
    <Compile Include="Clients\NotificationsClient.cs" />
    <Compile Include="Clients\OrganizationsClient.cs" />
    <Compile Include="Authentication\AnonymousAuthenticator.cs" />
    <Compile Include="Authentication\Authenticator.cs" />
    <Compile Include="Clients\ReleasesClient.cs" />
    <Compile Include="Clients\SshKeysClient.cs" />
    <Compile Include="Exceptions\ApiValidationException.cs" />
    <Compile Include="Exceptions\ForbiddenException.cs" />
    <Compile Include="Exceptions\LoginAttemptsExceededException.cs" />
    <Compile Include="Exceptions\RateLimitExceededException.cs" />
    <Compile Include="Helpers\CollectionExtensions.cs" />
    <Compile Include="Helpers\UriExtensions.cs" />
    <Compile Include="Http\ApiConnection.cs" />
    <Compile Include="Http\IApiConnection.cs" />
    <Compile Include="Http\IHttpClient.cs" />
    <Compile Include="Http\JsonHttpPipeline.cs" />
    <Compile Include="Http\ReadOnlyPagedCollection.cs" />
    <Compile Include="Http\Credentials.cs" />
    <Compile Include="Http\CredentialsExtensions.cs" />
    <Compile Include="Http\HttpVerb.cs" />
    <Compile Include="Authentication\IAuthenticationHandler.cs" />
    <Compile Include="Http\ICredentialStore.cs" />
    <Compile Include="Http\InMemoryCredentialStore.cs" />
    <Compile Include="Helpers\IApiPagination.cs" />
    <Compile Include="Clients\IAuthorizationsClient.cs" />
    <Compile Include="IGitHubClient.cs" />
    <Compile Include="Clients\IMiscellaneousClient.cs" />
    <Compile Include="Clients\IReleasesClient.cs" />
    <Compile Include="Clients\INotificationsClient.cs" />
    <Compile Include="Clients\ISshKeysClient.cs" />
    <Compile Include="Clients\IOrganizationsClient.cs" />
    <Compile Include="Helpers\IReadOnlyPagedCollection.cs" />
    <Compile Include="Clients\IRepositoriesClient.cs" />
    <Compile Include="Clients\IUsersClient.cs" />
    <Compile Include="Http\ApiInfoExtensions.cs" />
    <Compile Include="Http\ApiInfoParser.cs">
      <SubType>Code</SubType>
    </Compile>
    <Compile Include="Http\ApiInfo.cs" />
    <Compile Include="Authentication\BasicAuthenticator.cs">
      <SubType>Code</SubType>
    </Compile>
    <Compile Include="Http\ApiResponse.cs" />
    <Compile Include="Http\IJsonSerializer.cs" />
    <Compile Include="Exceptions\AuthorizationException.cs" />
    <Compile Include="Http\SimpleJsonSerializer.cs" />
    <Compile Include="Authentication\TokenAuthenticator.cs">
      <SubType>Code</SubType>
    </Compile>
    <Compile Include="Helpers\Ensure.cs" />
    <Compile Include="GitHubClient.cs" />
    <Compile Include="Authentication\AuthenticationType.cs" />
    <Compile Include="Http\Connection.cs">
      <SubType>Code</SubType>
    </Compile>
    <Compile Include="Http\HttpClientAdapter.cs" />
    <Compile Include="Http\IConnection.cs" />
    <Compile Include="Http\IRequest.cs" />
    <Compile Include="Http\IResponse.cs" />
    <Compile Include="Http\Request.cs" />
    <Compile Include="Helpers\ModelExtensions.cs" />
    <Compile Include="Models\Response\Authorization.cs" />
    <Compile Include="Models\Request\AuthorizationUpdate.cs" />
    <Compile Include="Models\Request\NewAuthorization.cs" />
    <Compile Include="Models\Response\EmailAddress.cs" />
    <Compile Include="Models\Response\Organization.cs" />
    <Compile Include="Models\Response\Plan.cs" />
    <Compile Include="Models\Response\Readme.cs" />
    <Compile Include="Models\Response\ReadmeResponse.cs" />
    <Compile Include="Models\Response\Release.cs" />
    <Compile Include="Models\Response\ReleaseAsset.cs" />
    <Compile Include="Models\Response\ReleaseAssetUpload.cs" />
    <Compile Include="Models\Request\ReleaseUpdate.cs" />
    <Compile Include="Models\Response\Repository.cs" />
    <Compile Include="Models\Response\SshKey.cs" />
    <Compile Include="Models\Response\SshKeyInfo.cs" />
    <Compile Include="Models\Request\SshKeyUpdate.cs" />
    <Compile Include="Models\Response\User.cs" />
    <Compile Include="Models\Request\UserUpdate.cs" />
    <Compile Include="Helpers\StringExtensions.cs" />
    <Compile Include="Clients\RepositoriesClient.cs" />
    <Compile Include="SimpleJson.cs" />
    <Compile Include="Models\Request\NewRepository.cs" />
    <Compile Include="Clients\UsersClient.cs" />
  </ItemGroup>
  <ItemGroup>
    <CodeAnalysisDictionary Include="..\CustomDictionary.xml">
      <Link>CustomDictionary.xml</Link>
    </CodeAnalysisDictionary>
  </ItemGroup>
  <ItemGroup>
    <None Include="packages.config">
      <SubType>Designer</SubType>
    </None>
  </ItemGroup>
  <ItemGroup />
  <Import Project="$(MSBuildToolsPath)\Microsoft.CSharp.targets" />
  <!-- To modify your build process, add your task inside one of the targets below and uncomment it. 
       Other similar extension points exist, see Microsoft.Common.targets.
  <Target Name="BeforeBuild">
  </Target>
  <Target Name="AfterBuild">
  </Target>
  -->
</Project><|MERGE_RESOLUTION|>--- conflicted
+++ resolved
@@ -116,16 +116,13 @@
     <Compile Include="Models\Response\Commit.cs" />
     <Compile Include="Models\Response\CommitStatus.cs" />
     <Compile Include="Models\Request\Permission.cs" />
-<<<<<<< HEAD
     <Compile Include="Models\Response\PullRequestMerge.cs" />
     <Compile Include="Models\Response\TeamItem.cs" />
-=======
     <Compile Include="Models\Response\Gist.cs" />
     <Compile Include="Models\Response\GistChangeStatus.cs" />
     <Compile Include="Models\Response\GistFile.cs" />
     <Compile Include="Models\Response\GistFork.cs" />
     <Compile Include="Models\Response\GistHistory.cs" />
->>>>>>> 01c991d2
     <Compile Include="Models\Response\Team.cs" />
     <Compile Include="Models\Response\EventInfo.cs" />
     <Compile Include="Models\Response\GitReference.cs" />
