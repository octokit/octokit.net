﻿<?xml version="1.0" encoding="utf-8"?>
<Project ToolsVersion="4.0" DefaultTargets="Build" xmlns="http://schemas.microsoft.com/developer/msbuild/2003">
  <Import Project="$(MSBuildExtensionsPath)\$(MSBuildToolsVersion)\Microsoft.Common.props" Condition="Exists('$(MSBuildExtensionsPath)\$(MSBuildToolsVersion)\Microsoft.Common.props')" />
  <PropertyGroup>
    <Configuration Condition=" '$(Configuration)' == '' ">Debug</Configuration>
    <Platform Condition=" '$(Platform)' == '' ">AnyCPU</Platform>
    <ProjectGuid>{08DD4305-7787-4823-A53F-4D0F725A07F3}</ProjectGuid>
    <OutputType>Library</OutputType>
    <AppDesignerFolder>Properties</AppDesignerFolder>
    <RootNamespace>Octokit</RootNamespace>
    <AssemblyName>Octokit</AssemblyName>
    <TargetFrameworkVersion>v4.5</TargetFrameworkVersion>
    <FileAlignment>512</FileAlignment>
    <TargetFrameworkProfile />
  </PropertyGroup>
  <PropertyGroup Condition=" '$(Configuration)|$(Platform)' == 'Debug|AnyCPU' ">
    <DebugSymbols>true</DebugSymbols>
    <DebugType>full</DebugType>
    <Optimize>false</Optimize>
    <IntermediateOutputPath>obj\Debug\Net45</IntermediateOutputPath>
    <OutputPath>bin\Debug\Net45</OutputPath>
    <DefineConstants>TRACE;DEBUG;CODE_ANALYSIS;CODE_ANALYSIS;SIMPLE_JSON_OBJARRAYINTERNAL;SIMPLE_JSON_INTERNAL;NET_45</DefineConstants>
    <ErrorReport>prompt</ErrorReport>
    <WarningLevel>4</WarningLevel>
    <RunCodeAnalysis>true</RunCodeAnalysis>
    <CodeAnalysisAdditionalOptions> /assemblycomparemode:StrongNameIgnoringVersion</CodeAnalysisAdditionalOptions>
    <CodeAnalysisRuleSet>..\Octokit.ruleset</CodeAnalysisRuleSet>
    <TreatWarningsAsErrors>true</TreatWarningsAsErrors>
    <Prefer32Bit>false</Prefer32Bit>
  </PropertyGroup>
  <PropertyGroup Condition=" '$(Configuration)|$(Platform)' == 'Release|AnyCPU' ">
    <DebugType>pdbonly</DebugType>
    <Optimize>true</Optimize>
    <IntermediateOutputPath>obj\Release\Net45</IntermediateOutputPath>
    <OutputPath>bin\Release\Net45\</OutputPath>
    <DefineConstants>TRACE;CODE_ANALYSIS;CODE_ANALYSIS;SIMPLE_JSON_OBJARRAYINTERNAL;SIMPLE_JSON_INTERNAL;NET_45</DefineConstants>
    <ErrorReport>prompt</ErrorReport>
    <WarningLevel>4</WarningLevel>
    <Prefer32Bit>false</Prefer32Bit>
  </PropertyGroup>
  <ItemGroup>
    <Reference Include="System" />
    <Reference Include="System.Core" />
    <Reference Include="Microsoft.CSharp" />
    <Reference Include="System.Net" />
    <Reference Include="System.Net.Http" />
    <Reference Include="System.Runtime.Serialization" />
  </ItemGroup>
  <ItemGroup>
    <Compile Include="..\SolutionInfo.cs">
      <Link>Properties\SolutionInfo.cs</Link>
    </Compile>
    <Compile Include="Clients\AssigneesClient.cs" />
    <Compile Include="Clients\CommitStatusClient.cs" />
<<<<<<< HEAD
    <Compile Include="Clients\GitDatabaseClient.cs" />
=======
    <Compile Include="Clients\IIssuesEventsClient.cs" />
>>>>>>> 2c8b5fe6
    <Compile Include="Clients\ICommitStatusClient.cs" />
    <Compile Include="Clients\IGitDatabaseClient.cs" />
    <Compile Include="Clients\IssuesClient.cs" />
<<<<<<< HEAD
    <Compile Include="Clients\ITagsClient.cs" />
=======
    <Compile Include="Clients\IssuesEventsClient.cs" />
>>>>>>> 2c8b5fe6
    <Compile Include="Clients\MilestonesClient.cs" />
    <Compile Include="Clients\TagsClient.cs" />
    <Compile Include="Exceptions\NotFoundException.cs" />
    <Compile Include="Clients\IAssigneesClient.cs" />
    <Compile Include="Clients\IIssuesClient.cs" />
    <Compile Include="Clients\IMilestonesClient.cs" />
    <Compile Include="Helpers\ParameterAttribute.cs" />
    <Compile Include="Helpers\ReflectionExtensions.cs" />
    <Compile Include="Models\Request\MilestoneUpdate.cs" />
    <Compile Include="Models\Request\NewCommitStatus.cs" />
    <Compile Include="Models\Request\NewMilestone.cs" />
    <Compile Include="Models\Request\RequestParameters.cs" />
    <Compile Include="Models\Response\CommitStatus.cs" />
    <Compile Include="Models\Response\EventInfo.cs" />
    <Compile Include="Models\Response\Issue.cs" />
    <Compile Include="Models\Request\IssueRequest.cs" />
    <Compile Include="Models\Request\IssueUpdate.cs" />
    <Compile Include="Models\Response\IssueEvent.cs" />
    <Compile Include="Models\Response\Label.cs" />
    <Compile Include="Models\Response\Milestone.cs" />
    <Compile Include="Models\Request\NewIssue.cs" />
    <Compile Include="Models\Request\NewTag.cs" />
    <Compile Include="Models\Response\Notification.cs" />
    <Compile Include="Models\Response\NotificationInfo.cs" />
    <Compile Include="Models\Response\PullRequest.cs" />
    <Compile Include="Models\Request\RepositoryIssueRequest.cs" />
    <Compile Include="Models\Request\MilestoneRequest.cs" />
    <Compile Include="Models\Response\GitTag.cs" />
    <Compile Include="Models\Response\Tagger.cs" />
    <Compile Include="Models\Response\TagObject.cs" />
    <Compile Include="Properties\AssemblyInfo.cs" />
    <Compile Include="Exceptions\TwoFactorChallengeFailedException.cs" />
    <Compile Include="Exceptions\TwoFactorRequiredException.cs" />
    <Compile Include="Helpers\ApiUrls.cs" />
    <Compile Include="Helpers\AuthorizationExtensions.cs" />
    <Compile Include="Helpers\TwoFactorChallengeResult.cs" />
    <Compile Include="Http\RateLimit.cs" />
    <Compile Include="Models\Response\Account.cs" />
    <Compile Include="Models\Response\ApiError.cs" />
    <Compile Include="Models\Response\ApiErrorDetail.cs" />
    <Compile Include="Models\Response\Application.cs" />
    <Compile Include="Clients\MiscellaneousClient.cs" />
    <Compile Include="Exceptions\ApiException.cs" />
    <Compile Include="Helpers\ApiExtensions.cs" />
    <Compile Include="Clients\ApiClient.cs" />
    <Compile Include="Clients\AuthorizationsClient.cs" />
    <Compile Include="Clients\ApiPagination.cs" />
    <Compile Include="Clients\NotificationsClient.cs" />
    <Compile Include="Clients\OrganizationsClient.cs" />
    <Compile Include="Authentication\AnonymousAuthenticator.cs" />
    <Compile Include="Authentication\Authenticator.cs" />
    <Compile Include="Clients\ReleasesClient.cs" />
    <Compile Include="Clients\SshKeysClient.cs" />
    <Compile Include="Exceptions\ApiValidationException.cs" />
    <Compile Include="Exceptions\ForbiddenException.cs" />
    <Compile Include="Exceptions\LoginAttemptsExceededException.cs" />
    <Compile Include="Exceptions\RateLimitExceededException.cs" />
    <Compile Include="Helpers\CollectionExtensions.cs" />
    <Compile Include="Helpers\UriExtensions.cs" />
    <Compile Include="Http\ApiConnection.cs" />
    <Compile Include="Http\IApiConnection.cs" />
    <Compile Include="Http\IHttpClient.cs" />
    <Compile Include="Http\JsonHttpPipeline.cs" />
    <Compile Include="Http\ReadOnlyPagedCollection.cs" />
    <Compile Include="Http\Credentials.cs" />
    <Compile Include="Http\CredentialsExtensions.cs" />
    <Compile Include="Http\HttpVerb.cs" />
    <Compile Include="Authentication\IAuthenticationHandler.cs" />
    <Compile Include="Http\ICredentialStore.cs" />
    <Compile Include="Http\InMemoryCredentialStore.cs" />
    <Compile Include="Helpers\IApiPagination.cs" />
    <Compile Include="Clients\IAuthorizationsClient.cs" />
    <Compile Include="IGitHubClient.cs" />
    <Compile Include="Clients\IMiscellaneousClient.cs" />
    <Compile Include="Clients\IReleasesClient.cs" />
    <Compile Include="Clients\INotificationsClient.cs" />
    <Compile Include="Clients\ISshKeysClient.cs" />
    <Compile Include="Clients\IOrganizationsClient.cs" />
    <Compile Include="Helpers\IReadOnlyPagedCollection.cs" />
    <Compile Include="Clients\IRepositoriesClient.cs" />
    <Compile Include="Clients\IUsersClient.cs" />
    <Compile Include="Http\ApiInfoExtensions.cs" />
    <Compile Include="Http\ApiInfoParser.cs">
      <SubType>Code</SubType>
    </Compile>
    <Compile Include="Http\ApiInfo.cs" />
    <Compile Include="Authentication\BasicAuthenticator.cs">
      <SubType>Code</SubType>
    </Compile>
    <Compile Include="Http\ApiResponse.cs" />
    <Compile Include="Http\IJsonSerializer.cs" />
    <Compile Include="Exceptions\AuthorizationException.cs" />
    <Compile Include="Http\SimpleJsonSerializer.cs" />
    <Compile Include="Authentication\TokenAuthenticator.cs">
      <SubType>Code</SubType>
    </Compile>
    <Compile Include="Helpers\Ensure.cs" />
    <Compile Include="GitHubClient.cs" />
    <Compile Include="Authentication\AuthenticationType.cs" />
    <Compile Include="Http\Connection.cs">
      <SubType>Code</SubType>
    </Compile>
    <Compile Include="Http\HttpClientAdapter.cs" />
    <Compile Include="Http\IConnection.cs" />
    <Compile Include="Http\IRequest.cs" />
    <Compile Include="Http\IResponse.cs" />
    <Compile Include="Http\Request.cs" />
    <Compile Include="Helpers\ModelExtensions.cs" />
    <Compile Include="Models\Response\Authorization.cs" />
    <Compile Include="Models\Request\AuthorizationUpdate.cs" />
    <Compile Include="Models\Request\NewAuthorization.cs" />
    <Compile Include="Models\Response\EmailAddress.cs" />
    <Compile Include="Models\Response\Organization.cs" />
    <Compile Include="Models\Response\Plan.cs" />
    <Compile Include="Models\Response\Readme.cs" />
    <Compile Include="Models\Response\ReadmeResponse.cs" />
    <Compile Include="Models\Response\Release.cs" />
    <Compile Include="Models\Response\ReleaseAsset.cs" />
    <Compile Include="Models\Response\ReleaseAssetUpload.cs" />
    <Compile Include="Models\Request\ReleaseUpdate.cs" />
    <Compile Include="Models\Response\Repository.cs" />
    <Compile Include="Models\Response\SshKey.cs" />
    <Compile Include="Models\Response\SshKeyInfo.cs" />
    <Compile Include="Models\Request\SshKeyUpdate.cs" />
    <Compile Include="Models\Response\User.cs" />
    <Compile Include="Models\Request\UserUpdate.cs" />
    <Compile Include="Helpers\StringExtensions.cs" />
    <Compile Include="Clients\RepositoriesClient.cs" />
    <Compile Include="SimpleJson.cs" />
    <Compile Include="Models\Request\NewRepository.cs" />
    <Compile Include="Clients\UsersClient.cs" />
  </ItemGroup>
  <ItemGroup>
    <CodeAnalysisDictionary Include="..\CustomDictionary.xml">
      <Link>CustomDictionary.xml</Link>
    </CodeAnalysisDictionary>
  </ItemGroup>
  <ItemGroup>
    <None Include="packages.config">
      <SubType>Designer</SubType>
    </None>
  </ItemGroup>
  <ItemGroup />
  <Import Project="$(MSBuildToolsPath)\Microsoft.CSharp.targets" />
  <!-- To modify your build process, add your task inside one of the targets below and uncomment it. 
       Other similar extension points exist, see Microsoft.Common.targets.
  <Target Name="BeforeBuild">
  </Target>
  <Target Name="AfterBuild">
  </Target>
  -->
</Project><|MERGE_RESOLUTION|>--- conflicted
+++ resolved
@@ -52,19 +52,13 @@
     </Compile>
     <Compile Include="Clients\AssigneesClient.cs" />
     <Compile Include="Clients\CommitStatusClient.cs" />
-<<<<<<< HEAD
     <Compile Include="Clients\GitDatabaseClient.cs" />
-=======
     <Compile Include="Clients\IIssuesEventsClient.cs" />
->>>>>>> 2c8b5fe6
     <Compile Include="Clients\ICommitStatusClient.cs" />
     <Compile Include="Clients\IGitDatabaseClient.cs" />
     <Compile Include="Clients\IssuesClient.cs" />
-<<<<<<< HEAD
     <Compile Include="Clients\ITagsClient.cs" />
-=======
     <Compile Include="Clients\IssuesEventsClient.cs" />
->>>>>>> 2c8b5fe6
     <Compile Include="Clients\MilestonesClient.cs" />
     <Compile Include="Clients\TagsClient.cs" />
     <Compile Include="Exceptions\NotFoundException.cs" />
