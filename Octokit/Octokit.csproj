﻿<?xml version="1.0" encoding="utf-8"?>
<Project ToolsVersion="4.0" DefaultTargets="Build" xmlns="http://schemas.microsoft.com/developer/msbuild/2003">
  <Import Project="$(MSBuildExtensionsPath)\$(MSBuildToolsVersion)\Microsoft.Common.props" Condition="Exists('$(MSBuildExtensionsPath)\$(MSBuildToolsVersion)\Microsoft.Common.props')" />
  <PropertyGroup>
    <Configuration Condition=" '$(Configuration)' == '' ">Debug</Configuration>
    <Platform Condition=" '$(Platform)' == '' ">AnyCPU</Platform>
    <ProjectGuid>{08DD4305-7787-4823-A53F-4D0F725A07F3}</ProjectGuid>
    <OutputType>Library</OutputType>
    <AppDesignerFolder>Properties</AppDesignerFolder>
    <RootNamespace>Octokit</RootNamespace>
    <AssemblyName>Octokit</AssemblyName>
    <TargetFrameworkVersion>v4.5</TargetFrameworkVersion>
    <FileAlignment>512</FileAlignment>
    <TargetFrameworkProfile />
  </PropertyGroup>
  <PropertyGroup Condition=" '$(Configuration)|$(Platform)' == 'Debug|AnyCPU' ">
    <DebugSymbols>true</DebugSymbols>
    <DebugType>full</DebugType>
    <Optimize>false</Optimize>
    <IntermediateOutputPath>obj\Debug\Net45</IntermediateOutputPath>
    <OutputPath>bin\Debug\Net45</OutputPath>
    <DefineConstants>TRACE;DEBUG;CODE_ANALYSIS;CODE_ANALYSIS;SIMPLE_JSON_OBJARRAYINTERNAL;SIMPLE_JSON_INTERNAL;NET_45</DefineConstants>
    <ErrorReport>prompt</ErrorReport>
    <WarningLevel>4</WarningLevel>
    <RunCodeAnalysis>true</RunCodeAnalysis>
    <CodeAnalysisAdditionalOptions> /assemblycomparemode:StrongNameIgnoringVersion</CodeAnalysisAdditionalOptions>
    <CodeAnalysisRuleSet>..\Octokit.ruleset</CodeAnalysisRuleSet>
    <TreatWarningsAsErrors>true</TreatWarningsAsErrors>
    <Prefer32Bit>false</Prefer32Bit>
  </PropertyGroup>
  <PropertyGroup Condition=" '$(Configuration)|$(Platform)' == 'Release|AnyCPU' ">
    <DebugType>pdbonly</DebugType>
    <Optimize>true</Optimize>
    <IntermediateOutputPath>obj\Release\Net45</IntermediateOutputPath>
    <OutputPath>bin\Release\Net45\</OutputPath>
    <DefineConstants>TRACE;CODE_ANALYSIS;CODE_ANALYSIS;SIMPLE_JSON_OBJARRAYINTERNAL;SIMPLE_JSON_INTERNAL;NET_45</DefineConstants>
    <ErrorReport>prompt</ErrorReport>
    <WarningLevel>4</WarningLevel>
    <Prefer32Bit>false</Prefer32Bit>
    <RunCodeAnalysis>true</RunCodeAnalysis>
    <CodeAnalysisRuleSet>..\Octokit.ruleset</CodeAnalysisRuleSet>
  </PropertyGroup>
  <ItemGroup>
    <Reference Include="System" />
    <Reference Include="System.Core" />
    <Reference Include="Microsoft.CSharp" />
    <Reference Include="System.Net" />
    <Reference Include="System.Net.Http" />
    <Reference Include="System.Runtime.Serialization" />
  </ItemGroup>
  <ItemGroup>
    <Compile Include="..\SolutionInfo.cs">
      <Link>Properties\SolutionInfo.cs</Link>
    </Compile>
    <Compile Include="Clients\ActivitiesClient.cs" />
    <Compile Include="Clients\EventsClient.cs" />
    <Compile Include="Clients\IActivitiesClient.cs" />
    <Compile Include="Models\Response\Activity.cs" />
    <Compile Include="Clients\AssigneesClient.cs" />
    <Compile Include="Clients\CommitsClient.cs" />
    <Compile Include="Clients\CommitStatusClient.cs" />
    <Compile Include="Clients\TeamsClient.cs" />
    <Compile Include="Clients\ITeamsClient.cs" />
    <Compile Include="Clients\GitDatabaseClient.cs" />
    <Compile Include="Clients\ICommitsClient.cs" />
    <Compile Include="Clients\IEventsClient.cs" />
    <Compile Include="Clients\IIssuesEventsClient.cs" />
    <Compile Include="Clients\ICommitStatusClient.cs" />
    <Compile Include="Clients\IGitDatabaseClient.cs" />
    <Compile Include="Clients\IIssueCommentsClient.cs" />
<<<<<<< HEAD
    <Compile Include="Clients\IPullRequestsClient.cs" />
=======
    <Compile Include="Clients\IOrganizationMembersClient.cs" />
>>>>>>> 518c29e5
    <Compile Include="Clients\IssueCommentsClient.cs" />
    <Compile Include="Clients\IssuesClient.cs" />
    <Compile Include="Clients\IStarredClient.cs" />
    <Compile Include="Clients\ITagsClient.cs" />
    <Compile Include="Clients\IssuesEventsClient.cs" />
    <Compile Include="Clients\MilestonesClient.cs" />
<<<<<<< HEAD
    <Compile Include="Clients\PullRequestsClient.cs" />
=======
    <Compile Include="Clients\OrganizationMembersClient.cs" />
    <Compile Include="Clients\StarredClient.cs" />
>>>>>>> 518c29e5
    <Compile Include="Clients\TagsClient.cs" />
    <Compile Include="Exceptions\NotFoundException.cs" />
    <Compile Include="Clients\IAssigneesClient.cs" />
    <Compile Include="Clients\IIssuesClient.cs" />
    <Compile Include="Clients\IMilestonesClient.cs" />
    <Compile Include="Helpers\ParameterAttribute.cs" />
    <Compile Include="Helpers\ReflectionExtensions.cs" />
<<<<<<< HEAD
    <Compile Include="Models\Request\MergePullRequest.cs" />
=======
    <Compile Include="Models\Request\NewTeam.cs" />
    <Compile Include="Models\Request\UpdateTeam.cs" />
>>>>>>> 518c29e5
    <Compile Include="Models\Request\MilestoneUpdate.cs" />
    <Compile Include="Models\Request\NewCommit.cs" />
    <Compile Include="Models\Request\NewCommitStatus.cs" />
    <Compile Include="Models\Request\NewMilestone.cs" />
    <Compile Include="Models\Request\NewPullRequest.cs" />
    <Compile Include="Models\Request\PullRequestRequest.cs" />
    <Compile Include="Models\Request\PullRequestUpdate.cs" />
    <Compile Include="Models\Request\RequestParameters.cs" />
    <Compile Include="Models\Request\StarredRequest.cs" />
    <Compile Include="Models\Response\Commit.cs" />
    <Compile Include="Models\Response\CommitStatus.cs" />
    <Compile Include="Models\Request\Permission.cs" />
    <Compile Include="Models\Response\TeamItem.cs" />
    <Compile Include="Models\Response\Team.cs" />
    <Compile Include="Models\Response\EventInfo.cs" />
    <Compile Include="Models\Response\GitReference.cs" />
    <Compile Include="Models\Response\Issue.cs" />
    <Compile Include="Models\Request\IssueRequest.cs" />
    <Compile Include="Models\Request\IssueUpdate.cs" />
    <Compile Include="Models\Response\IssueEvent.cs" />
    <Compile Include="Models\Response\IssueComment.cs" />
    <Compile Include="Models\Response\Label.cs" />
    <Compile Include="Models\Response\Milestone.cs" />
    <Compile Include="Models\Request\NewIssue.cs" />
    <Compile Include="Models\Request\NewTag.cs" />
    <Compile Include="Models\Response\Notification.cs" />
    <Compile Include="Models\Response\NotificationInfo.cs" />
    <Compile Include="Models\Response\PullRequest.cs" />
    <Compile Include="Models\Request\RepositoryIssueRequest.cs" />
    <Compile Include="Models\Request\MilestoneRequest.cs" />
    <Compile Include="Models\Response\GitTag.cs" />
    <Compile Include="Models\Response\Signature.cs" />
    <Compile Include="Models\Response\TagObject.cs" />
    <Compile Include="Properties\AssemblyInfo.cs" />
    <Compile Include="Exceptions\TwoFactorChallengeFailedException.cs" />
    <Compile Include="Exceptions\TwoFactorRequiredException.cs" />
    <Compile Include="Helpers\ApiUrls.cs" />
    <Compile Include="Helpers\AuthorizationExtensions.cs" />
    <Compile Include="Helpers\TwoFactorChallengeResult.cs" />
    <Compile Include="Http\RateLimit.cs" />
    <Compile Include="Models\Response\Account.cs" />
    <Compile Include="Models\Response\ApiError.cs" />
    <Compile Include="Models\Response\ApiErrorDetail.cs" />
    <Compile Include="Models\Response\Application.cs" />
    <Compile Include="Clients\MiscellaneousClient.cs" />
    <Compile Include="Exceptions\ApiException.cs" />
    <Compile Include="Helpers\ApiExtensions.cs" />
    <Compile Include="Clients\ApiClient.cs" />
    <Compile Include="Clients\AuthorizationsClient.cs" />
    <Compile Include="Clients\ApiPagination.cs" />
    <Compile Include="Clients\NotificationsClient.cs" />
    <Compile Include="Clients\OrganizationsClient.cs" />
    <Compile Include="Authentication\AnonymousAuthenticator.cs" />
    <Compile Include="Authentication\Authenticator.cs" />
    <Compile Include="Clients\ReleasesClient.cs" />
    <Compile Include="Clients\SshKeysClient.cs" />
    <Compile Include="Exceptions\ApiValidationException.cs" />
    <Compile Include="Exceptions\ForbiddenException.cs" />
    <Compile Include="Exceptions\LoginAttemptsExceededException.cs" />
    <Compile Include="Exceptions\RateLimitExceededException.cs" />
    <Compile Include="Helpers\CollectionExtensions.cs" />
    <Compile Include="Helpers\UriExtensions.cs" />
    <Compile Include="Http\ApiConnection.cs" />
    <Compile Include="Http\IApiConnection.cs" />
    <Compile Include="Http\IHttpClient.cs" />
    <Compile Include="Http\JsonHttpPipeline.cs" />
    <Compile Include="Http\ReadOnlyPagedCollection.cs" />
    <Compile Include="Http\Credentials.cs" />
    <Compile Include="Http\CredentialsExtensions.cs" />
    <Compile Include="Http\HttpVerb.cs" />
    <Compile Include="Authentication\IAuthenticationHandler.cs" />
    <Compile Include="Http\ICredentialStore.cs" />
    <Compile Include="Http\InMemoryCredentialStore.cs" />
    <Compile Include="Helpers\IApiPagination.cs" />
    <Compile Include="Clients\IAuthorizationsClient.cs" />
    <Compile Include="IGitHubClient.cs" />
    <Compile Include="Clients\IMiscellaneousClient.cs" />
    <Compile Include="Clients\IReleasesClient.cs" />
    <Compile Include="Clients\INotificationsClient.cs" />
    <Compile Include="Clients\ISshKeysClient.cs" />
    <Compile Include="Clients\IOrganizationsClient.cs" />
    <Compile Include="Helpers\IReadOnlyPagedCollection.cs" />
    <Compile Include="Clients\IRepositoriesClient.cs" />
    <Compile Include="Clients\IUsersClient.cs" />
    <Compile Include="Http\ApiInfoExtensions.cs" />
    <Compile Include="Http\ApiInfoParser.cs">
      <SubType>Code</SubType>
    </Compile>
    <Compile Include="Http\ApiInfo.cs" />
    <Compile Include="Authentication\BasicAuthenticator.cs">
      <SubType>Code</SubType>
    </Compile>
    <Compile Include="Http\ApiResponse.cs" />
    <Compile Include="Http\IJsonSerializer.cs" />
    <Compile Include="Exceptions\AuthorizationException.cs" />
    <Compile Include="Http\SimpleJsonSerializer.cs" />
    <Compile Include="Authentication\TokenAuthenticator.cs">
      <SubType>Code</SubType>
    </Compile>
    <Compile Include="Helpers\Ensure.cs" />
    <Compile Include="GitHubClient.cs" />
    <Compile Include="Authentication\AuthenticationType.cs" />
    <Compile Include="Http\Connection.cs">
      <SubType>Code</SubType>
    </Compile>
    <Compile Include="Http\HttpClientAdapter.cs" />
    <Compile Include="Http\IConnection.cs" />
    <Compile Include="Http\IRequest.cs" />
    <Compile Include="Http\IResponse.cs" />
    <Compile Include="Http\Request.cs" />
    <Compile Include="Helpers\ModelExtensions.cs" />
    <Compile Include="Models\Response\Authorization.cs" />
    <Compile Include="Models\Request\AuthorizationUpdate.cs" />
    <Compile Include="Models\Request\NewAuthorization.cs" />
    <Compile Include="Models\Response\EmailAddress.cs" />
    <Compile Include="Models\Response\Organization.cs" />
    <Compile Include="Models\Response\Plan.cs" />
    <Compile Include="Models\Response\Readme.cs" />
    <Compile Include="Models\Response\ReadmeResponse.cs" />
    <Compile Include="Models\Response\Release.cs" />
    <Compile Include="Models\Response\ReleaseAsset.cs" />
    <Compile Include="Models\Response\ReleaseAssetUpload.cs" />
    <Compile Include="Models\Request\ReleaseUpdate.cs" />
    <Compile Include="Models\Response\Repository.cs" />
    <Compile Include="Models\Response\SshKey.cs" />
    <Compile Include="Models\Response\SshKeyInfo.cs" />
    <Compile Include="Models\Request\SshKeyUpdate.cs" />
    <Compile Include="Models\Response\User.cs" />
    <Compile Include="Models\Request\UserUpdate.cs" />
    <Compile Include="Helpers\StringExtensions.cs" />
    <Compile Include="Clients\RepositoriesClient.cs" />
    <Compile Include="SimpleJson.cs" />
    <Compile Include="Models\Request\NewRepository.cs" />
    <Compile Include="Clients\UsersClient.cs" />
  </ItemGroup>
  <ItemGroup>
    <CodeAnalysisDictionary Include="..\CustomDictionary.xml">
      <Link>CustomDictionary.xml</Link>
    </CodeAnalysisDictionary>
  </ItemGroup>
  <ItemGroup>
    <None Include="packages.config">
      <SubType>Designer</SubType>
    </None>
  </ItemGroup>
  <ItemGroup />
  <Import Project="$(MSBuildToolsPath)\Microsoft.CSharp.targets" />
  <!-- To modify your build process, add your task inside one of the targets below and uncomment it. 
       Other similar extension points exist, see Microsoft.Common.targets.
  <Target Name="BeforeBuild">
  </Target>
  <Target Name="AfterBuild">
  </Target>
  -->
</Project><|MERGE_RESOLUTION|>--- conflicted
+++ resolved
@@ -68,23 +68,17 @@
     <Compile Include="Clients\ICommitStatusClient.cs" />
     <Compile Include="Clients\IGitDatabaseClient.cs" />
     <Compile Include="Clients\IIssueCommentsClient.cs" />
-<<<<<<< HEAD
     <Compile Include="Clients\IPullRequestsClient.cs" />
-=======
     <Compile Include="Clients\IOrganizationMembersClient.cs" />
->>>>>>> 518c29e5
     <Compile Include="Clients\IssueCommentsClient.cs" />
     <Compile Include="Clients\IssuesClient.cs" />
     <Compile Include="Clients\IStarredClient.cs" />
     <Compile Include="Clients\ITagsClient.cs" />
     <Compile Include="Clients\IssuesEventsClient.cs" />
     <Compile Include="Clients\MilestonesClient.cs" />
-<<<<<<< HEAD
     <Compile Include="Clients\PullRequestsClient.cs" />
-=======
     <Compile Include="Clients\OrganizationMembersClient.cs" />
     <Compile Include="Clients\StarredClient.cs" />
->>>>>>> 518c29e5
     <Compile Include="Clients\TagsClient.cs" />
     <Compile Include="Exceptions\NotFoundException.cs" />
     <Compile Include="Clients\IAssigneesClient.cs" />
@@ -92,12 +86,9 @@
     <Compile Include="Clients\IMilestonesClient.cs" />
     <Compile Include="Helpers\ParameterAttribute.cs" />
     <Compile Include="Helpers\ReflectionExtensions.cs" />
-<<<<<<< HEAD
     <Compile Include="Models\Request\MergePullRequest.cs" />
-=======
     <Compile Include="Models\Request\NewTeam.cs" />
     <Compile Include="Models\Request\UpdateTeam.cs" />
->>>>>>> 518c29e5
     <Compile Include="Models\Request\MilestoneUpdate.cs" />
     <Compile Include="Models\Request\NewCommit.cs" />
     <Compile Include="Models\Request\NewCommitStatus.cs" />
