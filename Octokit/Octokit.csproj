﻿<?xml version="1.0" encoding="utf-8"?>
<Project ToolsVersion="4.0" DefaultTargets="Build" xmlns="http://schemas.microsoft.com/developer/msbuild/2003">
  <Import Project="$(MSBuildExtensionsPath)\$(MSBuildToolsVersion)\Microsoft.Common.props" Condition="Exists('$(MSBuildExtensionsPath)\$(MSBuildToolsVersion)\Microsoft.Common.props')" />
  <PropertyGroup>
    <Configuration Condition=" '$(Configuration)' == '' ">Debug</Configuration>
    <Platform Condition=" '$(Platform)' == '' ">AnyCPU</Platform>
    <ProjectGuid>{08DD4305-7787-4823-A53F-4D0F725A07F3}</ProjectGuid>
    <OutputType>Library</OutputType>
    <AppDesignerFolder>Properties</AppDesignerFolder>
    <RootNamespace>Octokit</RootNamespace>
    <AssemblyName>Octokit</AssemblyName>
    <TargetFrameworkVersion>v4.5</TargetFrameworkVersion>
    <FileAlignment>512</FileAlignment>
    <CodeAnalysisCulture>en-US</CodeAnalysisCulture>
    <LangVersion>5</LangVersion>
    <NuGetPackageImportStamp>
    </NuGetPackageImportStamp>
  </PropertyGroup>
  <PropertyGroup Condition=" '$(Configuration)|$(Platform)' == 'Debug|AnyCPU' ">
    <DebugSymbols>true</DebugSymbols>
    <DebugType>full</DebugType>
    <Optimize>false</Optimize>
    <IntermediateOutputPath>obj\Debug\Net45</IntermediateOutputPath>
    <OutputPath>bin\Debug\Net45</OutputPath>
    <DefineConstants>TRACE;DEBUG;CODE_ANALYSIS;SIMPLE_JSON_OBJARRAYINTERNAL;SIMPLE_JSON_INTERNAL;NET_45;SIMPLE_JSON_READONLY_COLLECTIONS</DefineConstants>
    <ErrorReport>prompt</ErrorReport>
    <WarningLevel>4</WarningLevel>
    <RunCodeAnalysis>true</RunCodeAnalysis>
    <CodeAnalysisAdditionalOptions> /assemblycomparemode:StrongNameIgnoringVersion</CodeAnalysisAdditionalOptions>
    <CodeAnalysisRuleSet>..\Octokit.ruleset</CodeAnalysisRuleSet>
    <TreatWarningsAsErrors>true</TreatWarningsAsErrors>
    <Prefer32Bit>false</Prefer32Bit>
  </PropertyGroup>
  <PropertyGroup Condition=" '$(Configuration)|$(Platform)' == 'Release|AnyCPU' ">
    <DebugType>pdbonly</DebugType>
    <Optimize>true</Optimize>
    <IntermediateOutputPath>obj\Release\Net45</IntermediateOutputPath>
    <OutputPath>bin\Release\Net45\</OutputPath>
    <DefineConstants>TRACE;CODE_ANALYSIS;SIMPLE_JSON_OBJARRAYINTERNAL;SIMPLE_JSON_INTERNAL;NET_45;SIMPLE_JSON_READONLY_COLLECTIONS</DefineConstants>
    <ErrorReport>prompt</ErrorReport>
    <WarningLevel>4</WarningLevel>
    <Prefer32Bit>false</Prefer32Bit>
    <RunCodeAnalysis>true</RunCodeAnalysis>
    <CodeAnalysisRuleSet>..\Octokit.ruleset</CodeAnalysisRuleSet>
    <DocumentationFile>bin\Release\Net45\Octokit.XML</DocumentationFile>
    <NoWarn>1591</NoWarn>
  </PropertyGroup>
  <ItemGroup>
    <Reference Include="System" />
    <Reference Include="System.Core" />
    <Reference Include="Microsoft.CSharp" />
    <Reference Include="System.Net" />
    <Reference Include="System.Net.Http" />
    <Reference Include="System.Runtime.Serialization" />
  </ItemGroup>
  <ItemGroup>
    <Compile Include="..\SolutionInfo.cs">
      <Link>Properties\SolutionInfo.cs</Link>
    </Compile>
    <Compile Include="Clients\ActivitiesClient.cs" />
    <Compile Include="Clients\ICommitCommentReactionsClient.cs" />
    <Compile Include="Clients\IIssueCommentReactionsClient.cs" />
    <Compile Include="Clients\IIssueReactionsClient.cs" />
    <Compile Include="Clients\IIssueTimelineClient.cs" />
    <Compile Include="Clients\IPullRequestReviewCommentReactionsClient.cs" />
    <Compile Include="Clients\IRepositoryInvitationsClient.cs" />
    <Compile Include="Clients\IRepositoryBranchesClient.cs" />
    <Compile Include="Clients\IssueCommentReactionsClient.cs" />
    <Compile Include="Clients\IssueReactionsClient.cs" />
    <Compile Include="Clients\IssueTimelineClient.cs" />
    <Compile Include="Clients\IUserGpgKeysClient.cs" />
    <Compile Include="Clients\MigrationsClient.cs" />
    <Compile Include="Clients\Enterprise\EnterpriseManagementConsoleClient.cs" />
    <Compile Include="Clients\Enterprise\EnterpriseAdminStatsClient.cs" />
    <Compile Include="Clients\Enterprise\EnterpriseLdapClient.cs" />
    <Compile Include="Clients\Enterprise\EnterpriseOrganizationClient.cs" />
    <Compile Include="Clients\Enterprise\EnterpriseLicenseClient.cs" />
    <Compile Include="Clients\Enterprise\EnterpriseClient.cs" />
    <Compile Include="Clients\Enterprise\EnterpriseSearchIndexingClient.cs" />
    <Compile Include="Clients\Enterprise\IEnterpriseLdapClient.cs" />
    <Compile Include="Clients\Enterprise\IEnterpriseManagementConsoleClient.cs" />
    <Compile Include="Clients\Enterprise\IEnterpriseOrganizationClient.cs" />
    <Compile Include="Clients\Enterprise\IEnterpriseLicenseClient.cs" />
    <Compile Include="Clients\Enterprise\IEnterpriseAdminStatsClient.cs" />
    <Compile Include="Clients\Enterprise\IEnterpriseClient.cs" />
    <Compile Include="Clients\Enterprise\IEnterpriseSearchIndexingClient.cs" />
    <Compile Include="Clients\IMigrationsClient.cs" />
    <Compile Include="Clients\IMergingClient.cs" />
    <Compile Include="Clients\IMigrationClient.cs" />
    <Compile Include="Clients\IOAuthClient.cs" />
    <Compile Include="Clients\IRepositoryCommitsClient.cs" />
    <Compile Include="Clients\IRepositoryDeployKeysClient.cs" />
    <Compile Include="Clients\IRepositoryPagesClient.cs" />
    <Compile Include="Clients\IUserAdministrationClient.cs" />
    <Compile Include="Clients\IUserKeysClient.cs" />
    <Compile Include="Clients\MergingClient.cs" />
    <Compile Include="Clients\MigrationClient.cs" />
    <Compile Include="Clients\OAuthClient.cs" />
    <Compile Include="Clients\IRepositoryContentsClient.cs" />
    <Compile Include="Clients\OrganizationMembersClient.cs" />
    <Compile Include="Clients\CommitCommentReactionsClient.cs" />
    <Compile Include="Clients\PullRequestReviewCommentReactionsClient.cs" />
    <Compile Include="Clients\ReactionsClient.cs" />
    <Compile Include="Clients\RepositoryBranchesClient.cs" />
    <Compile Include="Clients\RepositoryCommentsClient.cs" />
    <Compile Include="Clients\IRepositoryCommentsClient.cs" />
    <Compile Include="Clients\FeedsClient.cs" />
    <Compile Include="Clients\IFeedsClient.cs" />
    <Compile Include="Clients\RepositoryCommitsClient.cs" />
    <Compile Include="Clients\RepositoryDeployKeysClient.cs" />
    <Compile Include="Clients\RepositoryInvitationsClient.cs" />
    <Compile Include="Clients\RepositoryPagesClient.cs" />
    <Compile Include="Clients\UserAdministrationClient.cs" />
    <Compile Include="Clients\UserGpgKeysClient.cs" />
    <Compile Include="Clients\UserKeysClient.cs" />
    <Compile Include="Clients\RepositoryContentsClient.cs" />
    <Compile Include="Exceptions\InvalidGitIgnoreTemplateException.cs" />
    <Compile Include="Exceptions\LegalRestrictionException.cs" />
    <Compile Include="Exceptions\PrivateRepositoryQuotaExceededException.cs" />
    <Compile Include="Exceptions\PullRequestMismatchException.cs" />
    <Compile Include="Exceptions\PullRequestNotMergeableException.cs" />
    <Compile Include="Exceptions\RepositoryExistsException.cs" />
    <Compile Include="Exceptions\RepositoryFormatException.cs" />
    <Compile Include="Exceptions\RepositoryWebHookConfigException.cs" />
    <Compile Include="Exceptions\TwoFactorAuthorizationException.cs" />
    <Compile Include="Helpers\AcceptHeaders.cs" />
    <Compile Include="Helpers\ApiErrorExtensions.cs" />
    <Compile Include="Helpers\ApiUrls.Authorizations.cs" />
    <Compile Include="Helpers\ConcurrentCache.cs" />
    <Compile Include="Helpers\HttpClientExtensions.cs" />
    <Compile Include="Helpers\Pagination.cs" />
    <Compile Include="Helpers\PropertyOrField.cs" />
    <Compile Include="Helpers\ReferenceExtensions.cs" />
    <Compile Include="Helpers\SerializeNullAttribute.cs" />
    <Compile Include="Helpers\WebHookConfigComparer.cs" />
    <Compile Include="Http\HttpMessageHandlerFactory.cs" />
    <Compile Include="Http\IApiInfoProvider.cs" />
    <Compile Include="Http\ProductHeaderValue.cs" />
    <Compile Include="Http\RequestBody.cs" />
    <Compile Include="Clients\IReactionsClient.cs" />
    <Compile Include="Models\Request\BranchUpdate.cs" />
    <Compile Include="Models\Request\ApiOptions.cs" />
<<<<<<< HEAD
    <Compile Include="Models\Request\Enterprise\AuthorizedKeyRequest.cs" />
=======
    <Compile Include="Models\Request\CollaboratorRequest.cs" />
    <Compile Include="Models\Request\InvitationUpdate.cs" />
>>>>>>> e11f2757
    <Compile Include="Models\Request\NewReaction.cs" />
    <Compile Include="Models\Request\NewGpgKey.cs" />
    <Compile Include="Models\Request\Enterprise\UpdateMaintenanceRequest.cs" />
    <Compile Include="Models\Request\NewImpersonationToken.cs" />
    <Compile Include="Models\Request\Enterprise\NewLdapMapping.cs" />
    <Compile Include="Models\Request\GistFileUpdate.cs" />
    <Compile Include="Models\Request\NewArbitraryMarkDown.cs" />
    <Compile Include="Models\Request\Enterprise\NewOrganization.cs" />
    <Compile Include="Models\Request\NewMerge.cs" />
    <Compile Include="Models\Request\NewPublicKey.cs" />
    <Compile Include="Models\Request\NewRepositoryWebHook.cs" />
    <Compile Include="Models\Request\NewUser.cs" />
    <Compile Include="Models\Request\PublicRepositoryRequest.cs" />
    <Compile Include="Models\Request\ReleaseAssetUpload.cs" />
    <Compile Include="Models\Request\RepositoryForksListRequest.cs" />
    <Compile Include="Models\Request\RepositoryRequest.cs" />
    <Compile Include="Models\Request\Enterprise\SearchIndexingTarget.cs" />
    <Compile Include="Models\Request\FormUrlEncodedParameters.cs" />
    <Compile Include="Models\Request\SearchIssuesRequestExclusions.cs" />
    <Compile Include="Models\Request\Signature.cs" />
    <Compile Include="Models\Request\CreateFileRequest.cs" />
    <Compile Include="Http\Response.cs" />
    <Compile Include="Models\Request\MarkAsReadRequest.cs" />
    <Compile Include="Models\Request\NewDeployKey.cs" />
    <Compile Include="Models\Request\NewRelease.cs" />
    <Compile Include="Models\Request\NotificationsRequest.cs" />
    <Compile Include="Models\Request\CommitRequest.cs" />
    <Compile Include="Models\Request\StartMigrationRequest.cs" />
    <Compile Include="Models\Request\RepositoryPermissionRequest.cs" />
    <Compile Include="Models\Request\UserRename.cs" />
    <Compile Include="Models\Response\ActivityPayloads\ActivityPayload.cs" />
    <Compile Include="Models\Response\ActivityPayloads\CommitCommentPayload.cs" />
    <Compile Include="Models\Response\ActivityPayloads\ForkEventPayload.cs" />
    <Compile Include="Models\Response\ActivityPayloads\IssueCommentPayload.cs" />
    <Compile Include="Models\Response\ActivityPayloads\IssueEventPayload.cs" />
    <Compile Include="Models\Response\ActivityPayloads\PullRequestCommentPayload.cs" />
    <Compile Include="Models\Response\ActivityPayloads\PullRequestEventPayload.cs" />
    <Compile Include="Models\Response\ActivityPayloads\PushEventPayload.cs" />
    <Compile Include="Models\Response\ActivityPayloads\StarredEventPayload.cs" />
    <Compile Include="Models\Response\BranchProtection.cs" />
    <Compile Include="Models\Response\CombinedCommitStatus.cs" />
    <Compile Include="Models\Response\Reaction.cs" />
    <Compile Include="Models\Response\CommitContent.cs" />
    <Compile Include="Models\Response\Enterprise\AdminStats.cs" />
    <Compile Include="Models\Response\Enterprise\AdminStatsComments.cs" />
    <Compile Include="Models\Response\Enterprise\AdminStatsGists.cs" />
    <Compile Include="Models\Response\Enterprise\AdminStatsHooks.cs" />
    <Compile Include="Models\Response\Enterprise\AdminStatsIssues.cs" />
    <Compile Include="Models\Response\Enterprise\AdminStatsMilestones.cs" />
    <Compile Include="Models\Response\Enterprise\AdminStatsOrgs.cs" />
    <Compile Include="Models\Response\Enterprise\AdminStatsPages.cs" />
    <Compile Include="Models\Response\Enterprise\AdminStatsPulls.cs" />
    <Compile Include="Models\Response\Enterprise\AdminStatsRepos.cs" />
    <Compile Include="Models\Response\Enterprise\AuthorizedKey.cs" />
    <Compile Include="Models\Response\Enterprise\LdapSyncResponse.cs" />
    <Compile Include="Models\Response\Enterprise\MaintenanceModeActiveProcesses.cs" />
    <Compile Include="Models\Response\Enterprise\MaintenanceModeResponse.cs" />
    <Compile Include="Models\Response\Enterprise\SearchIndexingResponse.cs" />
    <Compile Include="Models\Response\Enterprise\LicenseInfo.cs" />
    <Compile Include="Models\Response\Enterprise\AdminStatsUsers.cs" />
    <Compile Include="Models\Response\GitIgnoreTemplate.cs" />
    <Compile Include="Models\Response\GpgKey.cs" />
    <Compile Include="Models\Response\ReactionSummary.cs" />
    <Compile Include="Models\Response\License.cs" />
    <Compile Include="Models\Response\LicenseMetadata.cs" />
    <Compile Include="Models\Response\Merge.cs" />
    <Compile Include="Models\Response\ContentType.cs" />
    <Compile Include="Models\Response\ApplicationAuthorization.cs" />
    <Compile Include="Models\Response\GitHubCommitFile.cs" />
    <Compile Include="Models\Response\Meta.cs" />
    <Compile Include="Models\Response\Migration.cs" />
    <Compile Include="Models\Response\MiscellaneousRateLimit.cs" />
    <Compile Include="Models\Response\Page.cs" />
    <Compile Include="Models\Response\PagesBuild.cs" />
    <Compile Include="Models\Response\PublicKey.cs" />
    <Compile Include="Models\Response\PullRequestFile.cs" />
    <Compile Include="Models\Response\RenameInfo.cs" />
    <Compile Include="Models\Response\RepositoryInvitation.cs" />
    <Compile Include="Models\Response\SourceInfo.cs" />
    <Compile Include="Models\Response\TimelineEventInfo.cs" />
    <Compile Include="Models\Response\UserRenameResponse.cs" />
    <Compile Include="Models\Response\ResourceRateLimit.cs" />
    <Compile Include="Models\Response\RepositoryContent.cs" />
    <Compile Include="Models\Response\RepositoryContentChangeSet.cs" />
    <Compile Include="Models\Response\RepositoryContributor.cs" />
    <Compile Include="Models\Response\RepositoryPermissions.cs" />
    <Compile Include="Models\Request\NewThreadSubscription.cs" />
    <Compile Include="Models\Response\DeployKey.cs" />
    <Compile Include="Models\Request\OauthLoginRequest.cs" />
    <Compile Include="Models\Request\OauthTokenRequest.cs" />
    <Compile Include="Models\Response\GitHubCommit.cs" />
    <Compile Include="Models\Response\GitHubCommitStats.cs" />
    <Compile Include="Models\Response\CompareResult.cs" />
    <Compile Include="Models\Request\NewCommitComment.cs" />
    <Compile Include="Models\Response\CommitComment.cs" />
    <Compile Include="Models\Response\DeploymentStatus.cs" />
    <Compile Include="Clients\DeploymentStatusClient.cs" />
    <Compile Include="Clients\IDeploymentStatusClient.cs" />
    <Compile Include="Models\Request\NewDeploymentStatus.cs" />
    <Compile Include="Models\Request\NewDeployment.cs" />
    <Compile Include="Models\Response\Deployment.cs" />
    <Compile Include="Clients\DeploymentsClient.cs" />
    <Compile Include="Clients\IDeploymentsClient.cs" />
    <Compile Include="Clients\IUserEmailsClient.cs" />
    <Compile Include="Clients\UserEmailsClient.cs" />
    <Compile Include="Clients\IWatchedClient.cs" />
    <Compile Include="Models\Request\ReleaseAssetUpdate.cs" />
    <Compile Include="Clients\IStatisticsClient.cs" />
    <Compile Include="Clients\IPullRequestReviewCommentsClient.cs" />
    <Compile Include="Clients\IPullRequestsClient.cs" />
    <Compile Include="Clients\PullRequestReviewCommentsClient.cs" />
    <Compile Include="Clients\PullRequestsClient.cs" />
    <Compile Include="Models\Request\PullRequestReviewCommentCreate.cs" />
    <Compile Include="Models\Request\PullRequestReviewCommentEdit.cs" />
    <Compile Include="Models\Request\PullRequestReviewCommentReplyCreate.cs" />
    <Compile Include="Models\Request\PullRequestReviewCommentRequest.cs" />
    <Compile Include="Clients\SearchClient.cs" />
    <Compile Include="Clients\ISearchClient.cs" />
    <Compile Include="Clients\WatchedClient.cs" />
    <Compile Include="Clients\IFollowersClient.cs" />
    <Compile Include="Clients\FollowersClient.cs" />
    <Compile Include="Helpers\UnixTimeStampExtensions.cs" />
    <Compile Include="Models\Request\BaseSearchRequest.cs" />
    <Compile Include="Helpers\EnumExtensions.cs">
      <SubType>Code</SubType>
    </Compile>
    <Compile Include="Models\Request\RepositoryUpdate.cs" />
    <Compile Include="Models\Request\NewSubscription.cs" />
    <Compile Include="Models\Request\OrganizationUpdate.cs" />
    <Compile Include="Clients\StatisticsClient.cs" />
    <Compile Include="Models\Request\SearchCodeRequest.cs" />
    <Compile Include="Models\Request\SearchIssuesRequest.cs" />
    <Compile Include="Models\Request\SearchQualifierOperator.cs" />
    <Compile Include="Models\Request\SearchUsersRequest.cs" />
    <Compile Include="Clients\GistCommentsClient.cs" />
    <Compile Include="Clients\GistsClient.cs" />
    <Compile Include="Clients\IGistCommentsClient.cs" />
    <Compile Include="Clients\IGistsClient.cs" />
    <Compile Include="Clients\IIssuesLabelsClient.cs" />
    <Compile Include="Clients\IReferencesClient.cs" />
    <Compile Include="Clients\IssuesLabelsClient.cs" />
    <Compile Include="Clients\ReferencesClient.cs" />
    <Compile Include="Models\Request\BodyWrapper.cs" />
    <Compile Include="Models\Request\LabelUpdate.cs" />
    <Compile Include="Models\Request\GistRequest.cs" />
    <Compile Include="Models\Request\GistUpdate.cs" />
    <Compile Include="Models\Request\NewGist.cs" />
    <Compile Include="Models\Request\NewLabel.cs" />
    <Compile Include="Models\Request\NewReference.cs" />
    <Compile Include="Models\Request\ReferenceUpdate.cs" />
    <Compile Include="Models\Response\AdditionsAndDeletions.cs" />
    <Compile Include="Models\Response\Author.cs" />
    <Compile Include="Models\Response\BlobReference.cs" />
    <Compile Include="Clients\IBlobsClient.cs" />
    <Compile Include="Models\Request\NewBlob.cs" />
    <Compile Include="Models\Response\Blob.cs" />
    <Compile Include="Clients\BlobsClient.cs" />
    <Compile Include="Clients\RepoCollaboratorsClient.cs" />
    <Compile Include="Clients\IRepoCollaboratorsClient.cs" />
    <Compile Include="Clients\EventsClient.cs" />
    <Compile Include="Clients\IActivitiesClient.cs" />
    <Compile Include="Models\Request\SearchRepositoriesRequest.cs" />
    <Compile Include="Clients\ITreesClient.cs" />
    <Compile Include="Models\Request\NewTreeItem.cs" />
    <Compile Include="Models\Request\NewTree.cs" />
    <Compile Include="Clients\TreesClient.cs" />
    <Compile Include="Models\Response\Branch.cs" />
    <Compile Include="Models\Response\CodeFrequency.cs" />
    <Compile Include="Models\Response\CommitActivity.cs" />
    <Compile Include="Models\Response\Emoji.cs" />
    <Compile Include="Models\Response\Contributor.cs" />
    <Compile Include="Models\Response\Feed.cs" />
    <Compile Include="Models\Response\FeedLink.cs" />
    <Compile Include="Models\Response\PullRequestReviewComment.cs" />
    <Compile Include="Models\Response\GistComment.cs" />
    <Compile Include="Models\Response\OauthToken.cs" />
    <Compile Include="Models\Response\PullRequestCommit.cs" />
    <Compile Include="Models\Response\PunchCard.cs" />
    <Compile Include="Models\Response\PunchCardPoint.cs" />
    <Compile Include="Models\Response\Reference.cs" />
    <Compile Include="Models\Response\RepositoryLanguage.cs" />
    <Compile Include="Models\Response\RepositoryTag.cs" />
    <Compile Include="Models\Response\SearchCodeResult.cs" />
    <Compile Include="Models\Response\SearchIssuesResult.cs" />
    <Compile Include="Models\Response\SearchRepositoryResult.cs" />
    <Compile Include="Models\Response\SearchResult.cs" />
    <Compile Include="Models\Response\SearchUsersResult.cs" />
    <Compile Include="Models\Response\Subscription.cs" />
    <Compile Include="Models\Response\TeamMembership.cs" />
    <Compile Include="Models\Response\ThreadSubscription.cs" />
    <Compile Include="Models\Response\TreeItem.cs" />
    <Compile Include="Models\Response\TreeResponse.cs" />
    <Compile Include="Models\Response\Activity.cs" />
    <Compile Include="Clients\AssigneesClient.cs" />
    <Compile Include="Clients\CommitsClient.cs" />
    <Compile Include="Clients\CommitStatusClient.cs" />
    <Compile Include="Clients\TeamsClient.cs" />
    <Compile Include="Clients\ITeamsClient.cs" />
    <Compile Include="Clients\GitDatabaseClient.cs" />
    <Compile Include="Clients\ICommitsClient.cs" />
    <Compile Include="Clients\IEventsClient.cs" />
    <Compile Include="Clients\IIssuesEventsClient.cs" />
    <Compile Include="Clients\ICommitStatusClient.cs" />
    <Compile Include="Clients\IRepositoryForksClient.cs" />
    <Compile Include="Clients\IRepositoryHooksClient.cs" />
    <Compile Include="Clients\IGitDatabaseClient.cs" />
    <Compile Include="Clients\IIssueCommentsClient.cs" />
    <Compile Include="Clients\IOrganizationMembersClient.cs" />
    <Compile Include="Clients\IssueCommentsClient.cs" />
    <Compile Include="Clients\IssuesClient.cs" />
    <Compile Include="Clients\IStarredClient.cs" />
    <Compile Include="Clients\ITagsClient.cs" />
    <Compile Include="Clients\IssuesEventsClient.cs" />
    <Compile Include="Clients\MilestonesClient.cs" />
    <Compile Include="Clients\RepositoryForksClient.cs" />
    <Compile Include="Clients\RepositoryHooksClient.cs" />
    <Compile Include="Clients\StarredClient.cs" />
    <Compile Include="Clients\TagsClient.cs" />
    <Compile Include="Exceptions\NotFoundException.cs" />
    <Compile Include="Clients\IAssigneesClient.cs" />
    <Compile Include="Clients\IIssuesClient.cs" />
    <Compile Include="Clients\IMilestonesClient.cs" />
    <Compile Include="Helpers\ParameterAttribute.cs" />
    <Compile Include="Helpers\ReflectionExtensions.cs" />
    <Compile Include="Models\Request\EditRepositoryHook.cs" />
    <Compile Include="Models\Request\NewTeam.cs" />
    <Compile Include="Models\Request\UpdateTeam.cs" />
    <Compile Include="Models\Request\MergePullRequest.cs" />
    <Compile Include="Models\Request\MilestoneUpdate.cs" />
    <Compile Include="Models\Request\NewCommit.cs" />
    <Compile Include="Models\Request\NewCommitStatus.cs" />
    <Compile Include="Models\Request\NewMilestone.cs" />
    <Compile Include="Models\Request\NewPullRequest.cs" />
    <Compile Include="Models\Request\PullRequestRequest.cs" />
    <Compile Include="Models\Request\PullRequestUpdate.cs" />
    <Compile Include="Models\Request\NewRepositoryFork.cs" />
    <Compile Include="Models\Request\NewRepositoryHook.cs" />
    <Compile Include="Models\Request\RequestParameters.cs" />
    <Compile Include="Models\Request\StarredRequest.cs" />
    <Compile Include="Models\Response\Commit.cs" />
    <Compile Include="Models\Response\CommitStatus.cs" />
    <Compile Include="Models\Response\SearchCode.cs" />
    <Compile Include="Models\Request\Permission.cs" />
    <Compile Include="Models\Response\Team.cs" />
    <Compile Include="Models\Response\Gist.cs" />
    <Compile Include="Models\Response\GistChangeStatus.cs" />
    <Compile Include="Models\Response\GistFile.cs" />
    <Compile Include="Models\Response\GistFork.cs" />
    <Compile Include="Models\Response\GistHistory.cs" />
    <Compile Include="Models\Response\PullRequestMerge.cs" />
    <Compile Include="Models\Response\EventInfo.cs" />
    <Compile Include="Models\Response\GitReference.cs" />
    <Compile Include="Models\Response\Issue.cs" />
    <Compile Include="Models\Request\IssueRequest.cs" />
    <Compile Include="Models\Request\IssueUpdate.cs" />
    <Compile Include="Models\Response\IssueEvent.cs" />
    <Compile Include="Models\Response\IssueComment.cs" />
    <Compile Include="Models\Response\Label.cs" />
    <Compile Include="Models\Response\Milestone.cs" />
    <Compile Include="Models\Request\NewIssue.cs" />
    <Compile Include="Models\Request\NewTag.cs" />
    <Compile Include="Models\Response\Notification.cs" />
    <Compile Include="Models\Response\NotificationInfo.cs" />
    <Compile Include="Models\Response\PullRequest.cs" />
    <Compile Include="Models\Request\RepositoryIssueRequest.cs" />
    <Compile Include="Models\Request\MilestoneRequest.cs" />
    <Compile Include="Models\Response\RepositoryHook.cs" />
    <Compile Include="Models\Response\GitTag.cs" />
    <Compile Include="Models\Common\Committer.cs" />
    <Compile Include="Models\Response\TagObject.cs" />
    <Compile Include="Models\Response\AccountType.cs" />
    <Compile Include="Models\Response\Verification.cs" />
    <Compile Include="Models\Response\WeeklyCommitActivity.cs" />
    <Compile Include="Models\Response\Participation.cs" />
    <Compile Include="Models\Response\WeeklyHash.cs" />
    <Compile Include="Properties\AssemblyInfo.cs" />
    <Compile Include="Exceptions\TwoFactorChallengeFailedException.cs" />
    <Compile Include="Exceptions\TwoFactorRequiredException.cs" />
    <Compile Include="Helpers\ApiUrls.cs" />
    <Compile Include="Helpers\AuthorizationExtensions.cs" />
    <Compile Include="Helpers\TwoFactorChallengeResult.cs" />
    <Compile Include="Http\RateLimit.cs" />
    <Compile Include="Models\Response\Account.cs" />
    <Compile Include="Models\Response\ApiError.cs" />
    <Compile Include="Models\Response\ApiErrorDetail.cs" />
    <Compile Include="Models\Response\Application.cs" />
    <Compile Include="Clients\MiscellaneousClient.cs" />
    <Compile Include="Exceptions\ApiException.cs" />
    <Compile Include="Helpers\ApiExtensions.cs" />
    <Compile Include="Clients\ApiClient.cs" />
    <Compile Include="Clients\AuthorizationsClient.cs" />
    <Compile Include="Clients\ApiPagination.cs" />
    <Compile Include="Clients\NotificationsClient.cs" />
    <Compile Include="Clients\OrganizationsClient.cs" />
    <Compile Include="Authentication\AnonymousAuthenticator.cs" />
    <Compile Include="Authentication\Authenticator.cs" />
    <Compile Include="Clients\ReleasesClient.cs" />
    <Compile Include="Exceptions\ApiValidationException.cs" />
    <Compile Include="Exceptions\ForbiddenException.cs" />
    <Compile Include="Exceptions\LoginAttemptsExceededException.cs" />
    <Compile Include="Exceptions\RateLimitExceededException.cs" />
    <Compile Include="Helpers\CollectionExtensions.cs" />
    <Compile Include="Helpers\UriExtensions.cs" />
    <Compile Include="Http\ApiConnection.cs" />
    <Compile Include="Http\IApiConnection.cs" />
    <Compile Include="Http\IHttpClient.cs" />
    <Compile Include="Http\JsonHttpPipeline.cs" />
    <Compile Include="Http\ReadOnlyPagedCollection.cs" />
    <Compile Include="Http\Credentials.cs" />
    <Compile Include="Http\CredentialsExtensions.cs" />
    <Compile Include="Http\HttpVerb.cs" />
    <Compile Include="Authentication\IAuthenticationHandler.cs" />
    <Compile Include="Http\ICredentialStore.cs" />
    <Compile Include="Http\InMemoryCredentialStore.cs" />
    <Compile Include="Helpers\IApiPagination.cs" />
    <Compile Include="Clients\IAuthorizationsClient.cs" />
    <Compile Include="IGitHubClient.cs" />
    <Compile Include="Clients\IMiscellaneousClient.cs" />
    <Compile Include="Clients\IReleasesClient.cs" />
    <Compile Include="Clients\INotificationsClient.cs" />
    <Compile Include="Clients\IOrganizationsClient.cs" />
    <Compile Include="Helpers\IReadOnlyPagedCollection.cs" />
    <Compile Include="Clients\IRepositoriesClient.cs" />
    <Compile Include="Clients\IUsersClient.cs" />
    <Compile Include="Http\ApiInfoExtensions.cs" />
    <Compile Include="Http\ApiInfoParser.cs">
      <SubType>Code</SubType>
    </Compile>
    <Compile Include="Http\ApiInfo.cs" />
    <Compile Include="Authentication\BasicAuthenticator.cs">
      <SubType>Code</SubType>
    </Compile>
    <Compile Include="Http\ApiResponse.cs" />
    <Compile Include="Http\IJsonSerializer.cs" />
    <Compile Include="Exceptions\AuthorizationException.cs" />
    <Compile Include="Http\SimpleJsonSerializer.cs" />
    <Compile Include="Authentication\TokenAuthenticator.cs">
      <SubType>Code</SubType>
    </Compile>
    <Compile Include="Helpers\Ensure.cs" />
    <Compile Include="GitHubClient.cs" />
    <Compile Include="Authentication\AuthenticationType.cs" />
    <Compile Include="Http\Connection.cs">
      <SubType>Code</SubType>
    </Compile>
    <Compile Include="Http\HttpClientAdapter.cs" />
    <Compile Include="Http\IConnection.cs" />
    <Compile Include="Http\IRequest.cs" />
    <Compile Include="Http\IResponse.cs" />
    <Compile Include="Http\Request.cs" />
    <Compile Include="Models\Response\Authorization.cs" />
    <Compile Include="Models\Request\AuthorizationUpdate.cs" />
    <Compile Include="Models\Request\NewAuthorization.cs" />
    <Compile Include="Models\Response\EmailAddress.cs" />
    <Compile Include="Models\Response\Organization.cs" />
    <Compile Include="Models\Response\Plan.cs" />
    <Compile Include="Models\Response\Readme.cs" />
    <Compile Include="Models\Response\ReadmeResponse.cs" />
    <Compile Include="Models\Response\Release.cs" />
    <Compile Include="Models\Response\ReleaseAsset.cs" />
    <Compile Include="Models\Request\ReleaseUpdate.cs" />
    <Compile Include="Models\Response\Repository.cs" />
    <Compile Include="Models\Response\User.cs" />
    <Compile Include="Models\Request\UserUpdate.cs" />
    <Compile Include="Helpers\StringExtensions.cs" />
    <Compile Include="Clients\RepositoriesClient.cs" />
    <Compile Include="Helpers\SerializeAsBase64Attribute.cs" />
    <Compile Include="SimpleJson.cs" />
    <Compile Include="Models\Request\NewRepository.cs" />
    <Compile Include="Clients\UsersClient.cs" />
    <Compile Include="Models\Response\RepositoryStar.cs" />
    <Compile Include="Models\Response\UserStar.cs" />
  </ItemGroup>
  <ItemGroup>
    <CodeAnalysisDictionary Include="..\CustomDictionary.xml">
      <Link>CustomDictionary.xml</Link>
    </CodeAnalysisDictionary>
  </ItemGroup>
  <ItemGroup>
    <None Include="Models\README.md" />
    <None Include="packages.config">
      <SubType>Designer</SubType>
    </None>
  </ItemGroup>
  <ItemGroup />
  <Import Project="$(MSBuildToolsPath)\Microsoft.CSharp.targets" />
  <!-- To modify your build process, add your task inside one of the targets below and uncomment it.
       Other similar extension points exist, see Microsoft.Common.targets. -->
  <!--
  <Target Name="AfterBuild">
  </Target>
  -->
</Project><|MERGE_RESOLUTION|>--- conflicted
+++ resolved
@@ -140,12 +140,9 @@
     <Compile Include="Clients\IReactionsClient.cs" />
     <Compile Include="Models\Request\BranchUpdate.cs" />
     <Compile Include="Models\Request\ApiOptions.cs" />
-<<<<<<< HEAD
-    <Compile Include="Models\Request\Enterprise\AuthorizedKeyRequest.cs" />
-=======
     <Compile Include="Models\Request\CollaboratorRequest.cs" />
     <Compile Include="Models\Request\InvitationUpdate.cs" />
->>>>>>> e11f2757
+    <Compile Include="Models\Request\Enterprise\AuthorizedKeyRequest.cs" />
     <Compile Include="Models\Request\NewReaction.cs" />
     <Compile Include="Models\Request\NewGpgKey.cs" />
     <Compile Include="Models\Request\Enterprise\UpdateMaintenanceRequest.cs" />
