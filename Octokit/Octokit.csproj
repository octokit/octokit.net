﻿<?xml version="1.0" encoding="utf-8"?>
<Project ToolsVersion="4.0" DefaultTargets="Build" xmlns="http://schemas.microsoft.com/developer/msbuild/2003">
  <Import Project="$(MSBuildExtensionsPath)\$(MSBuildToolsVersion)\Microsoft.Common.props" Condition="Exists('$(MSBuildExtensionsPath)\$(MSBuildToolsVersion)\Microsoft.Common.props')" />
  <PropertyGroup>
    <Configuration Condition=" '$(Configuration)' == '' ">Debug</Configuration>
    <Platform Condition=" '$(Platform)' == '' ">AnyCPU</Platform>
    <ProjectGuid>{08DD4305-7787-4823-A53F-4D0F725A07F3}</ProjectGuid>
    <OutputType>Library</OutputType>
    <AppDesignerFolder>Properties</AppDesignerFolder>
    <RootNamespace>Octokit</RootNamespace>
    <AssemblyName>Octokit</AssemblyName>
    <TargetFrameworkVersion>v4.5</TargetFrameworkVersion>
    <FileAlignment>512</FileAlignment>
    <CodeAnalysisCulture>en-US</CodeAnalysisCulture>
    <LangVersion>5</LangVersion>
    <NuGetPackageImportStamp>
    </NuGetPackageImportStamp>
  </PropertyGroup>
  <PropertyGroup Condition=" '$(Configuration)|$(Platform)' == 'Debug|AnyCPU' ">
    <DebugSymbols>true</DebugSymbols>
    <DebugType>full</DebugType>
    <Optimize>false</Optimize>
    <IntermediateOutputPath>obj\Debug\Net45</IntermediateOutputPath>
    <OutputPath>bin\Debug\Net45</OutputPath>
    <DefineConstants>TRACE;DEBUG;CODE_ANALYSIS;SIMPLE_JSON_OBJARRAYINTERNAL;SIMPLE_JSON_INTERNAL;NET_45;SIMPLE_JSON_READONLY_COLLECTIONS</DefineConstants>
    <ErrorReport>prompt</ErrorReport>
    <WarningLevel>4</WarningLevel>
    <RunCodeAnalysis>true</RunCodeAnalysis>
    <CodeAnalysisAdditionalOptions> /assemblycomparemode:StrongNameIgnoringVersion</CodeAnalysisAdditionalOptions>
    <CodeAnalysisRuleSet>..\Octokit.ruleset</CodeAnalysisRuleSet>
    <TreatWarningsAsErrors>true</TreatWarningsAsErrors>
    <Prefer32Bit>false</Prefer32Bit>
  </PropertyGroup>
  <PropertyGroup Condition=" '$(Configuration)|$(Platform)' == 'Release|AnyCPU' ">
    <DebugType>pdbonly</DebugType>
    <Optimize>true</Optimize>
    <IntermediateOutputPath>obj\Release\Net45</IntermediateOutputPath>
    <OutputPath>bin\Release\Net45\</OutputPath>
    <DefineConstants>TRACE;CODE_ANALYSIS;SIMPLE_JSON_OBJARRAYINTERNAL;SIMPLE_JSON_INTERNAL;NET_45;SIMPLE_JSON_READONLY_COLLECTIONS</DefineConstants>
    <ErrorReport>prompt</ErrorReport>
    <WarningLevel>4</WarningLevel>
    <Prefer32Bit>false</Prefer32Bit>
    <RunCodeAnalysis>true</RunCodeAnalysis>
    <CodeAnalysisRuleSet>..\Octokit.ruleset</CodeAnalysisRuleSet>
    <DocumentationFile>bin\Release\Net45\Octokit.XML</DocumentationFile>
    <NoWarn>1591</NoWarn>
  </PropertyGroup>
  <ItemGroup>
    <Reference Include="System" />
    <Reference Include="System.Core" />
    <Reference Include="Microsoft.CSharp" />
    <Reference Include="System.Net" />
    <Reference Include="System.Net.Http" />
    <Reference Include="System.Runtime.Serialization" />
  </ItemGroup>
  <ItemGroup>
    <Compile Include="..\SolutionInfo.cs">
      <Link>Properties\SolutionInfo.cs</Link>
    </Compile>
    <Compile Include="Clients\ActivitiesClient.cs" />
    <Compile Include="Clients\ICommitCommentReactionsClient.cs" />
    <Compile Include="Clients\IIssueCommentReactionsClient.cs" />
    <Compile Include="Clients\IIssueReactionsClient.cs" />
    <Compile Include="Clients\IPullRequestReviewCommentReactionsClient.cs" />
    <Compile Include="Clients\IRepositoryInvitationsClient.cs" />
    <Compile Include="Clients\IssueCommentReactionsClient.cs" />
    <Compile Include="Clients\IssueReactionsClient.cs" />
    <Compile Include="Clients\IUserGpgKeysClient.cs" />
    <Compile Include="Clients\MigrationsClient.cs" />
    <Compile Include="Clients\Enterprise\EnterpriseAdminStatsClient.cs" />
    <Compile Include="Clients\Enterprise\EnterpriseLdapClient.cs" />
    <Compile Include="Clients\Enterprise\EnterpriseOrganizationClient.cs" />
    <Compile Include="Clients\Enterprise\EnterpriseLicenseClient.cs" />
    <Compile Include="Clients\Enterprise\EnterpriseClient.cs" />
    <Compile Include="Clients\Enterprise\EnterpriseSearchIndexingClient.cs" />
    <Compile Include="Clients\Enterprise\IEnterpriseLdapClient.cs" />
    <Compile Include="Clients\Enterprise\IEnterpriseOrganizationClient.cs" />
    <Compile Include="Clients\Enterprise\IEnterpriseLicenseClient.cs" />
    <Compile Include="Clients\Enterprise\IEnterpriseAdminStatsClient.cs" />
    <Compile Include="Clients\Enterprise\IEnterpriseClient.cs" />
    <Compile Include="Clients\Enterprise\IEnterpriseSearchIndexingClient.cs" />
    <Compile Include="Clients\IMigrationsClient.cs" />
    <Compile Include="Clients\IMergingClient.cs" />
    <Compile Include="Clients\IMigrationClient.cs" />
    <Compile Include="Clients\IOAuthClient.cs" />
    <Compile Include="Clients\IRepositoryCommitsClient.cs" />
    <Compile Include="Clients\IRepositoryDeployKeysClient.cs" />
    <Compile Include="Clients\IRepositoryPagesClient.cs" />
    <Compile Include="Clients\IUserAdministrationClient.cs" />
    <Compile Include="Clients\IUserKeysClient.cs" />
    <Compile Include="Clients\MergingClient.cs" />
    <Compile Include="Clients\MigrationClient.cs" />
    <Compile Include="Clients\OAuthClient.cs" />
    <Compile Include="Clients\IRepositoryContentsClient.cs" />
    <Compile Include="Clients\OrganizationMembersClient.cs" />
    <Compile Include="Clients\CommitCommentReactionsClient.cs" />
    <Compile Include="Clients\PullRequestReviewCommentReactionsClient.cs" />
    <Compile Include="Clients\ReactionsClient.cs" />
    <Compile Include="Clients\RepositoryCommentsClient.cs" />
    <Compile Include="Clients\IRepositoryCommentsClient.cs" />
    <Compile Include="Clients\FeedsClient.cs" />
    <Compile Include="Clients\IFeedsClient.cs" />
    <Compile Include="Clients\RepositoryCommitsClient.cs" />
    <Compile Include="Clients\RepositoryDeployKeysClient.cs" />
    <Compile Include="Clients\RepositoryInvitationsClient.cs" />
    <Compile Include="Clients\RepositoryPagesClient.cs" />
    <Compile Include="Clients\UserAdministrationClient.cs" />
    <Compile Include="Clients\UserGpgKeysClient.cs" />
    <Compile Include="Clients\UserKeysClient.cs" />
    <Compile Include="Clients\RepositoryContentsClient.cs" />
    <Compile Include="Exceptions\InvalidGitIgnoreTemplateException.cs" />
    <Compile Include="Exceptions\LegalRestrictionException.cs" />
    <Compile Include="Exceptions\PrivateRepositoryQuotaExceededException.cs" />
    <Compile Include="Exceptions\PullRequestMismatchException.cs" />
    <Compile Include="Exceptions\PullRequestNotMergeableException.cs" />
    <Compile Include="Exceptions\RepositoryExistsException.cs" />
    <Compile Include="Exceptions\RepositoryFormatException.cs" />
    <Compile Include="Exceptions\RepositoryWebHookConfigException.cs" />
    <Compile Include="Exceptions\TwoFactorAuthorizationException.cs" />
    <Compile Include="Helpers\AcceptHeaders.cs" />
    <Compile Include="Helpers\ApiErrorExtensions.cs" />
    <Compile Include="Helpers\ApiUrls.Authorizations.cs" />
    <Compile Include="Helpers\ConcurrentCache.cs" />
    <Compile Include="Helpers\HttpClientExtensions.cs" />
    <Compile Include="Helpers\Pagination.cs" />
    <Compile Include="Helpers\PropertyOrField.cs" />
    <Compile Include="Helpers\ReferenceExtensions.cs" />
    <Compile Include="Helpers\SerializeNullAttribute.cs" />
    <Compile Include="Helpers\WebHookConfigComparer.cs" />
    <Compile Include="Http\HttpMessageHandlerFactory.cs" />
    <Compile Include="Http\IApiInfoProvider.cs" />
    <Compile Include="Http\ProductHeaderValue.cs" />
    <Compile Include="Http\RequestBody.cs" />
    <Compile Include="Clients\IReactionsClient.cs" />
    <Compile Include="Models\Request\BranchUpdate.cs" />
    <Compile Include="Models\Request\ApiOptions.cs" />
<<<<<<< HEAD
    <Compile Include="Models\Request\AssigneesUpdate.cs" />
=======
    <Compile Include="Models\Request\CollaboratorRequest.cs" />
    <Compile Include="Models\Request\InvitationUpdate.cs" />
>>>>>>> 89500f4b
    <Compile Include="Models\Request\NewReaction.cs" />
    <Compile Include="Models\Request\NewGpgKey.cs" />
    <Compile Include="Models\Request\NewImpersonationToken.cs" />
    <Compile Include="Models\Request\Enterprise\NewLdapMapping.cs" />
    <Compile Include="Models\Request\GistFileUpdate.cs" />
    <Compile Include="Models\Request\NewArbitraryMarkDown.cs" />
    <Compile Include="Models\Request\Enterprise\NewOrganization.cs" />
    <Compile Include="Models\Request\NewMerge.cs" />
    <Compile Include="Models\Request\NewPublicKey.cs" />
    <Compile Include="Models\Request\NewRepositoryWebHook.cs" />
    <Compile Include="Models\Request\NewUser.cs" />
    <Compile Include="Models\Request\PublicRepositoryRequest.cs" />
    <Compile Include="Models\Request\ReleaseAssetUpload.cs" />
    <Compile Include="Models\Request\RepositoryForksListRequest.cs" />
    <Compile Include="Models\Request\RepositoryRequest.cs" />
    <Compile Include="Models\Request\Enterprise\SearchIndexingTarget.cs" />
    <Compile Include="Models\Request\SearchIssuesRequestExclusions.cs" />
    <Compile Include="Models\Request\Signature.cs" />
    <Compile Include="Models\Request\CreateFileRequest.cs" />
    <Compile Include="Http\Response.cs" />
    <Compile Include="Models\Request\MarkAsReadRequest.cs" />
    <Compile Include="Models\Request\NewDeployKey.cs" />
    <Compile Include="Models\Request\NewRelease.cs" />
    <Compile Include="Models\Request\NotificationsRequest.cs" />
    <Compile Include="Models\Request\CommitRequest.cs" />
    <Compile Include="Models\Request\StartMigrationRequest.cs" />
    <Compile Include="Models\Request\RepositoryPermissionRequest.cs" />
    <Compile Include="Models\Request\UserRename.cs" />
    <Compile Include="Models\Response\ActivityPayloads\ActivityPayload.cs" />
    <Compile Include="Models\Response\ActivityPayloads\CommitCommentPayload.cs" />
    <Compile Include="Models\Response\ActivityPayloads\ForkEventPayload.cs" />
    <Compile Include="Models\Response\ActivityPayloads\IssueCommentPayload.cs" />
    <Compile Include="Models\Response\ActivityPayloads\IssueEventPayload.cs" />
    <Compile Include="Models\Response\ActivityPayloads\PullRequestCommentPayload.cs" />
    <Compile Include="Models\Response\ActivityPayloads\PullRequestEventPayload.cs" />
    <Compile Include="Models\Response\ActivityPayloads\PushEventPayload.cs" />
    <Compile Include="Models\Response\ActivityPayloads\StarredEventPayload.cs" />
    <Compile Include="Models\Response\BranchProtection.cs" />
    <Compile Include="Models\Response\CombinedCommitStatus.cs" />
    <Compile Include="Models\Response\Reaction.cs" />
    <Compile Include="Models\Response\CommitContent.cs" />
    <Compile Include="Models\Response\Enterprise\AdminStats.cs" />
    <Compile Include="Models\Response\Enterprise\AdminStatsComments.cs" />
    <Compile Include="Models\Response\Enterprise\AdminStatsGists.cs" />
    <Compile Include="Models\Response\Enterprise\AdminStatsHooks.cs" />
    <Compile Include="Models\Response\Enterprise\AdminStatsIssues.cs" />
    <Compile Include="Models\Response\Enterprise\AdminStatsMilestones.cs" />
    <Compile Include="Models\Response\Enterprise\AdminStatsOrgs.cs" />
    <Compile Include="Models\Response\Enterprise\AdminStatsPages.cs" />
    <Compile Include="Models\Response\Enterprise\AdminStatsPulls.cs" />
    <Compile Include="Models\Response\Enterprise\AdminStatsRepos.cs" />
    <Compile Include="Models\Response\Enterprise\LdapSyncResponse.cs" />
    <Compile Include="Models\Response\Enterprise\SearchIndexingResponse.cs" />
    <Compile Include="Models\Response\Enterprise\LicenseInfo.cs" />
    <Compile Include="Models\Response\Enterprise\AdminStatsUsers.cs" />
    <Compile Include="Models\Response\GitIgnoreTemplate.cs" />
    <Compile Include="Models\Response\GpgKey.cs" />
    <Compile Include="Models\Response\ReactionSummary.cs" />
    <Compile Include="Models\Response\License.cs" />
    <Compile Include="Models\Response\LicenseMetadata.cs" />
    <Compile Include="Models\Response\Merge.cs" />
    <Compile Include="Models\Response\ContentType.cs" />
    <Compile Include="Models\Response\ApplicationAuthorization.cs" />
    <Compile Include="Models\Response\GitHubCommitFile.cs" />
    <Compile Include="Models\Response\Meta.cs" />
    <Compile Include="Models\Response\Migration.cs" />
    <Compile Include="Models\Response\MiscellaneousRateLimit.cs" />
    <Compile Include="Models\Response\Page.cs" />
    <Compile Include="Models\Response\PagesBuild.cs" />
    <Compile Include="Models\Response\PublicKey.cs" />
    <Compile Include="Models\Response\PullRequestFile.cs" />
    <Compile Include="Models\Response\RepositoryInvitation.cs" />
    <Compile Include="Models\Response\UserRenameResponse.cs" />
    <Compile Include="Models\Response\ResourceRateLimit.cs" />
    <Compile Include="Models\Response\RepositoryContent.cs" />
    <Compile Include="Models\Response\RepositoryContentChangeSet.cs" />
    <Compile Include="Models\Response\RepositoryContributor.cs" />
    <Compile Include="Models\Response\RepositoryPermissions.cs" />
    <Compile Include="Models\Request\NewThreadSubscription.cs" />
    <Compile Include="Models\Response\DeployKey.cs" />
    <Compile Include="Models\Request\OauthLoginRequest.cs" />
    <Compile Include="Models\Request\OauthTokenRequest.cs" />
    <Compile Include="Models\Response\GitHubCommit.cs" />
    <Compile Include="Models\Response\GitHubCommitStats.cs" />
    <Compile Include="Models\Response\CompareResult.cs" />
    <Compile Include="Models\Request\NewCommitComment.cs" />
    <Compile Include="Models\Response\CommitComment.cs" />
    <Compile Include="Models\Response\DeploymentStatus.cs" />
    <Compile Include="Clients\DeploymentStatusClient.cs" />
    <Compile Include="Clients\IDeploymentStatusClient.cs" />
    <Compile Include="Models\Request\NewDeploymentStatus.cs" />
    <Compile Include="Models\Request\NewDeployment.cs" />
    <Compile Include="Models\Response\Deployment.cs" />
    <Compile Include="Clients\DeploymentsClient.cs" />
    <Compile Include="Clients\IDeploymentsClient.cs" />
    <Compile Include="Clients\IUserEmailsClient.cs" />
    <Compile Include="Clients\UserEmailsClient.cs" />
    <Compile Include="Clients\IWatchedClient.cs" />
    <Compile Include="Models\Request\ReleaseAssetUpdate.cs" />
    <Compile Include="Clients\IStatisticsClient.cs" />
    <Compile Include="Clients\IPullRequestReviewCommentsClient.cs" />
    <Compile Include="Clients\IPullRequestsClient.cs" />
    <Compile Include="Clients\PullRequestReviewCommentsClient.cs" />
    <Compile Include="Clients\PullRequestsClient.cs" />
    <Compile Include="Models\Request\PullRequestReviewCommentCreate.cs" />
    <Compile Include="Models\Request\PullRequestReviewCommentEdit.cs" />
    <Compile Include="Models\Request\PullRequestReviewCommentReplyCreate.cs" />
    <Compile Include="Models\Request\PullRequestReviewCommentRequest.cs" />
    <Compile Include="Clients\SearchClient.cs" />
    <Compile Include="Clients\ISearchClient.cs" />
    <Compile Include="Clients\WatchedClient.cs" />
    <Compile Include="Clients\IFollowersClient.cs" />
    <Compile Include="Clients\FollowersClient.cs" />
    <Compile Include="Helpers\UnixTimeStampExtensions.cs" />
    <Compile Include="Models\Request\BaseSearchRequest.cs" />
    <Compile Include="Helpers\EnumExtensions.cs">
      <SubType>Code</SubType>
    </Compile>
    <Compile Include="Models\Request\RepositoryUpdate.cs" />
    <Compile Include="Models\Request\NewSubscription.cs" />
    <Compile Include="Models\Request\OrganizationUpdate.cs" />
    <Compile Include="Clients\StatisticsClient.cs" />
    <Compile Include="Models\Request\SearchCodeRequest.cs" />
    <Compile Include="Models\Request\SearchIssuesRequest.cs" />
    <Compile Include="Models\Request\SearchQualifierOperator.cs" />
    <Compile Include="Models\Request\SearchUsersRequest.cs" />
    <Compile Include="Clients\GistCommentsClient.cs" />
    <Compile Include="Clients\GistsClient.cs" />
    <Compile Include="Clients\IGistCommentsClient.cs" />
    <Compile Include="Clients\IGistsClient.cs" />
    <Compile Include="Clients\IIssuesLabelsClient.cs" />
    <Compile Include="Clients\IReferencesClient.cs" />
    <Compile Include="Clients\IssuesLabelsClient.cs" />
    <Compile Include="Clients\ReferencesClient.cs" />
    <Compile Include="Models\Request\BodyWrapper.cs" />
    <Compile Include="Models\Request\LabelUpdate.cs" />
    <Compile Include="Models\Request\GistRequest.cs" />
    <Compile Include="Models\Request\GistUpdate.cs" />
    <Compile Include="Models\Request\NewGist.cs" />
    <Compile Include="Models\Request\NewLabel.cs" />
    <Compile Include="Models\Request\NewReference.cs" />
    <Compile Include="Models\Request\ReferenceUpdate.cs" />
    <Compile Include="Models\Response\AdditionsAndDeletions.cs" />
    <Compile Include="Models\Response\Author.cs" />
    <Compile Include="Models\Response\BlobReference.cs" />
    <Compile Include="Clients\IBlobsClient.cs" />
    <Compile Include="Models\Request\NewBlob.cs" />
    <Compile Include="Models\Response\Blob.cs" />
    <Compile Include="Clients\BlobsClient.cs" />
    <Compile Include="Clients\RepoCollaboratorsClient.cs" />
    <Compile Include="Clients\IRepoCollaboratorsClient.cs" />
    <Compile Include="Clients\EventsClient.cs" />
    <Compile Include="Clients\IActivitiesClient.cs" />
    <Compile Include="Models\Request\SearchRepositoriesRequest.cs" />
    <Compile Include="Clients\ITreesClient.cs" />
    <Compile Include="Models\Request\NewTreeItem.cs" />
    <Compile Include="Models\Request\NewTree.cs" />
    <Compile Include="Clients\TreesClient.cs" />
    <Compile Include="Models\Response\Branch.cs" />
    <Compile Include="Models\Response\CodeFrequency.cs" />
    <Compile Include="Models\Response\CommitActivity.cs" />
    <Compile Include="Models\Response\Emoji.cs" />
    <Compile Include="Models\Response\Contributor.cs" />
    <Compile Include="Models\Response\Feed.cs" />
    <Compile Include="Models\Response\FeedLink.cs" />
    <Compile Include="Models\Response\PullRequestReviewComment.cs" />
    <Compile Include="Models\Response\GistComment.cs" />
    <Compile Include="Models\Response\OauthToken.cs" />
    <Compile Include="Models\Response\PullRequestCommit.cs" />
    <Compile Include="Models\Response\PunchCard.cs" />
    <Compile Include="Models\Response\PunchCardPoint.cs" />
    <Compile Include="Models\Response\Reference.cs" />
    <Compile Include="Models\Response\RepositoryLanguage.cs" />
    <Compile Include="Models\Response\RepositoryTag.cs" />
    <Compile Include="Models\Response\SearchCodeResult.cs" />
    <Compile Include="Models\Response\SearchIssuesResult.cs" />
    <Compile Include="Models\Response\SearchRepositoryResult.cs" />
    <Compile Include="Models\Response\SearchResult.cs" />
    <Compile Include="Models\Response\SearchUsersResult.cs" />
    <Compile Include="Models\Response\Subscription.cs" />
    <Compile Include="Models\Response\TeamMembership.cs" />
    <Compile Include="Models\Response\ThreadSubscription.cs" />
    <Compile Include="Models\Response\TreeItem.cs" />
    <Compile Include="Models\Response\TreeResponse.cs" />
    <Compile Include="Models\Response\Activity.cs" />
    <Compile Include="Clients\AssigneesClient.cs" />
    <Compile Include="Clients\CommitsClient.cs" />
    <Compile Include="Clients\CommitStatusClient.cs" />
    <Compile Include="Clients\TeamsClient.cs" />
    <Compile Include="Clients\ITeamsClient.cs" />
    <Compile Include="Clients\GitDatabaseClient.cs" />
    <Compile Include="Clients\ICommitsClient.cs" />
    <Compile Include="Clients\IEventsClient.cs" />
    <Compile Include="Clients\IIssuesEventsClient.cs" />
    <Compile Include="Clients\ICommitStatusClient.cs" />
    <Compile Include="Clients\IRepositoryForksClient.cs" />
    <Compile Include="Clients\IRepositoryHooksClient.cs" />
    <Compile Include="Clients\IGitDatabaseClient.cs" />
    <Compile Include="Clients\IIssueCommentsClient.cs" />
    <Compile Include="Clients\IOrganizationMembersClient.cs" />
    <Compile Include="Clients\IssueCommentsClient.cs" />
    <Compile Include="Clients\IssuesClient.cs" />
    <Compile Include="Clients\IStarredClient.cs" />
    <Compile Include="Clients\ITagsClient.cs" />
    <Compile Include="Clients\IssuesEventsClient.cs" />
    <Compile Include="Clients\MilestonesClient.cs" />
    <Compile Include="Clients\RepositoryForksClient.cs" />
    <Compile Include="Clients\RepositoryHooksClient.cs" />
    <Compile Include="Clients\StarredClient.cs" />
    <Compile Include="Clients\TagsClient.cs" />
    <Compile Include="Exceptions\NotFoundException.cs" />
    <Compile Include="Clients\IAssigneesClient.cs" />
    <Compile Include="Clients\IIssuesClient.cs" />
    <Compile Include="Clients\IMilestonesClient.cs" />
    <Compile Include="Helpers\ParameterAttribute.cs" />
    <Compile Include="Helpers\ReflectionExtensions.cs" />
    <Compile Include="Models\Request\EditRepositoryHook.cs" />
    <Compile Include="Models\Request\NewTeam.cs" />
    <Compile Include="Models\Request\UpdateTeam.cs" />
    <Compile Include="Models\Request\MergePullRequest.cs" />
    <Compile Include="Models\Request\MilestoneUpdate.cs" />
    <Compile Include="Models\Request\NewCommit.cs" />
    <Compile Include="Models\Request\NewCommitStatus.cs" />
    <Compile Include="Models\Request\NewMilestone.cs" />
    <Compile Include="Models\Request\NewPullRequest.cs" />
    <Compile Include="Models\Request\PullRequestRequest.cs" />
    <Compile Include="Models\Request\PullRequestUpdate.cs" />
    <Compile Include="Models\Request\NewRepositoryFork.cs" />
    <Compile Include="Models\Request\NewRepositoryHook.cs" />
    <Compile Include="Models\Request\RequestParameters.cs" />
    <Compile Include="Models\Request\StarredRequest.cs" />
    <Compile Include="Models\Response\Commit.cs" />
    <Compile Include="Models\Response\CommitStatus.cs" />
    <Compile Include="Models\Response\SearchCode.cs" />
    <Compile Include="Models\Request\Permission.cs" />
    <Compile Include="Models\Response\Team.cs" />
    <Compile Include="Models\Response\Gist.cs" />
    <Compile Include="Models\Response\GistChangeStatus.cs" />
    <Compile Include="Models\Response\GistFile.cs" />
    <Compile Include="Models\Response\GistFork.cs" />
    <Compile Include="Models\Response\GistHistory.cs" />
    <Compile Include="Models\Response\PullRequestMerge.cs" />
    <Compile Include="Models\Response\EventInfo.cs" />
    <Compile Include="Models\Response\GitReference.cs" />
    <Compile Include="Models\Response\Issue.cs" />
    <Compile Include="Models\Request\IssueRequest.cs" />
    <Compile Include="Models\Request\IssueUpdate.cs" />
    <Compile Include="Models\Response\IssueEvent.cs" />
    <Compile Include="Models\Response\IssueComment.cs" />
    <Compile Include="Models\Response\Label.cs" />
    <Compile Include="Models\Response\Milestone.cs" />
    <Compile Include="Models\Request\NewIssue.cs" />
    <Compile Include="Models\Request\NewTag.cs" />
    <Compile Include="Models\Response\Notification.cs" />
    <Compile Include="Models\Response\NotificationInfo.cs" />
    <Compile Include="Models\Response\PullRequest.cs" />
    <Compile Include="Models\Request\RepositoryIssueRequest.cs" />
    <Compile Include="Models\Request\MilestoneRequest.cs" />
    <Compile Include="Models\Response\RepositoryHook.cs" />
    <Compile Include="Models\Response\GitTag.cs" />
    <Compile Include="Models\Common\Committer.cs" />
    <Compile Include="Models\Response\TagObject.cs" />
    <Compile Include="Models\Response\AccountType.cs" />
    <Compile Include="Models\Response\Verification.cs" />
    <Compile Include="Models\Response\WeeklyCommitActivity.cs" />
    <Compile Include="Models\Response\Participation.cs" />
    <Compile Include="Models\Response\WeeklyHash.cs" />
    <Compile Include="Properties\AssemblyInfo.cs" />
    <Compile Include="Exceptions\TwoFactorChallengeFailedException.cs" />
    <Compile Include="Exceptions\TwoFactorRequiredException.cs" />
    <Compile Include="Helpers\ApiUrls.cs" />
    <Compile Include="Helpers\AuthorizationExtensions.cs" />
    <Compile Include="Helpers\TwoFactorChallengeResult.cs" />
    <Compile Include="Http\RateLimit.cs" />
    <Compile Include="Models\Response\Account.cs" />
    <Compile Include="Models\Response\ApiError.cs" />
    <Compile Include="Models\Response\ApiErrorDetail.cs" />
    <Compile Include="Models\Response\Application.cs" />
    <Compile Include="Clients\MiscellaneousClient.cs" />
    <Compile Include="Exceptions\ApiException.cs" />
    <Compile Include="Helpers\ApiExtensions.cs" />
    <Compile Include="Clients\ApiClient.cs" />
    <Compile Include="Clients\AuthorizationsClient.cs" />
    <Compile Include="Clients\ApiPagination.cs" />
    <Compile Include="Clients\NotificationsClient.cs" />
    <Compile Include="Clients\OrganizationsClient.cs" />
    <Compile Include="Authentication\AnonymousAuthenticator.cs" />
    <Compile Include="Authentication\Authenticator.cs" />
    <Compile Include="Clients\ReleasesClient.cs" />
    <Compile Include="Exceptions\ApiValidationException.cs" />
    <Compile Include="Exceptions\ForbiddenException.cs" />
    <Compile Include="Exceptions\LoginAttemptsExceededException.cs" />
    <Compile Include="Exceptions\RateLimitExceededException.cs" />
    <Compile Include="Helpers\CollectionExtensions.cs" />
    <Compile Include="Helpers\UriExtensions.cs" />
    <Compile Include="Http\ApiConnection.cs" />
    <Compile Include="Http\IApiConnection.cs" />
    <Compile Include="Http\IHttpClient.cs" />
    <Compile Include="Http\JsonHttpPipeline.cs" />
    <Compile Include="Http\ReadOnlyPagedCollection.cs" />
    <Compile Include="Http\Credentials.cs" />
    <Compile Include="Http\CredentialsExtensions.cs" />
    <Compile Include="Http\HttpVerb.cs" />
    <Compile Include="Authentication\IAuthenticationHandler.cs" />
    <Compile Include="Http\ICredentialStore.cs" />
    <Compile Include="Http\InMemoryCredentialStore.cs" />
    <Compile Include="Helpers\IApiPagination.cs" />
    <Compile Include="Clients\IAuthorizationsClient.cs" />
    <Compile Include="IGitHubClient.cs" />
    <Compile Include="Clients\IMiscellaneousClient.cs" />
    <Compile Include="Clients\IReleasesClient.cs" />
    <Compile Include="Clients\INotificationsClient.cs" />
    <Compile Include="Clients\IOrganizationsClient.cs" />
    <Compile Include="Helpers\IReadOnlyPagedCollection.cs" />
    <Compile Include="Clients\IRepositoriesClient.cs" />
    <Compile Include="Clients\IUsersClient.cs" />
    <Compile Include="Http\ApiInfoExtensions.cs" />
    <Compile Include="Http\ApiInfoParser.cs">
      <SubType>Code</SubType>
    </Compile>
    <Compile Include="Http\ApiInfo.cs" />
    <Compile Include="Authentication\BasicAuthenticator.cs">
      <SubType>Code</SubType>
    </Compile>
    <Compile Include="Http\ApiResponse.cs" />
    <Compile Include="Http\IJsonSerializer.cs" />
    <Compile Include="Exceptions\AuthorizationException.cs" />
    <Compile Include="Http\SimpleJsonSerializer.cs" />
    <Compile Include="Authentication\TokenAuthenticator.cs">
      <SubType>Code</SubType>
    </Compile>
    <Compile Include="Helpers\Ensure.cs" />
    <Compile Include="GitHubClient.cs" />
    <Compile Include="Authentication\AuthenticationType.cs" />
    <Compile Include="Http\Connection.cs">
      <SubType>Code</SubType>
    </Compile>
    <Compile Include="Http\HttpClientAdapter.cs" />
    <Compile Include="Http\IConnection.cs" />
    <Compile Include="Http\IRequest.cs" />
    <Compile Include="Http\IResponse.cs" />
    <Compile Include="Http\Request.cs" />
    <Compile Include="Models\Response\Authorization.cs" />
    <Compile Include="Models\Request\AuthorizationUpdate.cs" />
    <Compile Include="Models\Request\NewAuthorization.cs" />
    <Compile Include="Models\Response\EmailAddress.cs" />
    <Compile Include="Models\Response\Organization.cs" />
    <Compile Include="Models\Response\Plan.cs" />
    <Compile Include="Models\Response\Readme.cs" />
    <Compile Include="Models\Response\ReadmeResponse.cs" />
    <Compile Include="Models\Response\Release.cs" />
    <Compile Include="Models\Response\ReleaseAsset.cs" />
    <Compile Include="Models\Request\ReleaseUpdate.cs" />
    <Compile Include="Models\Response\Repository.cs" />
    <Compile Include="Models\Response\User.cs" />
    <Compile Include="Models\Request\UserUpdate.cs" />
    <Compile Include="Helpers\StringExtensions.cs" />
    <Compile Include="Clients\RepositoriesClient.cs" />
    <Compile Include="Helpers\SerializeAsBase64Attribute.cs" />
    <Compile Include="SimpleJson.cs" />
    <Compile Include="Models\Request\NewRepository.cs" />
    <Compile Include="Clients\UsersClient.cs" />
    <Compile Include="Models\Response\RepositoryStar.cs" />
    <Compile Include="Models\Response\UserStar.cs" />
  </ItemGroup>
  <ItemGroup>
    <CodeAnalysisDictionary Include="..\CustomDictionary.xml">
      <Link>CustomDictionary.xml</Link>
    </CodeAnalysisDictionary>
  </ItemGroup>
  <ItemGroup>
    <None Include="Models\README.md" />
    <None Include="packages.config">
      <SubType>Designer</SubType>
    </None>
  </ItemGroup>
  <ItemGroup />
  <Import Project="$(MSBuildToolsPath)\Microsoft.CSharp.targets" />
  <!-- To modify your build process, add your task inside one of the targets below and uncomment it.
       Other similar extension points exist, see Microsoft.Common.targets. -->
  <!--
  <Target Name="AfterBuild">
  </Target>
  -->
</Project><|MERGE_RESOLUTION|>--- conflicted
+++ resolved
@@ -134,12 +134,9 @@
     <Compile Include="Clients\IReactionsClient.cs" />
     <Compile Include="Models\Request\BranchUpdate.cs" />
     <Compile Include="Models\Request\ApiOptions.cs" />
-<<<<<<< HEAD
     <Compile Include="Models\Request\AssigneesUpdate.cs" />
-=======
     <Compile Include="Models\Request\CollaboratorRequest.cs" />
     <Compile Include="Models\Request\InvitationUpdate.cs" />
->>>>>>> 89500f4b
     <Compile Include="Models\Request\NewReaction.cs" />
     <Compile Include="Models\Request\NewGpgKey.cs" />
     <Compile Include="Models\Request\NewImpersonationToken.cs" />
