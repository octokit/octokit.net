--- conflicted
+++ resolved
@@ -60,11 +60,8 @@
     <Compile Include="Clients\CommitsClient.cs" />
     <Compile Include="Clients\CommitStatusClient.cs" />
     <Compile Include="Clients\GitDatabaseClient.cs" />
-<<<<<<< HEAD
     <Compile Include="Clients\ICommitsClient.cs" />
-=======
     <Compile Include="Clients\IEventsClient.cs" />
->>>>>>> aaa25072
     <Compile Include="Clients\IIssuesEventsClient.cs" />
     <Compile Include="Clients\ICommitStatusClient.cs" />
     <Compile Include="Clients\IGitDatabaseClient.cs" />
