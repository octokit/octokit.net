--- conflicted
+++ resolved
@@ -64,11 +64,8 @@
     <Compile Include="Clients\IRepositoriesClient.cs" />
     <Compile Include="Clients\ISshKeysClient.cs" />
     <Compile Include="Clients\IssuesClient.cs" />
-<<<<<<< HEAD
     <Compile Include="Clients\ITagsClient.cs" />
-=======
     <Compile Include="Clients\IssuesEventsClient.cs" />
->>>>>>> 2c8b5fe6
     <Compile Include="Clients\IUsersClient.cs" />
     <Compile Include="Clients\MilestonesClient.cs" />
     <Compile Include="Clients\MiscellaneousClient.cs" />
@@ -152,11 +149,8 @@
     <Compile Include="Models\Response\Authorization.cs" />
     <Compile Include="Models\Response\CommitStatus.cs" />
     <Compile Include="Models\Response\EmailAddress.cs" />
-<<<<<<< HEAD
     <Compile Include="Models\Response\GitTag.cs" />
-=======
     <Compile Include="Models\Response\EventInfo.cs" />
->>>>>>> 2c8b5fe6
     <Compile Include="Models\Response\Issue.cs" />
     <Compile Include="Models\Response\IssueEvent.cs" />
     <Compile Include="Models\Response\Label.cs" />
