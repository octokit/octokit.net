--- conflicted
+++ resolved
@@ -159,13 +159,10 @@
     <Compile Include="Models\Request\NewPullRequest.cs" />
     <Compile Include="Models\Request\NewRepository.cs" />
     <Compile Include="Models\Request\NewTag.cs" />
-<<<<<<< HEAD
     <Compile Include="Models\Request\PullRequestRequest.cs" />
     <Compile Include="Models\Request\PullRequestUpdate.cs" />
-=======
     <Compile Include="Models\Request\NewTeam.cs" />
     <Compile Include="Models\Request\Permission.cs" />
->>>>>>> 518c29e5
     <Compile Include="Models\Request\ReleaseUpdate.cs" />
     <Compile Include="Models\Request\RepositoryIssueRequest.cs" />
     <Compile Include="Models\Request\RequestParameters.cs" />
