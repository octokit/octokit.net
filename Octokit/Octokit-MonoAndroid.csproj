﻿<?xml version="1.0" encoding="utf-8"?>
<Project DefaultTargets="Build" ToolsVersion="4.0" xmlns="http://schemas.microsoft.com/developer/msbuild/2003">
  <PropertyGroup>
    <Configuration Condition=" '$(Configuration)' == '' ">Debug</Configuration>
    <Platform Condition=" '$(Platform)' == '' ">AnyCPU</Platform>
    <ProductVersion>10.0.0</ProductVersion>
    <SchemaVersion>2.0</SchemaVersion>
    <ProjectGuid>{B24FC6FA-B80C-4EC7-8AFF-05DE2C923869}</ProjectGuid>
    <ProjectTypeGuids>{EFBA0AD7-5A72-4C68-AF49-83D382785DCF};{FAE04EC0-301F-11D3-BF4B-00C04F79EFBC}</ProjectTypeGuids>
    <OutputType>Library</OutputType>
    <RootNamespace>Octokit</RootNamespace>
    <MonoAndroidResourcePrefix>Resources</MonoAndroidResourcePrefix>
    <MonoAndroidAssetsPrefix>Assets</MonoAndroidAssetsPrefix>
    <AndroidUseLatestPlatformSdk>False</AndroidUseLatestPlatformSdk>
    <AssemblyName>Octokit</AssemblyName>
    <TargetFrameworkVersion>v2.2</TargetFrameworkVersion>
  </PropertyGroup>
  <PropertyGroup Condition=" '$(Configuration)|$(Platform)' == 'Debug|AnyCPU' ">
    <DebugSymbols>true</DebugSymbols>
    <DebugType>full</DebugType>
    <Optimize>false</Optimize>
    <IntermediateOutputPath>obj\Debug\MonoAndroid</IntermediateOutputPath>
    <OutputPath>bin\Debug\MonoAndroid</OutputPath>
    <DefineConstants>DEBUG;</DefineConstants>
    <ErrorReport>prompt</ErrorReport>
    <WarningLevel>4</WarningLevel>
    <DefineConstants>TRACE;DEBUG;CODE_ANALYSIS;CODE_ANALYSIS;SIMPLE_JSON_OBJARRAYINTERNAL;SIMPLE_JSON_INTERNAL;NET_45</DefineConstants>
    <AndroidLinkMode>None</AndroidLinkMode>
    <ConsolePause>false</ConsolePause>
  </PropertyGroup>
  <PropertyGroup Condition=" '$(Configuration)|$(Platform)' == 'Release|AnyCPU' ">
    <DebugType>full</DebugType>
    <Optimize>true</Optimize>
    <IntermediateOutputPath>obj\Release\MonoAndroid</IntermediateOutputPath>
    <OutputPath>bin\Release\MonoAndroid</OutputPath>
    <DefineConstants>TRACE;CODE_ANALYSIS;CODE_ANALYSIS;SIMPLE_JSON_OBJARRAYINTERNAL;SIMPLE_JSON_INTERNAL;NET_45</DefineConstants>
    <ErrorReport>prompt</ErrorReport>
    <WarningLevel>4</WarningLevel>
    <AndroidUseSharedRuntime>false</AndroidUseSharedRuntime>
    <ConsolePause>false</ConsolePause>
  </PropertyGroup>
  <ItemGroup>
    <Reference Include="System" />
    <Reference Include="System.Xml" />
    <Reference Include="System.Core" />
    <Reference Include="Mono.Android" />
    <Reference Include="System.Net.Http" />
  </ItemGroup>
  <ItemGroup>
    <Compile Include="..\SolutionInfo.cs">
      <Link>Properties\SolutionInfo.cs</Link>
    </Compile>
    <Compile Include="Clients\ActivitiesClient.cs" />
    <Compile Include="Clients\AssigneesClient.cs" />
    <Compile Include="Clients\FeedsClient.cs" />
    <Compile Include="Clients\IFeedsClient.cs" />
    <Compile Include="Clients\BlobsClient.cs" />
    <Compile Include="Clients\CommitsClient.cs" />
    <Compile Include="Clients\CommitStatusClient.cs" />
    <Compile Include="Clients\EventsClient.cs" />
    <Compile Include="Clients\GitDatabaseClient.cs" />
    <Compile Include="Clients\ICommitsClient.cs" />
    <Compile Include="Clients\IActivitiesClient.cs" />
    <Compile Include="Clients\IBlobsClient.cs" />
    <Compile Include="Clients\ICommitStatusClient.cs" />
    <Compile Include="Clients\IEventsClient.cs" />
    <Compile Include="Clients\IGitDatabaseClient.cs" />
    <Compile Include="Clients\IIssueCommentsClient.cs" />
    <Compile Include="Clients\IIssuesEventsClient.cs" />
    <Compile Include="Clients\IssueCommentsClient.cs" />
    <Compile Include="Clients\IssuesClient.cs" />
    <Compile Include="Clients\IssuesEventsClient.cs" />
    <Compile Include="Clients\ITagsClient.cs" />
    <Compile Include="Clients\ITreesClient.cs" />
    <Compile Include="Clients\MilestonesClient.cs" />
    <Compile Include="Clients\OrganizationMembersClient.cs" />
    <Compile Include="Clients\IOrganizationMembersClient.cs" />
    <Compile Include="Clients\PullRequestsClient.cs" />
    <Compile Include="Clients\TagsClient.cs" />
    <Compile Include="Clients\TreesClient.cs" />
    <Compile Include="Exceptions\NotFoundException.cs" />
    <Compile Include="Clients\IAssigneesClient.cs" />
    <Compile Include="Clients\IIssuesClient.cs" />
    <Compile Include="Clients\IMilestonesClient.cs" />
    <Compile Include="Clients\IPullRequestsClient.cs" />
    <Compile Include="Helpers\ParameterAttribute.cs" />
    <Compile Include="Helpers\ReflectionExtensions.cs" />
    <Compile Include="Models\Request\MilestoneUpdate.cs" />
    <Compile Include="Models\Request\NewBlob.cs" />
    <Compile Include="Models\Request\NewCommit.cs" />
    <Compile Include="Models\Request\NewCommitStatus.cs" />
    <Compile Include="Models\Request\NewMilestone.cs" />
    <Compile Include="Models\Request\NewPullRequest.cs" />
    <Compile Include="Models\Request\NewTag.cs" />
    <Compile Include="Models\Request\NewTree.cs" />
    <Compile Include="Models\Request\NewTreeItem.cs" />
    <Compile Include="Models\Request\PullRequestRequest.cs" />
    <Compile Include="Models\Request\PullRequestUpdate.cs" />
    <Compile Include="Models\Request\RequestParameters.cs" />
    <Compile Include="Models\Response\Commit.cs" />
    <Compile Include="Models\Response\Activity.cs" />
    <Compile Include="Models\Response\Blob.cs" />
    <Compile Include="Models\Response\CommitStatus.cs" />
    <Compile Include="Models\Response\EventInfo.cs" />
    <Compile Include="Models\Response\GitReference.cs" />
    <Compile Include="Models\Response\GitTag.cs" />
    <Compile Include="Models\Response\Issue.cs" />
    <Compile Include="Models\Request\IssueRequest.cs" />
    <Compile Include="Models\Request\IssueUpdate.cs" />
    <Compile Include="Models\Response\IssueComment.cs" />
    <Compile Include="Models\Response\IssueEvent.cs" />
    <Compile Include="Models\Response\Label.cs" />
    <Compile Include="Models\Response\Milestone.cs" />
    <Compile Include="Models\Request\NewIssue.cs" />
    <Compile Include="Models\Response\Notification.cs" />
    <Compile Include="Models\Response\NotificationInfo.cs" />
    <Compile Include="Models\Response\PullRequest.cs" />
    <Compile Include="Models\Response\PullRequestMerge.cs" />
    <Compile Include="Models\Request\RepositoryIssueRequest.cs" />
    <Compile Include="Models\Request\MergePullRequest.cs" />
    <Compile Include="Models\Request\MilestoneRequest.cs" />
    <Compile Include="Models\Response\TagObject.cs" />
    <Compile Include="Models\Response\TreeItem.cs" />
    <Compile Include="Models\Response\TreeResponse.cs" />
    <Compile Include="Models\Response\Feed.cs" />
    <Compile Include="Models\Response\FeedLink.cs" />
    <Compile Include="Properties\AssemblyInfo.cs" />
    <Compile Include="Exceptions\TwoFactorChallengeFailedException.cs" />
    <Compile Include="Exceptions\TwoFactorRequiredException.cs" />
    <Compile Include="Helpers\ApiUrls.cs" />
    <Compile Include="Helpers\AuthorizationExtensions.cs" />
    <Compile Include="Helpers\TwoFactorChallengeResult.cs" />
    <Compile Include="Http\RateLimit.cs" />
    <Compile Include="Models\Response\Account.cs" />
    <Compile Include="Models\Response\ApiError.cs" />
    <Compile Include="Models\Response\ApiErrorDetail.cs" />
    <Compile Include="Models\Response\Application.cs" />
    <Compile Include="Clients\MiscellaneousClient.cs" />
    <Compile Include="Exceptions\ApiException.cs" />
    <Compile Include="Helpers\ApiExtensions.cs" />
    <Compile Include="Clients\ApiClient.cs" />
    <Compile Include="Clients\AuthorizationsClient.cs" />
    <Compile Include="Clients\ApiPagination.cs" />
    <Compile Include="Clients\NotificationsClient.cs" />
    <Compile Include="Clients\OrganizationsClient.cs" />
    <Compile Include="Authentication\AnonymousAuthenticator.cs" />
    <Compile Include="Authentication\Authenticator.cs" />
    <Compile Include="Clients\ReleasesClient.cs" />
    <Compile Include="Clients\SshKeysClient.cs" />
    <Compile Include="Exceptions\ApiValidationException.cs" />
    <Compile Include="Exceptions\ForbiddenException.cs" />
    <Compile Include="Exceptions\LoginAttemptsExceededException.cs" />
    <Compile Include="Exceptions\RateLimitExceededException.cs" />
    <Compile Include="Helpers\CollectionExtensions.cs" />
    <Compile Include="Helpers\UriExtensions.cs" />
    <Compile Include="Http\ApiConnection.cs" />
    <Compile Include="Http\IApiConnection.cs" />
    <Compile Include="Http\IHttpClient.cs" />
    <Compile Include="Http\JsonHttpPipeline.cs" />
    <Compile Include="Http\ReadOnlyPagedCollection.cs" />
    <Compile Include="Http\Credentials.cs" />
    <Compile Include="Http\CredentialsExtensions.cs" />
    <Compile Include="Http\HttpVerb.cs" />
    <Compile Include="Authentication\IAuthenticationHandler.cs" />
    <Compile Include="Http\ICredentialStore.cs" />
    <Compile Include="Http\InMemoryCredentialStore.cs" />
    <Compile Include="Helpers\IApiPagination.cs" />
    <Compile Include="Clients\IAuthorizationsClient.cs" />
    <Compile Include="IGitHubClient.cs" />
    <Compile Include="Clients\IMiscellaneousClient.cs" />
    <Compile Include="Clients\IReleasesClient.cs" />
    <Compile Include="Clients\INotificationsClient.cs" />
    <Compile Include="Clients\ISshKeysClient.cs" />
    <Compile Include="Clients\IOrganizationsClient.cs" />
    <Compile Include="Helpers\IReadOnlyPagedCollection.cs" />
    <Compile Include="Clients\IRepositoriesClient.cs" />
    <Compile Include="Clients\IUsersClient.cs" />
    <Compile Include="Http\ApiInfoExtensions.cs" />
    <Compile Include="Http\ApiInfoParser.cs">
      <SubType>Code</SubType>
    </Compile>
    <Compile Include="Http\ApiInfo.cs" />
    <Compile Include="Authentication\BasicAuthenticator.cs">
      <SubType>Code</SubType>
    </Compile>
    <Compile Include="Http\ApiResponse.cs" />
    <Compile Include="Http\IJsonSerializer.cs" />
    <Compile Include="Exceptions\AuthorizationException.cs" />
    <Compile Include="Http\SimpleJsonSerializer.cs" />
    <Compile Include="Authentication\TokenAuthenticator.cs">
      <SubType>Code</SubType>
    </Compile>
    <Compile Include="Helpers\Ensure.cs" />
    <Compile Include="GitHubClient.cs" />
    <Compile Include="Authentication\AuthenticationType.cs" />
    <Compile Include="Http\Connection.cs">
      <SubType>Code</SubType>
    </Compile>
    <Compile Include="Http\HttpClientAdapter.cs" />
    <Compile Include="Http\IConnection.cs" />
    <Compile Include="Http\IRequest.cs" />
    <Compile Include="Http\IResponse.cs" />
    <Compile Include="Http\Request.cs" />
    <Compile Include="Helpers\ModelExtensions.cs" />
    <Compile Include="Models\Response\Authorization.cs" />
    <Compile Include="Models\Request\AuthorizationUpdate.cs" />
    <Compile Include="Models\Request\NewAuthorization.cs" />
    <Compile Include="Models\Response\EmailAddress.cs" />
    <Compile Include="Models\Response\Organization.cs" />
    <Compile Include="Models\Response\Plan.cs" />
    <Compile Include="Models\Response\Readme.cs" />
    <Compile Include="Models\Response\ReadmeResponse.cs" />
    <Compile Include="Models\Response\Release.cs" />
    <Compile Include="Models\Response\ReleaseAsset.cs" />
    <Compile Include="Models\Response\ReleaseAssetUpload.cs" />
    <Compile Include="Models\Request\ReleaseUpdate.cs" />
    <Compile Include="Models\Response\Repository.cs" />
    <Compile Include="Models\Response\Signature.cs" />
    <Compile Include="Models\Response\SshKey.cs" />
    <Compile Include="Models\Response\SshKeyInfo.cs" />
    <Compile Include="Models\Request\SshKeyUpdate.cs" />
    <Compile Include="Models\Response\User.cs" />
    <Compile Include="Models\Request\UserUpdate.cs" />
    <Compile Include="Helpers\StringExtensions.cs" />
    <Compile Include="Clients\RepositoriesClient.cs" />
    <Compile Include="SimpleJson.cs" />
    <Compile Include="Models\Request\NewRepository.cs" />
    <Compile Include="Clients\UsersClient.cs" />
    <Compile Include="Clients\TeamsClient.cs" />
    <Compile Include="Clients\ITeamsClient.cs" />
    <Compile Include="Models\Request\NewTeam.cs" />
    <Compile Include="Models\Request\Permission.cs" />
    <Compile Include="Models\Request\UpdateTeam.cs" />
    <Compile Include="Models\Response\Team.cs" />
    <Compile Include="Models\Response\SearchCode.cs" />
    <Compile Include="Clients\ISearchClient.cs" />
    <Compile Include="Clients\SearchClient.cs" />
    <Compile Include="Clients\IStarredClient.cs" />
    <Compile Include="Clients\StarredClient.cs" />
    <Compile Include="Models\Request\StarredRequest.cs" />
    <Compile Include="Models\Response\BlobReference.cs" />
    <Compile Include="Clients\RepoCollaboratorsClient.cs" />
    <Compile Include="Clients\IRepoCollaboratorsClient.cs" />
    <Compile Include="Models\Request\SearchCodeRequest.cs" />
    <Compile Include="Models\Request\SearchIssuesRequest.cs" />
    <Compile Include="Models\Request\SearchRepositoriesRequest.cs" />
    <Compile Include="Models\Request\SearchUsersRequest.cs" />
    <Compile Include="Models\Request\SearchQualifierOperator.cs" />
    <Compile Include="Clients\GistsClient.cs" />
    <Compile Include="Clients\IGistsClient.cs" />
    <Compile Include="Models\Response\Gist.cs" />
    <Compile Include="Models\Response\GistChangeStatus.cs" />
    <Compile Include="Models\Response\GistFile.cs" />
    <Compile Include="Models\Response\GistFork.cs" />
    <Compile Include="Models\Response\GistHistory.cs" />
    <Compile Include="Clients\IReferencesClient.cs" />
    <Compile Include="Clients\ReferencesClient.cs" />
    <Compile Include="Models\Request\NewReference.cs" />
    <Compile Include="Models\Request\ReferenceUpdate.cs" />
    <Compile Include="Models\Response\Reference.cs" />
    <Compile Include="Clients\GistCommentsClient.cs" />
    <Compile Include="Clients\IGistCommentsClient.cs" />
    <Compile Include="Models\Response\GistComment.cs" />
    <Compile Include="Models\Request\BodyWrapper.cs" />
    <Compile Include="Clients\IIssuesLabelsClient.cs" />
    <Compile Include="Clients\IssuesLabelsClient.cs" />
    <Compile Include="Models\Request\LabelUpdate.cs" />
    <Compile Include="Models\Request\NewLabel.cs" />
    <Compile Include="Models\Response\Branch.cs" />
    <Compile Include="Clients\DeploymentStatusClient.cs" />
    <Compile Include="Clients\DeploymentsClient.cs" />
    <Compile Include="Clients\IDeploymentsClient.cs" />
    <Compile Include="Models\Request\NewDeployment.cs" />
    <Compile Include="Clients\IDeploymentStatusClient.cs" />
    <Compile Include="Models\Request\NewDeploymentStatus.cs" />
    <Compile Include="Models\Response\DeploymentStatus.cs" />
    <Compile Include="Models\Response\Deployment.cs" />
    <Compile Include="Models\Request\BaseSearchRequest.cs" />
    <Compile Include="Helpers\EnumExtensions.cs" />
    <Compile Include="Models\Response\RepositoryTag.cs" />
    <Compile Include="Models\Request\RepositoryUpdate.cs" />
    <Compile Include="Models\Response\RepositoryLanguage.cs" />
    <Compile Include="Clients\IUserEmailsClient.cs" />
    <Compile Include="Clients\UserEmailsClient.cs" />
    <Compile Include="Clients\IWatchedClient.cs" />
    <Compile Include="Clients\WatchedClient.cs" />
    <Compile Include="Models\Request\NewSubscription.cs" />
    <Compile Include="Models\Response\Subscription.cs" />
    <Compile Include="Models\Response\Emoji.cs" />
    <Compile Include="Clients\FollowersClient.cs" />
    <Compile Include="Clients\IFollowersClient.cs" />
    <Compile Include="Models\Response\TeamItem.cs" />
    <Compile Include="Models\Request\ReleaseAssetUpdate.cs" />
    <Compile Include="Clients\IStatisticsClient.cs" />
    <Compile Include="Clients\StatisticsClient.cs" />
    <Compile Include="Models\Response\Author.cs" />
    <Compile Include="Models\Response\Contributor.cs" />
    <Compile Include="Models\Response\WeeklyCommitActivity.cs" />
    <Compile Include="Models\Response\WeeklyHash.cs" />
    <Compile Include="Models\Response\PunchCard.cs" />
    <Compile Include="Models\Response\PunchCardPoint.cs" />
    <Compile Include="Models\Response\Participation.cs" />
    <Compile Include="Models\Response\AdditionsAndDeletions.cs" />
    <Compile Include="Models\Response\CodeFrequency.cs" />
    <Compile Include="Models\Response\CommitActivity.cs" />
    <Compile Include="Helpers\UnixTimeStampExtensions.cs" />
    <Compile Include="Models\Response\PullRequestCommit.cs" />
    <Compile Include="Exceptions\RepositoryExistsException.cs" />
    <Compile Include="Helpers\ApiErrorExtensions.cs" />
    <Compile Include="Exceptions\PrivateRepositoryQuotaExceededException.cs" />
    <Compile Include="Clients\IRepositoryCommentsClient.cs" />
    <Compile Include="Clients\RepositoryCommentsClient.cs" />
    <Compile Include="Models\Request\NewCommitComment.cs" />
    <Compile Include="Models\Response\CommitComment.cs" />
    <Compile Include="Http\ProductHeaderValue.cs" />
    <Compile Include="Models\Request\NewGist.cs" />
    <Compile Include="Models\Request\GistUpdate.cs" />
    <Compile Include="Models\Request\GistRequest.cs" />
<<<<<<< HEAD
    <Compile Include="Http\ProductHeaderValue.cs" />
    <Compile Include="Clients\IRepositoryCommentsClient.cs" />
    <Compile Include="Clients\RepositoryCommentsClient.cs" />
    <Compile Include="Models\Request\NewCommitComment.cs" />
    <Compile Include="Models\Response\CommitComment.cs" />
    <Compile Include="Http\ProductHeaderValue.cs" />
    <Compile Include="Models\Request\NewGist.cs" />
    <Compile Include="Models\Request\GistUpdate.cs" />
    <Compile Include="Models\Request\GistRequest.cs" />
=======
>>>>>>> 739e1a61
    <Compile Include="Helpers\HttpClientExtensions.cs" />
    <Compile Include="Models\Response\SearchRepositoryResult.cs" />
    <Compile Include="Models\Response\SearchUsersResult.cs" />
    <Compile Include="Models\Response\SearchCodeResult.cs" />
    <Compile Include="Models\Response\SearchIssuesResult.cs" />
  </ItemGroup>
  <Import Project="$(MSBuildExtensionsPath)\Novell\Novell.MonoDroid.CSharp.targets" />
</Project><|MERGE_RESOLUTION|>--- conflicted
+++ resolved
@@ -316,7 +316,6 @@
     <Compile Include="Models\Request\NewGist.cs" />
     <Compile Include="Models\Request\GistUpdate.cs" />
     <Compile Include="Models\Request\GistRequest.cs" />
-<<<<<<< HEAD
     <Compile Include="Http\ProductHeaderValue.cs" />
     <Compile Include="Clients\IRepositoryCommentsClient.cs" />
     <Compile Include="Clients\RepositoryCommentsClient.cs" />
@@ -326,8 +325,6 @@
     <Compile Include="Models\Request\NewGist.cs" />
     <Compile Include="Models\Request\GistUpdate.cs" />
     <Compile Include="Models\Request\GistRequest.cs" />
-=======
->>>>>>> 739e1a61
     <Compile Include="Helpers\HttpClientExtensions.cs" />
     <Compile Include="Models\Response\SearchRepositoryResult.cs" />
     <Compile Include="Models\Response\SearchUsersResult.cs" />
