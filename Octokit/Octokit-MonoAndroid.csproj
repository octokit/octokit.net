--- conflicted
+++ resolved
@@ -234,11 +234,9 @@
     <Compile Include="Models\Response\GistFile.cs" />
     <Compile Include="Models\Response\GistFork.cs" />
     <Compile Include="Models\Response\GistHistory.cs" />
-<<<<<<< HEAD
     <Compile Include="Models\Request\NewGist.cs" />
     <Compile Include="Models\Request\GistUpdate.cs" />
     <Compile Include="Models\Request\GistRequest.cs" />
-=======
     <Compile Include="Clients\IReferencesClient.cs" />
     <Compile Include="Clients\ReferencesClient.cs" />
     <Compile Include="Models\Request\NewReference.cs" />
@@ -252,7 +250,6 @@
     <Compile Include="Clients\IssuesLabelsClient.cs" />
     <Compile Include="Models\Request\LabelUpdate.cs" />
     <Compile Include="Models\Request\NewLabel.cs" />
->>>>>>> 1550be93
   </ItemGroup>
   <Import Project="$(MSBuildExtensionsPath)\Novell\Novell.MonoDroid.CSharp.targets" />
 </Project>