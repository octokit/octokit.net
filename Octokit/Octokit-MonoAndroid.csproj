--- conflicted
+++ resolved
@@ -68,12 +68,9 @@
     <Compile Include="Clients\IssuesEventsClient.cs" />
     <Compile Include="Clients\ITagsClient.cs" />
     <Compile Include="Clients\MilestonesClient.cs" />
-<<<<<<< HEAD
     <Compile Include="Clients\PullRequestsClient.cs" />
-=======
     <Compile Include="Clients\OrganizationMembersClient.cs" />
     <Compile Include="Clients\IOrganizationMembersClient.cs" />
->>>>>>> 518c29e5
     <Compile Include="Clients\TagsClient.cs" />
     <Compile Include="Exceptions\NotFoundException.cs" />
     <Compile Include="Clients\IAssigneesClient.cs" />
