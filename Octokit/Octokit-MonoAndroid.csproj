--- conflicted
+++ resolved
@@ -211,19 +211,16 @@
     <Compile Include="Models\Request\Permission.cs" />
     <Compile Include="Models\Request\UpdateTeam.cs" />
     <Compile Include="Models\Response\Team.cs" />
-<<<<<<< HEAD
     <Compile Include="Models\Response\TeamItem.cs" />
     <Compile Include="Models\Request\SearchTerm.cs" />
     <Compile Include="Models\Response\SearchCode.cs" />
     <Compile Include="Clients\ISearchClient.cs" />
     <Compile Include="Clients\SearchClient.cs" />
-=======
     <Compile Include="Clients\IStarredClient.cs" />
     <Compile Include="Clients\StarredClient.cs" />
     <Compile Include="Models\Request\StarredRequest.cs" />
     <Compile Include="Clients\RepoCollaboratorsClient.cs" />
     <Compile Include="Clients\IRepoCollaboratorsClient.cs" />
->>>>>>> adc438ac
   </ItemGroup>
   <Import Project="$(MSBuildExtensionsPath)\Novell\Novell.MonoDroid.CSharp.targets" />
 </Project>