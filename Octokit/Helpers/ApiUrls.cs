--- conflicted
+++ resolved
@@ -1112,7 +1112,6 @@
         }
 
         /// <summary>
-<<<<<<< HEAD
         /// returns the <see cref="Uri"/> for the repositories
         /// </summary>
         /// <param name="id">The team id</param>
@@ -1130,26 +1129,6 @@
         public static Uri TeamRepository(int id, string organization, string repoName)
         {
             return "teams/{0}/repos/{1}/{2}".FormatUri(id, organization, repoName);
-=======
-        /// returns the <see cref="Uri"/> for adding/removing repo to/from a team and also checking if a team manages a repo.
-        /// </summary>
-        /// <param name="id">The team id</param>
-        /// <param name="orgOrOwner">The org or owner (of the org)</param>
-        /// <param name="repo">Name of the repo</param>
-        /// <returns></returns>
-        public static Uri TeamRepository(int id, string orgOrOwner, string repo)
-        {
-            return "teams/{0}/repos/{1}/{2}".FormatUri(id, orgOrOwner, repo);
-        }
-
-        /// <summary>
-        /// returns the <see cref="Uri"/> for listing team repositories
-        /// </summary>
-        /// <param name="id">The team id</param>
-        public static Uri TeamRepositories(int id)
-        {
-            return "teams/{0}/repos".FormatUri(id);
->>>>>>> f2a8128a
         }
 
         /// <summary>
