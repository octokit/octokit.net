﻿using System;

namespace Octokit
{
    /// <summary>
    /// Class for retrieving GitHub ApI URLs
    /// </summary>
    public static partial class ApiUrls
    {
        static readonly Uri _currentUserRepositoriesUrl = new Uri("user/repos", UriKind.Relative);
        static readonly Uri _currentUserOrganizationsUrl = new Uri("user/orgs", UriKind.Relative);
        static readonly Uri _currentUserSshKeys = new Uri("user/keys", UriKind.Relative);
        static readonly Uri _currentUserStars = new Uri("user/starred", UriKind.Relative);
        static readonly Uri _currentUserWatched = new Uri("user/subscriptions", UriKind.Relative);
        static readonly Uri _currentUserEmailsEndpoint = new Uri("user/emails", UriKind.Relative);
        static readonly Uri _currentUserAuthorizationsEndpoint = new Uri("authorizations", UriKind.Relative);
        static readonly Uri _currentUserNotificationsEndpoint = new Uri("notifications", UriKind.Relative);
        static readonly Uri _currentUserAllIssues = new Uri("issues", UriKind.Relative);
        static readonly Uri _currentUserOwnedAndMemberIssues = new Uri("user/issues", UriKind.Relative);
        static readonly Uri _oauthAuthorize = new Uri("login/oauth/authorize", UriKind.Relative);
        static readonly Uri _oauthAccesToken = new Uri("login/oauth/access_token", UriKind.Relative);

        /// <summary>
        /// Returns the <see cref="Uri"/> that returns all of the repositories for the currently logged in user in
        /// response to a GET request. A POST to this URL creates a new repository.
        /// </summary>
        /// <returns></returns>
        public static Uri Repositories()
        {
            return _currentUserRepositoriesUrl;
        }

        /// <summary>
        /// Returns the <see cref="Uri"/> that returns information about the specified user.
        /// </summary>
        /// <param name="userName">The username</param>
        /// <returns></returns>
        public static Uri User(string userName)
        {
            return "users/{0}".FormatUri(userName);
        }

        /// <summary>
        /// Returns the <see cref="Uri"/> that returns all of the repositories for the specified login.
        /// </summary>
        /// <param name="login">The login for the user</param>
        /// <returns></returns>
        public static Uri Repositories(string login)
        {
            return "users/{0}/repos".FormatUri(login);
        }

        /// <summary>
        /// Returns the <see cref="Uri"/> that returns all of the repositories for the specified organization in
        /// response to a GET request. A POST to this URL creates a new repository for the organization.
        /// </summary>
        /// <param name="organization">The name of the organization</param>
        /// <returns></returns>
        public static Uri OrganizationRepositories(string organization)
        {
            return "orgs/{0}/repos".FormatUri(organization);
        }

        /// <summary>
        /// Returns the <see cref="Uri"/> that returns all of the organizations for the currently logged in user.
        /// </summary>
        /// <returns></returns>
        public static Uri Organizations()
        {
            return _currentUserOrganizationsUrl;
        }

        /// <summary>
        /// Returns the <see cref="Uri"/> that returns all of the organizations for the specified login.
        /// </summary>
        /// <param name="login">The login for the user</param>
        /// <returns></returns>
        public static Uri Organizations(string login)
        {
            return "users/{0}/orgs".FormatUri(login);
        }

        /// <summary>
        /// Returns the <see cref="Uri"/> that returns all of the SSH keys for the currently logged in user.
        /// </summary>
        /// <returns></returns>
        public static Uri SshKeys()
        {
            return _currentUserSshKeys;
        }

        /// <summary>
        /// Returns the <see cref="Uri"/> that returns all of the SSH keys for the specified user.
        /// </summary>
        /// <param name="login">The login for the user</param>
        /// <returns></returns>
        public static Uri SshKeys(string login)
        {
            return "users/{0}/keys".FormatUri(login);
        }

        /// <summary>
        /// Returns the <see cref="Uri"/> that returns all of the email addresses for the currently logged in user.
        /// </summary>
        /// <returns></returns>
        public static Uri Emails()
        {
            return _currentUserEmailsEndpoint;
        }

        /// <summary>
        /// Returns the <see cref="Uri"/> that returns all of the releases for the specified repository.
        /// </summary>
        /// <param name="owner">The owner of the repository</param>
        /// <param name="name">The name of the repository</param>
        /// <returns></returns>
        public static Uri Releases(string owner, string name)
        {
            return "repos/{0}/{1}/releases".FormatUri(owner, name);
        }

        /// <summary>
        /// Returns the <see cref="Uri"/> that returns a single release for the specified repository
        /// </summary>
        /// <param name="owner">The owner of the repository</param>
        /// <param name="name">The name of the repository</param>
        /// <param name="id">The id of the release</param>
        /// <returns></returns>
        public static Uri Releases(string owner, string name, int id)
        {
            return "repos/{0}/{1}/releases/{2}".FormatUri(owner, name, id);
        }

        /// <summary>
        /// Returns the <see cref="Uri"/> that returns all the assets for the specified release for the specified repository.
        /// </summary>
        /// <param name="owner">The owner of the repository</param>
        /// <param name="name">The name of the repository</param>
        /// <param name="id">The id of the release</param>
        /// <returns></returns>
        public static Uri ReleaseAssets(string owner, string name, int id)
        {
            return "repos/{0}/{1}/releases/{2}/assets".FormatUri(owner, name, id);
        }

        /// <summary>
        /// Returns the <see cref="Uri"/> that returns the assets specified by the asset id.
        /// </summary>
        /// <param name="owner">The owner of the repository</param>
        /// <param name="name">The name of the repository</param>
        /// <param name="id">The id of the release asset</param>
        /// <returns></returns>
        public static Uri Asset(string owner, string name, int id)
        {
            return "repos/{0}/{1}/releases/assets/{2}".FormatUri(owner, name, id);
        }

        /// <summary>
        /// Returns the <see cref="Uri"/> that returns all of the authorizations for the currently logged in user.
        /// </summary>
        /// <returns></returns>
        public static Uri Authorizations()
        {
            return _currentUserAuthorizationsEndpoint;
        }

        /// <summary>
        /// Returns the <see cref="Uri"/> that returns all of the notifications for the currently logged in user.
        /// </summary>
        /// <returns></returns>
        public static Uri Notifications()
        {
            return _currentUserNotificationsEndpoint;
        }

        /// <summary>
        /// Returns the <see cref="Uri"/> that returns all of the notifications for the currently logged in user
        /// specific to the repository.
        /// </summary>
        /// <param name="owner">The owner of the repository</param>
        /// <param name="name">The name of the repository</param>
        /// <returns></returns>
        public static Uri Notifications(string owner, string name)
        {
            return "repos/{0}/{1}/notifications".FormatUri(owner, name);
        }

        /// <summary>
        /// Returns the <see cref="Uri"/> that returns all of the issues  across all the authenticated user’s visible
        /// repositories including owned repositories, member repositories, and organization repositories:
        /// </summary>
        public static Uri Issues()
        {
            return _currentUserAllIssues;
        }

        /// <summary>
        /// Returns the <see cref="Uri"/> that returns all of the issues across owned and member repositories for the
        /// authenticated user:
        /// </summary>
        public static Uri IssuesForOwnedAndMember()
        {
            return _currentUserOwnedAndMemberIssues;
        }

        /// <summary>
        /// Returns the <see cref="Uri"/> that returns all of the issues for the currently logged in user
        /// specific to the repository.
        /// </summary>
        /// <param name="owner">The owner of the repository</param>
        /// <param name="name">The name of the repository</param>
        /// <returns></returns>
        public static Uri Issues(string owner, string name)
        {
            return "repos/{0}/{1}/issues".FormatUri(owner, name);
        }

        /// <summary>
        /// Returns the <see cref="Uri"/> that returns all of the issues for the specified organization  for the
        /// currently logged in user.
        /// </summary>
        /// <param name="organization">The name of the organization</param>
        /// <returns></returns>
        public static Uri Issues(string organization)
        {
            return "orgs/{0}/issues".FormatUri(organization);
        }

        /// <summary>
        /// Returns the <see cref="Uri"/> for the specified issue.
        /// </summary>
        /// <param name="owner">The owner of the repository</param>
        /// <param name="name">The name of the repository</param>
        /// <param name="number">The issue number</param>
        /// <returns></returns>
        public static Uri Issue(string owner, string name, int number)
        {
            return "repos/{0}/{1}/issues/{2}".FormatUri(owner, name, number);
        }

        /// <summary>
        /// Returns the <see cref="Uri"/> for the comments for all issues in a specific repo.
        /// </summary>
        /// <param name="owner">The owner of the repository</param>
        /// <param name="name">The name of the repository</param>
        /// <returns></returns>
        public static Uri IssueComments(string owner, string name)
        {
            return "repos/{0}/{1}/issues/comments".FormatUri(owner, name);
        }

        /// <summary>
        /// Returns the <see cref="Uri"/> for the comments of a specified issue.
        /// </summary>
        /// <param name="owner">The owner of the repository</param>
        /// <param name="name">The name of the repository</param>
        /// <param name="number">The issue number</param>
        /// <returns></returns>
        public static Uri IssueComments(string owner, string name, int number)
        {
            return "repos/{0}/{1}/issues/{2}/comments".FormatUri(owner, name, number);
        }

        /// <summary>
        /// Returns the <see cref="Uri"/> for the specified comment.
        /// </summary>
        /// <param name="owner">The owner of the repository</param>
        /// <param name="name">The name of the repository</param>
        /// <param name="number">The comment number</param>
        /// <returns></returns>
        public static Uri IssueComment(string owner, string name, int number)
        {
            return "repos/{0}/{1}/issues/comments/{2}".FormatUri(owner, name, number);
        }

        /// <summary>
        /// Returns the <see cref="Uri"/> for the specified comment.
        /// </summary>
        /// <param name="owner">The owner of the repository</param>
        /// <param name="name">The name of the repository</param>
        /// <param name="number">The comment number</param>
        /// <returns></returns>
        public static Uri CommitComment(string owner, string name, int number)
        {
            return "repos/{0}/{1}/comments/{2}".FormatUri(owner, name, number);
        }

        /// <summary>
        /// Returns the <see cref="Uri"/> for the comments of a specified commit.
        /// </summary>
        /// <param name="owner">The owner of the repository</param>
        /// <param name="name">The name of the repository</param>
        /// <param name="sha">The sha of the commit</param>
        /// <returns></returns>
        public static Uri CommitComments(string owner, string name, string sha)
        {
            return "repos/{0}/{1}/commits/{2}/comments".FormatUri(owner, name, sha);
        }

        /// <summary>
        /// Returns the <see cref="Uri"/> for the comments of a specified commit.
        /// </summary>
        /// <param name="owner">The owner of the repository</param>
        /// <param name="name">The name of the repository</param>
        /// <returns></returns>
        public static Uri CommitComments(string owner, string name)
        {
            return "repos/{0}/{1}/comments".FormatUri(owner, name);
        }

        /// <summary>
        /// Returns the <see cref="Uri"/> that returns all of the assignees to which issues may be assigned.
        /// </summary>
        /// <param name="owner">The owner of the repository</param>
        /// <param name="name">The name of the repository</param>
        /// <returns></returns>
        public static Uri Assignees(string owner, string name)
        {
            return "repos/{0}/{1}/assignees".FormatUri(owner, name);
        }

        /// <summary>
        /// Returns the <see cref="Uri"/> that returns a 204 if the login belongs to an assignee of the repository.
        /// Otherwire returns a 404.
        /// </summary>
        /// <param name="owner">The owner of the repository</param>
        /// <param name="name">The name of the repository</param>
        /// <param name="login">The login for the user</param>
        /// <returns></returns>
        public static Uri CheckAssignee(string owner, string name, string login)
        {
            return "repos/{0}/{1}/assignees/{2}".FormatUri(owner, name, login);
        }

        /// <summary>
        /// Returns the <see cref="Uri"/> that returns all of the members of the organization
        /// </summary>
        /// <param name="org">The organization</param>
        /// <returns></returns>
        public static Uri Members(string org)
        {
            return "orgs/{0}/members".FormatUri(org);
        }

        /// <summary>
        /// Returns the <see cref="Uri"/> that returns all of the public members of the organization
        /// </summary>
        /// <param name="org">Organization</param>
        /// <returns></returns>
        public static Uri PublicMembers(string org)
        {
            return "orgs/{0}/public_members".FormatUri(org);
        }

        /// <summary>
        /// Returns the <see cref="Uri"/> that returns a 204 if requester is an organization member and
        /// the user is, publicly or privately a member of the organization.
        /// Returns a 404 if the requester is an organization member and the user is not a member or
        /// the requester is not an organization member and is inquiring about themselves.
        /// Returns a 302 if the requester is not an organization member.
        /// </summary>
        /// <param name="org">The organization being inquired about</param>
        /// <param name="name">The user being inquired about</param>
        /// <returns></returns>
        public static Uri CheckMember(string org, string name)
        {
            return "orgs/{0}/members/{1}".FormatUri(org, name);
        }

        /// <summary>
        /// Returns the <see cref="Uri"/> that returns a 204 if the user is a public member of the 
        /// organization.
        /// Otherwise returns a 404.
        /// </summary>
        /// <param name="org">The organization being inquired about</param>
        /// <param name="name">The user being inquired about</param>
        /// <returns></returns>
        public static Uri CheckMemberPublic(string org, string name)
        {
            return "orgs/{0}/public_members/{1}".FormatUri(org, name);
        }

        /// <summary>
        /// Returns the <see cref="Uri"/> that returns a 204 if the user is publicizing, or concealing
        /// their membership in an organization.
        /// </summary>
        /// <param name="org">The organization to publicize, or conceal their membership of</param>
        /// <param name="name">The user publicizing, or concealing their membership of the organization</param>
        /// <returns></returns>
        public static Uri OrganizationMembership(string org, string name)
        {
            return "orgs/{0}/public_members/{1}".FormatUri(org, name);
        }

        /// <summary>
        /// Returns the <see cref="Uri"/> that returns the issue/pull request event info for the specified issue.
        /// </summary>
        /// <param name="owner">The owner of the repository</param>
        /// <param name="name">The name of the repository</param>
        /// /// <param name="number">The issue number</param>
        /// <returns></returns>
        public static Uri IssuesEvents(string owner, string name, int number)
        {
            return "repos/{0}/{1}/issues/{2}/events".FormatUri(owner, name, number);
        }

        /// <summary>
        /// Returns the <see cref="Uri"/> that returns the issue/pull request event and issue info for the specified repository.
        /// </summary>
        /// <param name="owner">The owner of the repository</param>
        /// <param name="name">The name of the repository</param>
        /// <returns></returns>
        public static Uri IssuesEvents(string owner, string name)
        {
            return "repos/{0}/{1}/issues/events".FormatUri(owner, name);
        }

        /// <summary>
        /// Returns the <see cref="Uri"/> that returns the issue/pull request event and issue info for the specified event.
        /// </summary>
        /// <param name="owner">The owner of the repository</param>
        /// <param name="name">The name of the repository</param>
        /// <param name="id">The event id</param>
        /// <returns></returns>
        public static Uri IssuesEvent(string owner, string name, int id)
        {
            return "repos/{0}/{1}/issues/events/{2}".FormatUri(owner, name, id);
        }

        /// <summary>
        /// Returns the <see cref="Uri"/> that returns the specified milestone.
        /// </summary>
        /// <param name="owner">The owner of the repository</param>
        /// <param name="name">The name of the repository</param>
        /// <param name="number">The milestone number</param>
        /// <returns></returns>
        public static Uri Milestone(string owner, string name, int number)
        {
            return "repos/{0}/{1}/milestones/{2}".FormatUri(owner, name, number);
        }

        /// <summary>
        /// Returns the <see cref="Uri"/> that returns all of the milestones for the specified repository.
        /// </summary>
        /// <param name="owner">The owner of the repository</param>
        /// <param name="name">The name of the repository</param>
        /// <returns></returns>
        public static Uri Milestones(string owner, string name)
        {
            return "repos/{0}/{1}/milestones".FormatUri(owner, name);
        }

        /// <summary>
        /// Returns the <see cref="Uri"/> that returns the specified label.
        /// </summary>
        /// <param name="owner">The owner of the repository</param>
        /// <param name="repo">The name of the repository</param>
        /// <param name="name">The milestone number</param>
        /// <returns></returns>
        public static Uri Label(string owner, string repo, string name)
        {
            return "repos/{0}/{1}/labels/{2}".FormatUri(owner, repo, name);
        }

        /// <summary>
        /// Returns the <see cref="Uri"/> that returns all of the labels for the specified repository.
        /// </summary>
        /// <param name="owner">The owner of the repository</param>
        /// <param name="repo">The name of the repository</param>
        /// <returns></returns>
        public static Uri Labels(string owner, string repo)
        {
            return "repos/{0}/{1}/labels".FormatUri(owner, repo);
        }

        /// <summary>
        /// Returns the <see cref="Uri"/> that returns the named label for the specified issue.
        /// </summary>
        /// <param name="owner">The owner of the repository</param>
        /// <param name="repo">The name of the repository</param>
        /// <param name="number">The issue number</param>
        /// <param name="name">The name of the label</param>
        /// <returns></returns>
        public static Uri IssueLabel(string owner, string repo, int number, string name)
        {
            return "repos/{0}/{1}/issues/{2}/labels/{3}".FormatUri(owner, repo, number, name);
        }

        /// <summary>
        /// Returns the <see cref="Uri"/> that returns all of the labels for the specified issue.
        /// </summary>
        /// <param name="owner">The owner of the repository</param>
        /// <param name="repo">The name of the repository</param>
        /// <param name="number">The issue number</param>
        /// <returns></returns>
        public static Uri IssueLabels(string owner, string repo, int number)
        {
            return "repos/{0}/{1}/issues/{2}/labels".FormatUri(owner, repo, number);
        }

        /// <summary>
        /// Returns the <see cref="Uri"/> that returns all of the labels for all issues in the specified milestone.
        /// </summary>
        /// <param name="owner">The owner of the repository</param>
        /// <param name="repo">The name of the repository</param>
        /// <param name="number">The milestone number</param>
        /// <returns></returns>
        public static Uri MilestoneLabels(string owner, string repo, int number)
        {
            return "repos/{0}/{1}/milestones/{2}/labels".FormatUri(owner, repo, number);
        }

        /// <summary>
        /// Returns the <see cref="Uri"/> that lists the commit statuses for the specified reference.
        /// </summary>
        /// <param name="owner">The owner of the repository</param>
        /// <param name="name">The name of the repository</param>
        /// <param name="reference">The reference (SHA, branch name, or tag name) to list commits for</param>
        /// <returns></returns>
        public static Uri CommitStatus(string owner, string name, string reference)
        {
            return "repos/{0}/{1}/statuses/{2}".FormatUri(owner, name, reference);
        }

        /// <summary>
        /// Returns the <see cref="Uri"/> that lists the watched repositories for the authenticated user.
        /// </summary>
        /// <param name="owner">The owner of the repository</param>
        /// <param name="name">The name of the repository</param>
        public static Uri Watchers(string owner, string name)
        {
            return "repos/{0}/{1}/subscribers".FormatUri(owner, name);
        }

        /// <summary>
        /// Returns the <see cref="Uri"/> that lists the watched repositories for the authenticated user.
        /// </summary>
        public static Uri Watched()
        {
            return _currentUserWatched;
        }

        /// <summary>
        /// Returns the <see cref="Uri"/> that lists the watched repositories for the specified user.
        /// </summary>
        /// <param name="user">The user that has the watches</param>
        public static Uri WatchedByUser(string user)
        {
            return "users/{0}/subscriptions".FormatUri(user);
        }

        /// <summary>
        /// Returns the <see cref="Uri"/> that shows whether the repo is starred by the current user.
        /// </summary>
        /// <param name="owner">The owner of the repository</param>
        /// <param name="name">The name of the repository</param>
        /// <returns></returns>
        public static Uri Watched(string owner, string name)
        {
            return "repos/{0}/{1}/subscription".FormatUri(owner, name);
        }

        /// <summary>
        /// Returns the <see cref="Uri"/> that lists the starred repositories for the authenticated user.
        /// </summary>
        /// <param name="owner">The owner of the repository</param>
        /// <param name="name">The name of the repository</param>
        public static Uri Stargazers(string owner, string name)
        {
            return "repos/{0}/{1}/stargazers".FormatUri(owner, name);
        }

        /// <summary>
        /// Returns the <see cref="Uri"/> that lists the starred repositories for the authenticated user.
        /// </summary>
        public static Uri Starred()
        {
            return _currentUserStars;
        }

        /// <summary>
        /// Returns the <see cref="Uri"/> that lists the starred repositories for the specified user.
        /// </summary>
        /// <param name="user">The user that has the stars</param>
        public static Uri StarredByUser(string user)
        {
            return "users/{0}/starred".FormatUri(user);
        }

        /// <summary>
        /// Returns the <see cref="Uri"/> that shows whether the repo is starred by the current user.
        /// </summary>
        /// <param name="owner">The owner of the repository</param>
        /// <param name="name">The name of the repository</param>
        /// <returns></returns>
        public static Uri Starred(string owner, string name)
        {
            return "user/starred/{0}/{1}".FormatUri(owner, name);
        }

        /// <summary>
        /// Returns the <see cref="Uri"/> for the specified tag.
        /// </summary>
        /// <param name="owner">The owner of the repository</param>
        /// <param name="name">The name of the repository</param>
        /// <param name="reference">The tag reference (SHA)</param>
        /// <returns></returns>
        public static Uri Tag(string owner, string name, string reference)
        {
            return "repos/{0}/{1}/git/tags/{2}".FormatUri(owner, name, reference);
        }

        /// <summary>
        /// Returns the <see cref="Uri"/> for creating a tag object.
        /// </summary>
        /// <param name="owner">The owner of the repository</param>
        /// <param name="name">The name of the repository</param>
        /// <returns></returns>
        public static Uri CreateTag(string owner, string name)
        {
            return "repos/{0}/{1}/git/tags".FormatUri(owner, name);
        }

        /// <summary>
        /// Returns the <see cref="Uri"/> that returns the list of public events.
        /// </summary>
        /// <returns></returns>
        public static Uri Events()
        {
            return "events".FormatUri();
        }

        /// <summary>
        /// Returns the <see cref="Uri"/> that returns the feeds available to the authenticating user.
        /// </summary>
        /// <returns></returns>
        public static Uri Feeds()
        {
            return "feeds".FormatUri();
        }

        /// <summary>
        /// Returns the <see cref="Uri"/> that returns the list of public gists.
        /// </summary>
        public static Uri Gist()
        {
            return "gists".FormatUri();
        }

        /// <summary>
        /// Returns the <see cref="Uri"/> for the specified commit.
        /// </summary>
        /// <param name="id">The id of the gist</param>
        public static Uri Gist(string id)
        {
            return "gists/{0}".FormatUri(id);
        }

        public static Uri ForkGist(string id)
        {
            return "gists/{0}/forks".FormatUri(id);
        }

        public static Uri PublicGists()
        {
            return "gists/public".FormatUri();
        }

        public static Uri StarredGists()
        {
            return "gists/starred".FormatUri();
        }

        public static Uri UsersGists(string user)
        {
            return "users/{0}/gists".FormatUri(user);
        }

        public static Uri StarGist(string id)
        {
            return "gists/{0}/star".FormatUri(id);
        }

        /// <summary>
        /// Returns the <see cref="Uri"/> for the comments for the specified gist.
        /// </summary>
        /// <param name="gistId">The id of the gist</param>
        public static Uri GistComments(int gistId)
        {
            return "gists/{0}/comments".FormatUri(gistId);
        }

        /// <summary>
        /// Returns the <see cref="Uri"/> that returns the specified pull request.
        /// </summary>
        /// <param name="owner">The owner of the repository</param>
        /// <param name="name">The name of the repository</param>
        /// /// <param name="number">The pull request number</param>
        /// <returns></returns>
        public static Uri PullRequest(string owner, string name, int number)
        {
            return "repos/{0}/{1}/pulls/{2}".FormatUri(owner, name, number);
        }

        /// <summary>
        /// Returns the <see cref="Uri"/> that lists the pull requests for a repository.
        /// </summary>
        /// <param name="owner">The owner of the repository</param>
        /// <param name="name">The name of the repository</param>
        /// <returns></returns>
        public static Uri PullRequests(string owner, string name)
        {
            return "repos/{0}/{1}/pulls".FormatUri(owner, name);
        }

        /// <summary>
        /// Returns the <see cref="Uri"/> that returns the pull request merge state.
        /// </summary>
        /// <param name="owner">The owner of the repository</param>
        /// <param name="name">The name of the repository</param>
        /// /// <param name="number">The pull request number</param>
        public static Uri MergePullRequest(string owner, string name, int number) 
        {
            return "repos/{0}/{1}/pulls/{2}/merge".FormatUri(owner, name, number);
        }

        /// <summary>
        /// Returns the <see cref="Uri"/> that returns the commits on a pull request.
        /// </summary>
        /// <param name="owner">The owner of the repository</param>
        /// <param name="name">The name of the repository</param>
        /// /// <param name="number">The pull request number</param>
        public static Uri PullRequestCommits(string owner, string name, int number) 
        {
            return "repos/{0}/{1}/pulls/{2}/commits".FormatUri(owner, name, number);
        }

        /// <summary>
        /// Returns the <see cref="Uri"/> for a spesific comment for the specified commit.
        /// </summary>
        /// <param name="gistId">The id of the gist</param>
        /// <param name="commentId">The id of the comment</param>
        public static Uri GistComment(int gistId, int commentId)
        {
            return "gists/{0}/comments/{1}".FormatUri(gistId, commentId);
        }

        /// <summary>
        /// Returns the <see cref="Uri"/> for the specified commit.
        /// </summary>
        /// <param name="owner">The owner of the repository</param>
        /// <param name="name">The name of the repository</param>
        /// <param name="reference">The commit reference (SHA)</param>
        /// <returns></returns>
        public static Uri Commit(string owner, string name, string reference)
        {
            return "repos/{0}/{1}/git/commits/{2}".FormatUri(owner, name, reference);
        }

        /// <summary>
        /// Returns the <see cref="Uri"/> for the specified reference.
        /// </summary>
        /// <param name="owner">The owner of the repository</param>
        /// <param name="name">The name of the repository</param>
        /// <returns></returns>
        public static Uri Reference(string owner, string name)
        {
            return "repos/{0}/{1}/git/refs".FormatUri(owner, name);
        }

        /// <summary>
        /// Returns the <see cref="Uri"/> for the specified reference.
        /// </summary>
        /// <param name="owner">The owner of the repository</param>
        /// <param name="name">The name of the repository</param>
        /// <param name="referenceName">The reference name</param>
        /// <returns></returns>
        public static Uri Reference(string owner, string name, string referenceName)
        {
            return "repos/{0}/{1}/git/refs/{2}".FormatUri(owner, name, referenceName);
        }

        /// <summary>
        /// Returns the <see cref="Uri"/> for creating a commit object.
        /// </summary>
        /// <param name="owner">The owner of the repository</param>
        /// <param name="name">The name of the repository</param>
        /// <returns></returns>
        public static Uri CreateCommit(string owner, string name)
        {
            return "repos/{0}/{1}/git/commits".FormatUri(owner, name);
        }

        /// <summary>
        /// Returns the <see cref="Uri"/> for the network of repositories.
        /// </summary>
        public static Uri NetworkEvents(string owner, string name)
        {
            return "networks/{0}/{1}/events".FormatUri(owner, name);
        }

        /// <summary>
        /// Returns the <see cref="Uri"/> for the organization.
        /// </summary>
        /// <param name="organization">The name of the organization</param>
        /// <returns></returns>
        public static Uri OrganizationEvents(string organization)
        {
            return "orgs/{0}/events".FormatUri(organization);
        }

        /// <summary>
        /// Returns the <see cref="Uri"/> for the received events for a user.
        /// </summary>
        /// <param name="user">The login of the user</param>
        /// <returns></returns>
        public static Uri ReceivedEvents(string user)
        {
            return ReceivedEvents(user, false);
        }

        /// <summary>
        /// Returns the <see cref="Uri"/> for the received events for a user.
        /// </summary>
        /// <param name="user">The login of the user</param>
        /// <param name="isPublic">Whether to return public events or not</param>
        /// <returns></returns>
        public static Uri ReceivedEvents(string user, bool isPublic)
        {
            string usersReceivedEvents = "users/{0}/received_events";
            if (isPublic)
            {
                usersReceivedEvents += "/public";
            }
            return usersReceivedEvents.FormatUri(user);
        }

        /// <summary>
        /// Returns the <see cref="Uri"/> for events performed by a user.
        /// </summary>
        /// <param name="user">The login of the user</param>
        /// <returns></returns>
        public static Uri PerformedEvents(string user)
        {
            return PerformedEvents(user, false);
        }

        /// <summary>
        /// Returns the <see cref="Uri"/> for events performed by a user.
        /// </summary>
        /// <param name="user">The login of the user</param>
        /// <param name="isPublic">Whether to return public events or not</param>
        /// <returns></returns>
        public static Uri PerformedEvents(string user, bool isPublic)
        {
            string usersEvents = "users/{0}/events";
            if (isPublic)
            {
                usersEvents += "/public";
            }
            return usersEvents.FormatUri(user);
        }

        /// <summary>
        /// Returns the <see cref="Uri"/> for events associated with an organization.
        /// </summary>
        /// <param name="user">The login of the user</param>
        /// <param name="organization">The name of the organization</param>
        /// <returns></returns>
        public static Uri OrganizationEvents(string user, string organization)
        {
            return "users/{0}/events/orgs/{1}".FormatUri(user, organization);
        }

        /// <summary>
        /// Returns the <see cref="Uri"/> for the comments of a specified pull request review.
        /// </summary>
        /// <param name="owner">The owner of the repository</param>
        /// <param name="name">The name of the repository</param>
        /// <param name="number">The pull request number</param>
        /// <returns>The <see cref="Uri"/></returns>
        public static Uri PullRequestReviewComments(string owner, string name, int number)
        {
            return "repos/{0}/{1}/pulls/{2}/comments".FormatUri(owner, name, number);
        }

        /// <summary>
        /// Returns the <see cref="Uri"/> for the specified pull request review comment.
        /// </summary>
        /// <param name="owner">The owner of the repository</param>
        /// <param name="name">The name of the repository</param>
        /// <param name="number">The comment number</param>
        /// <returns>The <see cref="Uri"/></returns>
        public static Uri PullRequestReviewComment(string owner, string name, int number)
        {
            return "repos/{0}/{1}/pulls/comments/{2}".FormatUri(owner, name, number);
        }

        /// <summary>
        /// Returns the <see cref="Uri"/> for the pull request review comments on a specified repository.
        /// </summary>
        /// <param name="owner">The owner of the repository</param>
        /// <param name="name">The name of the repository</param>
        /// <returns>The <see cref="Uri"/></returns>
        public static Uri PullRequestReviewCommentsRepository(string owner, string name)
        {
            return "repos/{0}/{1}/pulls/comments".FormatUri(owner, name);
        }

        /// <summary>
        /// Returns the <see cref="Uri"/> for a specifc blob.
        /// </summary>
        /// <param name="owner">The owner of the blob</param>
        /// <param name="name">The name of the organization</param>
        /// <returns></returns>
        public static Uri Blob(string owner, string name)
        {
            return Blob(owner, name, "");
        }

        /// <summary>
        /// Returns the <see cref="Uri"/> for a specifc blob.
        /// </summary>
        /// <param name="owner">The owner of the blob</param>
        /// <param name="name">The name of the organization</param>
        /// <param name="reference">The SHA of the blob</param>
        /// <returns></returns>
        public static Uri Blob(string owner, string name, string reference)
        {
            string blob = "repos/{0}/{1}/git/blobs";
            if (!string.IsNullOrEmpty(reference))
            {
                blob += "/{2}";
            }
            return blob.FormatUri(owner, name, reference);
        }

         /// <summary>
        /// Returns the <see cref="Uri"/> for the specified tree.
        /// </summary>
        /// <param name="owner">The owner of the repository</param>
        /// <param name="name">The name of the repository</param>
        /// <returns></returns>
        public static Uri Tree(string owner, string name)
        {
            return "repos/{0}/{1}/git/trees".FormatUri(owner, name);
        }

        /// <summary>
        /// Returns the <see cref="Uri"/> for the specified tree.
        /// </summary>
        /// <param name="owner">The owner of the repository</param>
        /// <param name="name">The name of the repository</param>
        /// <param name="reference">The tree reference (SHA)</param>
        /// <returns></returns>
        public static Uri Tree(string owner, string name, string reference)
        {
            return "repos/{0}/{1}/git/trees/{2}".FormatUri(owner, name, reference);
        }

        /// <summary>
        /// returns the <see cref="Uri"/> for org teams 
        /// use for both Get and Create methods
        /// </summary>
        /// <param name="organization"></param>
        /// <returns></returns>
        public static Uri OrganizationTeams(string organization)
        {
            return "orgs/{0}/teams".FormatUri(organization);
        }

        /// <summary>
        /// returns the <see cref="Uri"/> for teams
        /// </summary>
        /// <param name="id"></param>
        /// <returns></returns>
        public static Uri Teams(int id)
        {
            return "teams/{0}".FormatUri(id);
        }

        /// <summary>
        /// returns the <see cref="Uri"/> for team member
        /// </summary>
        /// <param name="id">The team id</param>
        /// <param name="login">The user login.</param>
        public static Uri TeamMember(int id, string login)
        {
            return "teams/{0}/members/{1}".FormatUri(id, login);
        }

        /// <summary>
        /// returns the <see cref="Uri"/> for team members list
        /// </summary>
        /// <param name="id">The team id</param>
        public static Uri TeamMembers(int id)
        {
            return "teams/{0}/members".FormatUri(id);
        }

        /// <summary>
        /// returns the <see cref="Uri"/> for teams
        /// use for update or deleting a team
        /// </summary>
        /// <param name="owner">owner of repo</param>
        /// <param name="repo">name of repo</param>
        /// <returns></returns>
        public static Uri RepoCollaborators(string owner, string repo)
        {
            return "repos/{0}/{1}/collaborators".FormatUri(owner, repo);
        }

        /// <summary>
        /// returns the <see cref="Uri"/> for branches
        /// </summary>
        /// <param name="owner">owner of repo</param>
        /// <param name="repo">name of repo</param>
        /// <returns></returns>
        public static Uri RepoBranches(string owner, string repo)
        {
            return "repos/{0}/{1}/branches".FormatUri(owner, repo);
        }

        /// <summary>
        /// Creates the relative <see cref="Uri"/> for searching repositories
        /// </summary>
        /// <returns></returns>
        public static Uri SearchRepositories()
        {
            return "search/repositories".FormatUri();
        }

        /// <summary>
        /// Creates the relative <see cref="Uri"/> for searching users
        /// </summary>
        /// <returns></returns>
        public static Uri SearchUsers()
        {
            return "search/users".FormatUri();
        }

        /// <summary>
        /// Creates the relative <see cref="Uri"/> for searching issues
        /// </summary>
        /// <returns></returns>
        public static Uri SearchIssues()
        {
            return "search/issues".FormatUri();
        }

        /// <summary>
        /// Creates the relative <see cref="Uri"/> for searching code
        /// </summary>
        /// <returns></returns>
        public static Uri SearchCode()
        {
            return "search/code".FormatUri();
        }

        /// <summary>
        /// Returns the <see cref="Uri"/> for repository contributors.
        /// </summary>
        /// <param name="owner">The owner of the repository</param>
        /// <param name="name">The name of the repository</param>
        /// <returns></returns>
        public static Uri RepositoryContributors(string owner, string name)
        {
            return "repos/{0}/{1}/contributors".FormatUri(owner, name);
        }

        /// <summary>
        /// Returns the <see cref="Uri"/> for repository languages.
        /// </summary>
        /// <param name="owner">The owner of the repository</param>
        /// <param name="name">The name of the repository</param>
        /// <returns></returns>
        public static Uri RepositoryLanguages(string owner, string name)
        {
            return "repos/{0}/{1}/languages".FormatUri(owner, name);
        }

        /// <summary>
        /// Returns the <see cref="Uri"/> for repository teams.
        /// </summary>
        /// <param name="owner">The owner of the repository</param>
        /// <param name="name">The name of the repository</param>
        /// <returns></returns>
        public static Uri RepositoryTeams(string owner, string name)
        {
            return "repos/{0}/{1}/teams".FormatUri(owner, name);
        }

        /// <summary>
        /// Returns the <see cref="Uri"/> for repository tags.
        /// </summary>
        /// <param name="owner">The owner of the repository</param>
        /// <param name="name">The name of the repository</param>
        /// <returns></returns>
        public static Uri RepositoryTags(string owner, string name)
        {
            return "repos/{0}/{1}/tags".FormatUri(owner, name);
        }

        /// <summary>
        /// Returns the <see cref="Uri"/> for repository commits.
        /// </summary>
        /// <param name="owner">The owner of the repository</param>
        /// <param name="name">The name of the repository</param>
        /// <param name="reference">The commit reference (SHA)</param>
        /// <returns></returns>
        public static Uri RepositoryCommit(string owner, string name, string reference)
        {
            return "repos/{0}/{1}/commits/{2}".FormatUri(owner, name, reference);
        }

        /// <summary>
        /// Returns the <see cref="Uri"/> for repository commits.
        /// </summary>
        /// <param name="owner">The owner of the repository</param>
        /// <param name="name">The name of the repository</param>
        /// <returns></returns>
        public static Uri RepositoryCommits(string owner, string name)
        {
            return "repos/{0}/{1}/commits".FormatUri(owner, name);
        }

        /// <summary>
        /// Returns the <see cref="Uri"/> for repository commits.
        /// </summary>
        /// <param name="owner">The owner of the repository</param>
        /// <param name="name">The name of the repository</param>
        /// <param name="sinceDate">Show repository commits since this date </param>
        /// <returns></returns>
        public static Uri RepositoryCommitsSince(string owner, string name, string sinceDate)
        {
            return "repos/{0}/{1}/commits?since={2}".FormatUri(owner, name, sinceDate);
        }

        /// <summary>
        /// Returns the <see cref="Uri"/> for repository commits.
        /// </summary>
        /// <param name="owner">The owner of the repository</param>
        /// <param name="name">The name of the repository</param>
        /// <param name="untilDate">Show repository commits until this date </param>
        /// <returns></returns>
        public static Uri RepositoryCommitsUntil(string owner, string name, string untilDate)
        {
            return "repos/{0}/{1}/commits?until={2}".FormatUri(owner, name, untilDate);
        }

        /// <summary>
        /// Returns the <see cref="Uri"/> for repository commits.
        /// </summary>
        /// <param name="owner">The owner of the repository</param>
        /// <param name="name">The name of the repository</param>
        /// <param name="sinceDate">Show repository commits since this date </param>
        /// <param name="untilDate">Show repository commits until this date </param>
        /// <returns></returns>
        public static Uri RepositoryCommitsBetween(string owner, string name, string sinceDate, string untilDate)
        {
            return "repos/{0}/{1}/commits?since={2}&until={3}".FormatUri(owner, name, sinceDate, untilDate);
        }
<<<<<<< HEAD

        /// <summary>
=======
        
                /// <summary>
>>>>>>> 285e30a5
        /// Returns the <see cref="Uri"/> for repository commits.
        /// </summary>
        /// <param name="owner">The owner of the repository</param>
        /// <param name="name">The name of the repository</param>
        /// <param name="branch">The name of the branch</param>
        /// <returns></returns>
        public static Uri RepositoryCommitsBranch(string owner, string name, string branch)
        {
            return "repos/{0}/{1}/commits?sha={2}".FormatUri(owner, name, branch);
        }

        /// <summary>
        /// Returns the <see cref="Uri"/> for repository commits.
        /// </summary>
        /// <param name="owner">The owner of the repository</param>
        /// <param name="name">The name of the repository</param>
        /// <param name="sinceDate">Show repository commits since this date </param>
        /// <param name="untilDate">Show repository commits until this date </param>
        /// <param name="branch">The name of the branch</param>
        /// <returns></returns>
        public static Uri RepositoryCommitsBranchDate(string owner, string name, string sinceDate, string untilDate, string branch)
        {
            return "repos/{0}/{1}/commits?since={2}&until={3}&sha={4}".FormatUri(owner, name, sinceDate, untilDate, branch);
        }
       
       
        /// <summary>
        /// Returns the <see cref="Uri"/> for comparing two commits.
        /// </summary>
        /// <param name="owner">The owner of the repository</param>
        /// <param name="name">The name of the repository</param>
        /// <param name="base">The base commit</param>
        /// <param name="head">The head commit</param>
        /// <returns></returns>
        public static Uri RepoCompare(string owner, string name, string @base, string head)
        {
            Ensure.ArgumentNotNullOrEmptyString(owner, "owner");
            Ensure.ArgumentNotNullOrEmptyString(name, "name");
            Ensure.ArgumentNotNullOrEmptyString(@base, "base");
            Ensure.ArgumentNotNullOrEmptyString(head, "head");

            var encodedBase = @base.UriEncode();
            var encodedHead = head.UriEncode();
            return "repos/{0}/{1}/compare/{2}...{3}".FormatUri(owner, name, encodedBase, encodedHead);
        }

        /// <summary>
        /// Returns the <see cref="Uri"/> for a repository branch.
        /// </summary>
        /// <param name="owner">The owner of the repository</param>
        /// <param name="repositoryName">The name of the repository</param>
        /// <param name="branchName">The name of the branch</param>
        /// <returns></returns>
        public static Uri RepoBranch(string owner, string repositoryName, string branchName)
        {
            return "repos/{0}/{1}/branches/{2}".FormatUri(owner, repositoryName, branchName);
        }

        /// <summary>
        /// Returns the <see cref="Uri"/> for a repository.
        /// </summary>
        /// <param name="owner">The owner of the repository</param>
        /// <param name="name">The name of the repository</param>
        /// <returns></returns>
        public static Uri Repository(string owner, string name)
        {
            return "repos/{0}/{1}".FormatUri(owner, name);
        }

        /// <summary>
        /// Returns the <see cref="Uri"/> for a deploy key for a repository
        /// </summary>
        /// <param name="owner">The owner of the repository</param>
        /// <param name="name">The name of the repository</param>
        /// <param name="number">The id of the deploy key of the repository</param>
        /// <returns></returns>
        public static Uri RepositoryDeployKey(string owner, string name, int number)
        {
            return "repos/{0}/{1}/keys/{2}".FormatUri(owner, name, number);
        }

        /// <summary>
        /// Returns the <see cref="Uri"/> for deploy keys for a repository.
        /// </summary>
        /// <param name="owner">The owner of the repository</param>
        /// <param name="name">The name of the repository</param>
        /// <returns></returns>
        public static Uri RepositoryDeployKeys(string owner, string name)
        {
            return "repos/{0}/{1}/keys".FormatUri(owner, name);
        }

        /// <summary>
        /// Returns the <see cref="System.Uri"/> for the Deployments API for the given repository.
        /// </summary>
        /// <param name="owner">Owner of the repository</param>
        /// <param name="name">Name of the repository</param>
        /// <returns></returns>
        public static Uri Deployments(string owner, string name)
        {
            return "repos/{0}/{1}/deployments".FormatUri(owner, name);
        }

        /// <summary>
        /// Returns the <see cref="System.Uri"/> for the Deployment Statuses API for the given deployment.
        /// </summary>
        /// <param name="owner">Owner of the repository</param>
        /// <param name="name">Name of the repository</param>
        /// <param name="deploymentId">Id of the deployment</param>
        /// <returns></returns>
        public static Uri DeploymentStatuses(string owner, string name, int deploymentId)
        {
            return "repos/{0}/{1}/deployments/{2}/statuses".FormatUri(owner, name, deploymentId);
        }

        /// <summary>
        /// Creates the relative <see cref="Uri"/> for retrieving the 
        /// current users followers
        /// </summary>
        /// <returns>The <see cref="Uri"/> for retrieving the current users followers</returns>
        public static Uri Followers()
        {
            return "user/followers".FormatUri();
        }

        /// <summary>
        /// Creates the relative <see cref="Uri"/> for retrieving
        /// the followers for the specified user
        /// </summary>
        /// <param name="login">name of the user</param>
        /// <returns>The <see cref="Uri"/> for retrieving the specified users followers</returns>
        public static Uri Followers(string login)
        {
            return "users/{0}/followers".FormatUri(login);
        }

        /// <summary>
        /// Creates the relative <see cref="Uri"/> for retrieving the users the current user follows
        /// </summary>
        /// <returns>The <see cref="Uri"/> for retrieiving the users the current user follows</returns>
        public static Uri Following()
        {
            return "user/following".FormatUri();
        }

        /// <summary>
        /// Creates the relative <see cref="Uri"/> for retrieving the users the specified user follows
        /// </summary>
        /// <param name="login">name of the user</param>
        /// <returns>The <see cref="Uri"/> for retrieving the users the specified user follows</returns>
        public static Uri Following(string login)
        {
            return "users/{0}/following".FormatUri(login);
        }

        /// <summary>
        /// Creates the relative <see cref="Uri"/> for checking is the current user is following
        /// another user
        /// </summary>
        /// <param name="following">name of the user followed</param>
        /// <returns>The <see cref="Uri"/> for checking if the current user follows the specified user.</returns>
        public static Uri IsFollowing(string following)
        {
            return "user/following/{0}".FormatUri(following);
        }

        /// <summary>
        /// Creates the relative <see cref="Uri"/> for checking if a user is following another user
        /// </summary>
        /// <param name="login">name of the user following</param>
        /// <param name="following">name of the user followed</param>
        /// <returns>The <see cref="Uri"/> for checking if the specified user follows another user</returns>
        public static Uri IsFollowing(string login, string following)
        {
            return "users/{0}/following/{1}".FormatUri(login, following);
        }

        /// <summary>
        /// Creates the relative <see cref="Uri"/> for initiating the OAuth Web login Flow
        /// </summary>
        /// <returns></returns>
        public static Uri OauthAuthorize()
        {
            return _oauthAuthorize;
        }

        /// <summary>
        /// Creates the relative <see cref="Uri"/> to request an OAuth access token.
        /// </summary>
        /// <returns></returns>
        public static Uri OauthAccessToken()
        {
            return _oauthAccesToken;
        }
    }
}<|MERGE_RESOLUTION|>--- conflicted
+++ resolved
@@ -1160,13 +1160,8 @@
         {
             return "repos/{0}/{1}/commits?since={2}&until={3}".FormatUri(owner, name, sinceDate, untilDate);
         }
-<<<<<<< HEAD
-
-        /// <summary>
-=======
-        
-                /// <summary>
->>>>>>> 285e30a5
+       
+        /// <summary>
         /// Returns the <see cref="Uri"/> for repository commits.
         /// </summary>
         /// <param name="owner">The owner of the repository</param>
