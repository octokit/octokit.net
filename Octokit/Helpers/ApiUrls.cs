﻿using System;

namespace Octokit
{
    /// <summary>
    /// Class for retrieving GitHub ApI URLs
    /// </summary>
    public static class ApiUrls
    {
        static readonly Uri _currentUserRepositoriesUrl = new Uri("user/repos", UriKind.Relative);
        static readonly Uri _currentUserOrganizationsUrl = new Uri("user/orgs", UriKind.Relative);
        static readonly Uri _currentUserSshKeys = new Uri("user/keys", UriKind.Relative);
        static readonly Uri _currentUserStars = new Uri("user/starred", UriKind.Relative);
        static readonly Uri _currentUserEmailsEndpoint = new Uri("user/emails", UriKind.Relative);
        static readonly Uri _currentUserAuthorizationsEndpoint = new Uri("authorizations", UriKind.Relative);
        static readonly Uri _currentUserNotificationsEndpoint = new Uri("notifications", UriKind.Relative);
        static readonly Uri _currentUserAllIssues = new Uri("issues", UriKind.Relative);
        static readonly Uri _currentUserOwnedAndMemberIssues = new Uri("user/issues", UriKind.Relative);

        /// <summary>
        /// Returns the <see cref="Uri"/> that returns all of the repositories for the currently logged in user in
        /// response to a GET request. A POST to this URL creates a new repository.
        /// </summary>
        /// <returns></returns>
        public static Uri Repositories()
        {
            return _currentUserRepositoriesUrl;
        }

        /// <summary>
        /// Returns the <see cref="Uri"/> that returns all of the repositories for the specified login.
        /// </summary>
        /// <param name="login">The login for the user</param>
        /// <returns></returns>
        public static Uri Repositories(string login)
        {
            return "users/{0}/repos".FormatUri(login);
        }

        /// <summary>
        /// Returns the <see cref="Uri"/> that returns all of the repositories for the specified organization in
        /// response to a GET request. A POST to this URL creates a new repository for the organization.
        /// </summary>
        /// <param name="organization">The name of the organization</param>
        /// <returns></returns>
        public static Uri OrganizationRepositories(string organization)
        {
            return "orgs/{0}/repos".FormatUri(organization);
        }

        /// <summary>
        /// Returns the <see cref="Uri"/> that returns all of the organizations for the currently logged in user.
        /// </summary>
        /// <returns></returns>
        public static Uri Organizations()
        {
            return _currentUserOrganizationsUrl;
        }

        /// <summary>
        /// Returns the <see cref="Uri"/> that returns all of the organizations for the specified login.
        /// </summary>
        /// <param name="login">The login for the user</param>
        /// <returns></returns>
        public static Uri Organizations(string login)
        {
            return "users/{0}/orgs".FormatUri(login);
        }

        /// <summary>
        /// Returns the <see cref="Uri"/> that returns all of the SSH keys for the currently logged in user.
        /// </summary>
        /// <returns></returns>
        public static Uri SshKeys()
        {
            return _currentUserSshKeys;
        }

        /// <summary>
        /// Returns the <see cref="Uri"/> that returns all of the SSH keys for the specified user.
        /// </summary>
        /// <param name="login">The login for the user</param>
        /// <returns></returns>
        public static Uri SshKeys(string login)
        {
            return "users/{0}/keys".FormatUri(login);
        }

        /// <summary>
        /// Returns the <see cref="Uri"/> that returns all of the email addresses for the currently logged in user.
        /// </summary>
        /// <returns></returns>
        public static Uri Emails()
        {
            return _currentUserEmailsEndpoint;
        }

        /// <summary>
        /// Returns the <see cref="Uri"/> that returns all of the releases for the specified repository.
        /// </summary>
        /// <param name="owner">The owner of the repository</param>
        /// <param name="name">The name of the repository</param>
        /// <returns></returns>
        public static Uri Releases(string owner, string name)
        {
            return "repos/{0}/{1}/releases".FormatUri(owner, name);
        }

        /// <summary>
        /// Returns the <see cref="Uri"/> that returns all of the authorizations for the currently logged in user.
        /// </summary>
        /// <returns></returns>
        public static Uri Authorizations()
        {
            return _currentUserAuthorizationsEndpoint;
        }

        /// <summary>
        /// Returns the <see cref="Uri"/> that returns all of the notifications for the currently logged in user.
        /// </summary>
        /// <returns></returns>
        public static Uri Notifications()
        {
            return _currentUserNotificationsEndpoint;
        }

        /// <summary>
        /// Returns the <see cref="Uri"/> that returns all of the notifications for the currently logged in user
        /// specific to the repository.
        /// </summary>
        /// <param name="owner">The owner of the repository</param>
        /// <param name="name">The name of the repository</param>
        /// <returns></returns>
        public static Uri Notifications(string owner, string name)
        {
            return "repos/{0}/{1}/notifications".FormatUri(owner, name);
        }

        /// <summary>
        /// Returns the <see cref="Uri"/> that returns all of the issues  across all the authenticated user’s visible
        /// repositories including owned repositories, member repositories, and organization repositories:
        /// </summary>
        public static Uri Issues()
        {
            return _currentUserAllIssues;
        }

        /// <summary>
        /// Returns the <see cref="Uri"/> that returns all of the issues across owned and member repositories for the
        /// authenticated user:
        /// </summary>
        public static Uri IssuesForOwnedAndMember()
        {
            return _currentUserOwnedAndMemberIssues;
        }

        /// <summary>
        /// Returns the <see cref="Uri"/> that returns all of the issues for the currently logged in user
        /// specific to the repository.
        /// </summary>
        /// <param name="owner">The owner of the repository</param>
        /// <param name="name">The name of the repository</param>
        /// <returns></returns>
        public static Uri Issues(string owner, string name)
        {
            return "repos/{0}/{1}/issues".FormatUri(owner, name);
        }

        /// <summary>
        /// Returns the <see cref="Uri"/> that returns all of the issues for the specified organization  for the
        /// currently logged in user.
        /// </summary>
        /// <param name="organization">The name of the organization</param>
        /// <returns></returns>
        public static Uri Issues(string organization)
        {
            return "orgs/{0}/issues".FormatUri(organization);
        }

        /// <summary>
        /// Returns the <see cref="Uri"/> for the specified issue.
        /// </summary>
        /// <param name="owner">The owner of the repository</param>
        /// <param name="name">The name of the repository</param>
        /// <param name="number">The issue number</param>
        /// <returns></returns>
        public static Uri Issue(string owner, string name, int number)
        {
            return "repos/{0}/{1}/issues/{2}".FormatUri(owner, name, number);
        }

        /// <summary>
        /// Returns the <see cref="Uri"/> for the comments for all issues in a specific repo.
        /// </summary>
        /// <param name="owner">The owner of the repository</param>
        /// <param name="name">The name of the repository</param>
        /// <returns></returns>
        public static Uri IssueComments(string owner, string name)
        {
            return "repos/{0}/{1}/issues/comments".FormatUri(owner, name);
        }

        /// <summary>
        /// Returns the <see cref="Uri"/> for the comments of a specified issue.
        /// </summary>
        /// <param name="owner">The owner of the repository</param>
        /// <param name="name">The name of the repository</param>
        /// <param name="number">The issue number</param>
        /// <returns></returns>
        public static Uri IssueComments(string owner, string name, int number)
        {
            return "repos/{0}/{1}/issues/{2}/comments".FormatUri(owner, name, number);
        }

        /// <summary>
        /// Returns the <see cref="Uri"/> for the specified comment.
        /// </summary>
        /// <param name="owner">The owner of the repository</param>
        /// <param name="name">The name of the repository</param>
        /// <param name="number">The comment number</param>
        /// <returns></returns>
        public static Uri IssueComment(string owner, string name, int number)
        {
            return "repos/{0}/{1}/issues/comments/{2}".FormatUri(owner, name, number);
        }

        /// <summary>
        /// Returns the <see cref="Uri"/> that returns all of the assignees to which issues may be assigned.
        /// </summary>
        /// <param name="owner">The owner of the repository</param>
        /// <param name="name">The name of the repository</param>
        /// <returns></returns>
        public static Uri Assignees(string owner, string name)
        {
            return "repos/{0}/{1}/assignees".FormatUri(owner, name);
        }

        /// <summary>
        /// Returns the <see cref="Uri"/> that returns a 204 if the login belongs to an assignee of the repository.
        /// Otherwire returns a 404.
        /// </summary>
        /// <param name="owner">The owner of the repository</param>
        /// <param name="name">The name of the repository</param>
        /// <param name="login">The login for the user</param>
        /// <returns></returns>
        public static Uri CheckAssignee(string owner, string name, string login)
        {
            return "repos/{0}/{1}/assignees/{2}".FormatUri(owner, name, login);
        }

        /// <summary>
        /// Returns the <see cref="Uri"/> that returns all of the members of the organization
        /// </summary>
        /// <param name="org">The organization</param>
        /// <returns></returns>
        public static Uri Members(string org)
        {
            return "orgs/{0}/members".FormatUri(org);
        }

        /// <summary>
        /// Returns the <see cref="Uri"/> that returns all of the public members of the organization
        /// </summary>
        /// <param name="org">Organization</param>
        /// <returns></returns>
        public static Uri PublicMembers(string org)
        {
            return "orgs/{0}/public_members".FormatUri(org);
        }

        /// <summary>
        /// Returns the <see cref="Uri"/> that returns a 204 if requester is an organization member and
        /// the user is, publicly or privately a member of the organization.
        /// Returns a 404 if the requester is an organization member and the user is not a member or
        /// the requester is not an organization member and is inquiring about themselves.
        /// Returns a 302 if the requester is not an organization member.
        /// </summary>
        /// <param name="org">The organization being inquired about</param>
        /// <param name="name">The user being inquired about</param>
        /// <returns></returns>
        public static Uri CheckMember(string org, string name)
        {
            return "orgs/{0}/members/{1}".FormatUri(org, name);
        }

        /// <summary>
        /// Returns the <see cref="Uri"/> that returns a 204 if the user is a public member of the 
        /// organization.
        /// Otherwise returns a 404.
        /// </summary>
        /// <param name="org">The organization being inquired about</param>
        /// <param name="name">The user being inquired about</param>
        /// <returns></returns>
        public static Uri CheckMemberPublic(string org, string name)
        {
            return "orgs/{0}/public_members/{1}".FormatUri(org, name);
        }

        /// <summary>
        /// Returns the <see cref="Uri"/> that returns a 204 if the user is publicizing, or concealing
        /// their membership in an organization.
        /// </summary>
        /// <param name="org">The organization to publicize, or conceal their membership of</param>
        /// <param name="name">The user publicizing, or concealing their membership of the organization</param>
        /// <returns></returns>
        public static Uri OrganizationMembership(string org, string name)
        {
            return "orgs/{0}/public_members/{1}".FormatUri(org, name);
        }

        /// <summary>
        /// Returns the <see cref="Uri"/> that returns the issue/pull request event info for the specified issue.
        /// </summary>
        /// <param name="owner">The owner of the repository</param>
        /// <param name="name">The name of the repository</param>
        /// /// <param name="number">The issue number</param>
        /// <returns></returns>
        public static Uri IssuesEvents(string owner, string name, int number)
        {
            return "repos/{0}/{1}/issues/{2}/events".FormatUri(owner, name, number);
        }

        /// <summary>
        /// Returns the <see cref="Uri"/> that returns the issue/pull request event and issue info for the specified repository.
        /// </summary>
        /// <param name="owner">The owner of the repository</param>
        /// <param name="name">The name of the repository</param>
        /// <returns></returns>
        public static Uri IssuesEvents(string owner, string name)
        {
            return "repos/{0}/{1}/issues/events".FormatUri(owner, name);
        }

        /// <summary>
        /// Returns the <see cref="Uri"/> that returns the issue/pull request event and issue info for the specified event.
        /// </summary>
        /// <param name="owner">The owner of the repository</param>
        /// <param name="name">The name of the repository</param>
        /// <param name="id">The event id</param>
        /// <returns></returns>
        public static Uri IssuesEvent(string owner, string name, int id)
        {
            return "repos/{0}/{1}/issues/events/{2}".FormatUri(owner, name, id);
        }

        /// <summary>
        /// Returns the <see cref="Uri"/> that returns the specified milestone.
        /// </summary>
        /// <param name="owner">The owner of the repository</param>
        /// <param name="name">The name of the repository</param>
        /// /// <param name="number">The milestone number</param>
        /// <returns></returns>
        public static Uri Milestone(string owner, string name, int number)
        {
            return "repos/{0}/{1}/milestones/{2}".FormatUri(owner, name, number);
        }

        /// <summary>
        /// Returns the <see cref="Uri"/> that returns all of the milestones for the specified repository.
        /// </summary>
        /// <param name="owner">The owner of the repository</param>
        /// <param name="name">The name of the repository</param>
        /// <returns></returns>
        public static Uri Milestones(string owner, string name)
        {
            return "repos/{0}/{1}/milestones".FormatUri(owner, name);
        }

        /// <summary>
        /// Returns the <see cref="Uri"/> that lists the commit statuses for the specified reference.
        /// </summary>
        /// <param name="owner">The owner of the repository</param>
        /// <param name="name">The name of the repository</param>
        /// <param name="reference">The reference (SHA, branch name, or tag name) to list commits for</param>
        /// <returns></returns>
        public static Uri CommitStatus(string owner, string name, string reference)
        {
            return "repos/{0}/{1}/statuses/{2}".FormatUri(owner, name, reference);
        }

        /// <summary>
        /// Returns the <see cref="Uri"/> that lists the starred repositories for the authenticated user.
        /// </summary>
        public static Uri Stargazers(string owner, string repo)
        {
            return "repos/{0}/{1}/stargazers".FormatUri(owner, repo);
        }

        /// <summary>
        /// Returns the <see cref="Uri"/> that lists the starred repositories for the authenticated user.
        /// </summary>
        public static Uri Starred()
        {
            return _currentUserStars;
        }

        /// <summary>
        /// Returns the <see cref="Uri"/> that lists the starred repositories for the specified user.
        /// </summary>
        /// <param name="user">The user that has the stars</param>
        public static Uri StarredByUser(string user)
        {
            return "users/{0}/starred".FormatUri(user);
        }

        /// <summary>
        /// Returns the <see cref="Uri"/> that shows whether the repo is starred by the current user.
        /// </summary>
        /// <param name="owner">The owner of the repository</param>
        /// <param name="repo">The name of the repository</param>
        /// <returns></returns>
        public static Uri Starred(string owner, string repo)
        {
            return "user/starred/{0}/{1}".FormatUri(owner, repo);
        }

        /// Returns the <see cref="Uri"/> for the specified tag.
        /// </summary>
        /// <param name="owner">The owner of the repository</param>
        /// <param name="name">The name of the repository</param>
        /// <param name="reference">The tag reference (SHA)</param>
        /// <returns></returns>
        public static Uri Tag(string owner, string name, string reference)
        {
            return "repos/{0}/{1}/git/tags/{2}".FormatUri(owner, name, reference);
        }

        /// <summary>
        /// Returns the <see cref="Uri"/> for creating a tag object.
        /// </summary>
        /// <param name="owner">The owner of the repository</param>
        /// <param name="name">The name of the repository</param>
        /// <returns></returns>
        public static Uri CreateTag(string owner, string name)
        {
            return "repos/{0}/{1}/git/tags".FormatUri(owner, name);
        }

        /// <summary>
<<<<<<< HEAD
        /// Returns the <see cref="Uri"/> that lists the pull requests for a repository.
        /// </summary>
        /// <param name="owner">The owner of the repository</param>
        /// <param name="name">The name of the repository</param>
        /// <returns></returns>
        public static Uri PullRequests(string owner, string name) 
        {
            return "repos/{0}/{1}/pulls".FormatUri(owner, name);
        }

        /// <summary>
        /// Returns the <see cref="Uri"/> that returns the specified pull request.
        /// </summary>
        /// <param name="owner">The owner of the repository</param>
        /// <param name="name">The name of the repository</param>
        /// /// <param name="number">The pull request number</param>
        /// <returns></returns>
        public static Uri PullRequest(string owner, string name, int number)
        {
            return "repos/{0}/{1}/pulls/{2}".FormatUri(owner, name, number);
=======
        /// Returns the <see cref="Uri"/> that returns the list of public events.
        /// </summary>
        /// <returns></returns>
        public static Uri Events()
        {
            return "events".FormatUri();
        }

        /// <summary>
        /// Returns the <see cref="Uri"/> for the specified commit.
        /// </summary>
        /// <param name="owner">The owner of the repository</param>
        /// <param name="name">The name of the repository</param>
        /// <param name="reference">The commit reference (SHA)</param>
        /// <returns></returns>
        public static Uri Commit(string owner, string name, string reference)
        {
            return "repos/{0}/{1}/git/commits/{2}".FormatUri(owner, name, reference);
        }

        /// <summary>
        /// Returns the <see cref="Uri"/> for creating a commit object.
        /// </summary>
        /// <param name="owner">The owner of the repository</param>
        /// <param name="name">The name of the repository</param>
        /// <returns></returns>
        public static Uri CreateCommit(string owner, string name)
        {
            return "repos/{0}/{1}/git/commits".FormatUri(owner, name);
        }

        /// <summary>
        /// Returns the <see cref="Uri"/> for the network of repositories.
        /// </summary>
        public static Uri NetworkEvents(string owner, string name)
        {
            return "networks/{0}/{1}/events".FormatUri(owner, name);
        }

        /// <summary>
        /// Returns the <see cref="Uri"/> for the organization.
        /// </summary>
        /// <param name="organization">The name of the organization</param>
        /// <returns></returns>
        public static Uri OrganizationEvents(string organization)
        {
            return "orgs/{0}/events".FormatUri(organization);
        }

        /// <summary>
        /// Returns the <see cref="Uri"/> for the received events for a user.
        /// </summary>
        /// <param name="user">The login of the user</param>
        /// <returns></returns>
        public static Uri ReceivedEvents(string user)
        {
            return ReceivedEvents(user, false);
        }

        /// <summary>
        /// Returns the <see cref="Uri"/> for the received events for a user.
        /// </summary>
        /// <param name="user">The login of the user</param>
        /// <param name="isPublic">Whether to return public events or not</param>
        /// <returns></returns>
        public static Uri ReceivedEvents(string user, bool isPublic)
        {
            string usersReceivedEvents = "users/{0}/received_events";
            if (isPublic)
            {
                usersReceivedEvents += "/public";
            }
            return usersReceivedEvents.FormatUri(user);
        }

        /// <summary>
        /// Returns the <see cref="Uri"/> for events performed by a user.
        /// </summary>
        /// <param name="user">The login of the user</param>
        /// <returns></returns>
        public static Uri PerformedEvents(string user)
        {
            return PerformedEvents(user, false);
        }

        /// <summary>
        /// Returns the <see cref="Uri"/> for events performed by a user.
        /// </summary>
        /// <param name="user">The login of the user</param>
        /// <param name="isPublic">Whether to return public events or not</param>
        /// <returns></returns>
        public static Uri PerformedEvents(string user, bool isPublic)
        {
            string usersEvents = "users/{0}/events";
            if (isPublic)
            {
                usersEvents += "/public";
            }
            return usersEvents.FormatUri(user);
        }

        /// <summary>
        /// Returns the <see cref="Uri"/> for events associated with an organization.
        /// </summary>
        /// <param name="user">The login of the user</param>
        /// <param name="organization">The name of the organization</param>
        /// <returns></returns>
        public static Uri OrganizationEvents(string user, string organization)
        {
            return "users/{0}/events/orgs/{1}".FormatUri(user, organization);
>>>>>>> 518c29e5
        }
    }
}<|MERGE_RESOLUTION|>--- conflicted
+++ resolved
@@ -414,6 +414,7 @@
             return "user/starred/{0}/{1}".FormatUri(owner, repo);
         }
 
+        /// <summary>
         /// Returns the <see cref="Uri"/> for the specified tag.
         /// </summary>
         /// <param name="owner">The owner of the repository</param>
@@ -437,13 +438,12 @@
         }
 
         /// <summary>
-<<<<<<< HEAD
         /// Returns the <see cref="Uri"/> that lists the pull requests for a repository.
         /// </summary>
         /// <param name="owner">The owner of the repository</param>
         /// <param name="name">The name of the repository</param>
         /// <returns></returns>
-        public static Uri PullRequests(string owner, string name) 
+        public static Uri PullRequests(string owner, string name)
         {
             return "repos/{0}/{1}/pulls".FormatUri(owner, name);
         }
@@ -458,7 +458,9 @@
         public static Uri PullRequest(string owner, string name, int number)
         {
             return "repos/{0}/{1}/pulls/{2}".FormatUri(owner, name, number);
-=======
+        }
+
+        /// <summary>
         /// Returns the <see cref="Uri"/> that returns the list of public events.
         /// </summary>
         /// <returns></returns>
@@ -569,7 +571,6 @@
         public static Uri OrganizationEvents(string user, string organization)
         {
             return "users/{0}/events/orgs/{1}".FormatUri(user, organization);
->>>>>>> 518c29e5
         }
     }
 }