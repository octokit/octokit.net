﻿using System.Diagnostics.CodeAnalysis;

namespace Octokit
{
    public static class AcceptHeaders
    {
        public const string StableVersion = "application/vnd.github.v3";

        public const string StableVersionHtml = "application/vnd.github.html";

        public const string RedirectsPreviewThenStableVersionJson = "application/vnd.github.quicksilver-preview+json; charset=utf-8, application/vnd.github.v3+json; charset=utf-8";

        public const string CommitReferenceSha1MediaType = "application/vnd.github.v3.sha";

        public const string OrganizationPermissionsPreview = "application/vnd.github.ironman-preview+json";

        /// <summary>
        /// Support for retrieving information about open source license usage on GitHub.com.
        /// Custom media type: drax-preview Announced: 2015-03-09 Update 1: 2015-06-24 Update 2: 2015-08-04
        /// </summary>
        public const string LicensesApiPreview = "application/vnd.github.drax-preview+json";

        public const string ProtectedBranchesApiPreview = "application/vnd.github.loki-preview+json";

        public const string StarCreationTimestamps = "application/vnd.github.v3.star+json";

        public const string IssueLockingUnlockingApiPreview = "application/vnd.github.the-key-preview+json";

        public const string SquashCommitPreview = "application/vnd.github.polaris-preview+json";

        public const string MigrationsApiPreview = "application/vnd.github.wyandotte-preview+json";

        public const string ReactionsPreview = "application/vnd.github.squirrel-girl-preview";

        public const string SignatureVerificationPreview = "application/vnd.github.cryptographer-preview+sha";

        [SuppressMessage("Microsoft.Naming", "CA1704:IdentifiersShouldBeSpelledCorrectly", MessageId = "Gpg")]
        public const string GpgKeysPreview = "application/vnd.github.cryptographer-preview";

        public const string DeploymentApiPreview = "application/vnd.github.ant-man-preview+json";

        public const string InvitationsApiPreview = "application/vnd.github.swamp-thing-preview+json";

        public const string PagesApiPreview = "application/vnd.github.mister-fantastic-preview+json";

        public const string IssueTimelineApiPreview = "application/vnd.github.mockingbird-preview";

        public const string RepositoryTrafficApiPreview = "application/vnd.github.spiderman-preview";

        public const string PullRequestReviewsApiPreview = "application/vnd.github.black-cat-preview+json";

        public const string ProjectsApiPreview = "application/vnd.github.inertia-preview+json";

        public const string OrganizationMembershipPreview = "application/vnd.github.korra-preview+json";

        public const string NestedTeamsPreview = "application/vnd.github.hellcat-preview+json";

<<<<<<< HEAD
        public const string PreReceiveEnvironmentsPreview = "application/vnd.github.eye-scream-preview+json";
=======
        public const string GitHubAppsPreview = "application/vnd.github.machine-man-preview+json";
>>>>>>> 73c36b7a

        /// <summary>
        /// Combines multiple preview headers. GitHub API supports Accept header with multiple
        /// values separated by comma.
        /// </summary>
        /// <param name="headers">Accept header values that will be combine to single Accept header.</param>
        /// <remarks>
        /// This Accept header <c>application/vnd.github.loki-preview+json,application/vnd.github.drax-preview+json</c>
        /// indicated we want both Protected Branches and Licenses preview APIs.
        /// </remarks>
        /// <returns>Accept header value.</returns>
        public static string Concat(params string[] headers)
        {
            return string.Join(",", headers);
        }
    }
}<|MERGE_RESOLUTION|>--- conflicted
+++ resolved
@@ -55,11 +55,9 @@
 
         public const string NestedTeamsPreview = "application/vnd.github.hellcat-preview+json";
 
-<<<<<<< HEAD
+        public const string GitHubAppsPreview = "application/vnd.github.machine-man-preview+json";
+
         public const string PreReceiveEnvironmentsPreview = "application/vnd.github.eye-scream-preview+json";
-=======
-        public const string GitHubAppsPreview = "application/vnd.github.machine-man-preview+json";
->>>>>>> 73c36b7a
 
         /// <summary>
         /// Combines multiple preview headers. GitHub API supports Accept header with multiple
