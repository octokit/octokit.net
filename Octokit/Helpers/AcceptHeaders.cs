﻿using System.Diagnostics.CodeAnalysis;

namespace Octokit
{
    public static class AcceptHeaders
    {
        public const string StableVersion = "application/vnd.github.v3";

        public const string StableVersionHtml = "application/vnd.github.html";

        public const string RedirectsPreviewThenStableVersionJson = "application/vnd.github.quicksilver-preview+json; charset=utf-8, application/vnd.github.v3+json; charset=utf-8";

        public const string CommitReferenceSha1MediaType = "application/vnd.github.v3.sha";

        public const string OrganizationPermissionsPreview = "application/vnd.github.ironman-preview+json";

        /// <summary>
        /// Support for retrieving information about open source license usage on GitHub.com.
        /// Custom media type: drax-preview Announced: 2015-03-09 Update 1: 2015-06-24 Update 2: 2015-08-04
        /// </summary>
        public const string LicensesApiPreview = "application/vnd.github.drax-preview+json";

        public const string ProtectedBranchesApiPreview = "application/vnd.github.loki-preview+json";

        public const string StarCreationTimestamps = "application/vnd.github.v3.star+json";

        public const string IssueLockingUnlockingApiPreview = "application/vnd.github.the-key-preview+json";

        public const string SquashCommitPreview = "application/vnd.github.polaris-preview+json";

        public const string MigrationsApiPreview = "application/vnd.github.wyandotte-preview+json";

        public const string ReactionsPreview = "application/vnd.github.squirrel-girl-preview";

        public const string SignatureVerificationPreview = "application/vnd.github.cryptographer-preview+sha";

        [SuppressMessage("Microsoft.Naming", "CA1704:IdentifiersShouldBeSpelledCorrectly", MessageId = "Gpg")]
        public const string GpgKeysPreview = "application/vnd.github.cryptographer-preview";

        public const string DeploymentApiPreview = "application/vnd.github.ant-man-preview+json";

        public const string InvitationsApiPreview = "application/vnd.github.swamp-thing-preview+json";

        public const string PagesApiPreview = "application/vnd.github.mister-fantastic-preview+json";

        public const string IssueTimelineApiPreview = "application/vnd.github.mockingbird-preview";

        public const string RepositoryTrafficApiPreview = "application/vnd.github.spiderman-preview";

        public const string PullRequestReviewsApiPreview = "application/vnd.github.black-cat-preview+json";

        public const string ProjectsApiPreview = "application/vnd.github.inertia-preview+json";

        public const string OrganizationMembershipPreview = "application/vnd.github.korra-preview+json";

        public const string NestedTeamsPreview = "application/vnd.github.hellcat-preview+json";

        public const string MachineManPreview = "application/vnd.github.machine-man-preview+json";
<<<<<<< HEAD
      
=======

>>>>>>> 07f19d75
        /// <summary>
        /// Combines multiple preview headers. GitHub API supports Accept header with multiple
        /// values separated by comma.
        /// </summary>
        /// <param name="headers">Accept header values that will be combine to single Accept header.</param>
        /// <remarks>
        /// This Accept header <c>application/vnd.github.loki-preview+json,application/vnd.github.drax-preview+json</c>
        /// indicated we want both Protected Branches and Licenses preview APIs.
        /// </remarks>
        /// <returns>Accept header value.</returns>
        public static string Concat(params string[] headers)
        {
            return string.Join(",", headers);
        }
    }
}<|MERGE_RESOLUTION|>--- conflicted
+++ resolved
@@ -56,11 +56,7 @@
         public const string NestedTeamsPreview = "application/vnd.github.hellcat-preview+json";
 
         public const string MachineManPreview = "application/vnd.github.machine-man-preview+json";
-<<<<<<< HEAD
-      
-=======
 
->>>>>>> 07f19d75
         /// <summary>
         /// Combines multiple preview headers. GitHub API supports Accept header with multiple
         /// values separated by comma.
