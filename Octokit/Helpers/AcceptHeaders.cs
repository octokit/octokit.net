--- conflicted
+++ resolved
@@ -54,11 +54,9 @@
 
         public const string VisibilityPreview = "application/vnd.github.nebula-preview+json";
 
-<<<<<<< HEAD
+        public const string TemplatePreview = "application/vnd.github.baptiste-preview+json";
+
         public const string DependencyAlertsPreview = "application/vnd.github.dorian-preview+json";
-=======
-        public const string TemplatePreview = "application/vnd.github.baptiste-preview+json";
->>>>>>> f317f9da
 
         /// <summary>
         /// Combines multiple preview headers. GitHub API supports Accept header with multiple
