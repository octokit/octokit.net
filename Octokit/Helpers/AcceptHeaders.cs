﻿using System;
using System.Diagnostics.CodeAnalysis;

namespace Octokit
{
    public static class AcceptHeaders
    {
        public const string StableVersion = "application/vnd.github.v3";

        public const string StableVersionHtml = "application/vnd.github.v3.html";

        public const string StableVersionJson = "application/vnd.github.v3+json";

        public const string CommitReferenceSha1MediaType = "application/vnd.github.v3.sha";

        /// <summary>
        /// Support for retrieving raw file content with the <see cref="IConnection.GetRaw"/> method.
        /// </summary>
        /// <remarks>https://developer.github.com/v3/repos/contents/#custom-media-types</remarks>
        public const string RawContentMediaType = "application/vnd.github.v3.raw";

        public const string StarCreationTimestamps = "application/vnd.github.v3.star+json";

        public const string MigrationsApiPreview = "application/vnd.github.wyandotte-preview+json";

        public const string ReactionsPreview = "application/vnd.github.squirrel-girl-preview+json";

        public const string DeploymentApiPreview = "application/vnd.github.ant-man-preview+json";

        public const string IssueTimelineApiPreview = "application/vnd.github.mockingbird-preview+json";

        public const string DraftPullRequestApiPreview = "application/vnd.github.shadow-cat-preview+json";

        public const string ProjectsApiPreview = "application/vnd.github.inertia-preview+json";

        [Obsolete("API is considered legacy")]
        public const string OrganizationMembershipPreview = "application/vnd.github.korra-preview+json";

        public const string GitHubAppsPreview = "application/vnd.github.machine-man-preview+json";

        public const string PreReceiveEnvironmentsPreview = "application/vnd.github.eye-scream-preview+json";

        public const string ChecksApiPreview = "application/vnd.github.antiope-preview+json";

        public const string ProtectedBranchesRequiredApprovingApiPreview = "application/vnd.github.luke-cage-preview+json";

        public const string IssueEventsApiPreview = "application/vnd.github.starfox-preview+json";

        public const string DeploymentStatusesPreview = "application/vnd.github.flash-preview+json";

        public const string OAuthApplicationsPreview = "application/vnd.github.doctor-strange-preview+json";

<<<<<<< HEAD
        public const string RepositoryTopicsPreview = "application/vnd.github.mercy-preview+json";
=======
        public const string VisibilityPreview = "application/vnd.github.nebula-preview+json";
>>>>>>> 2e5fb685

        /// <summary>
        /// Combines multiple preview headers. GitHub API supports Accept header with multiple
        /// values separated by comma.
        /// </summary>
        /// <param name="headers">Accept header values that will be combine to single Accept header.</param>
        /// <remarks>
        /// This Accept header <c>application/vnd.github.loki-preview+json,application/vnd.github.drax-preview+json</c>
        /// indicated we want both Protected Branches and Licenses preview APIs.
        /// </remarks>
        /// <returns>Accept header value.</returns>
        public static string Concat(params string[] headers)
        {
            return string.Join(",", headers);
        }
    }
}<|MERGE_RESOLUTION|>--- conflicted
+++ resolved
@@ -50,11 +50,9 @@
 
         public const string OAuthApplicationsPreview = "application/vnd.github.doctor-strange-preview+json";
 
-<<<<<<< HEAD
         public const string RepositoryTopicsPreview = "application/vnd.github.mercy-preview+json";
-=======
+
         public const string VisibilityPreview = "application/vnd.github.nebula-preview+json";
->>>>>>> 2e5fb685
 
         /// <summary>
         /// Combines multiple preview headers. GitHub API supports Accept header with multiple
