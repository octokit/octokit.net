--- conflicted
+++ resolved
@@ -55,11 +55,7 @@
 
         public const string NestedTeamsPreview = "application/vnd.github.hellcat-preview+json";
 
-<<<<<<< HEAD
-        public const string MachineManPreview = "application/vnd.github.machine-man-preview+json";
-=======
         public const string GitHubAppsPreview = "application/vnd.github.machine-man-preview+json";
->>>>>>> 9beec577
 
         /// <summary>
         /// Combines multiple preview headers. GitHub API supports Accept header with multiple
