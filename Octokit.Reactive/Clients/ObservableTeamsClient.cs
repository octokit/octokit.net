﻿using System;
using System.Reactive;
using System.Reactive.Threading.Tasks;
using Octokit.Reactive.Internal;

namespace Octokit.Reactive
{
    /// <summary>
    /// A client for GitHub's Org Teams API.
    /// </summary>
    /// <remarks>
    /// See the <a href="http://developer.github.com/v3/orgs/teams/">Orgs API documentation</a> for more information.
    /// </remarks>
    public class ObservableTeamsClient : IObservableTeamsClient
    {
        readonly IConnection _connection;
        readonly ITeamsClient _client;

        /// <summary>
        /// Initializes a new Organization Teams API client.
        /// </summary>
        /// <param name="client">An <see cref="IGitHubClient" /> used to make the requests</param>
        public ObservableTeamsClient(IGitHubClient client)
        {
            Ensure.ArgumentNotNull(client, "client");
            _connection = client.Connection;
            _client = client.Organization.Team;
        }

        /// <summary>
        /// Gets a single <see cref="Team"/> by identifier.
        /// </summary>
        /// <remarks>
        /// https://developer.github.com/v3/orgs/teams/#get-team
        /// </remarks>
        /// <param name="id">The team identifier.</param>
        /// <returns>The <see cref="Team"/> with the given identifier.</returns>
        public IObservable<Team> Get(int id)
        {
            return _client.Get(id).ToObservable();
        }

        /// <summary>
        /// Returns all <see cref="Team" />s for the current org.
        /// </summary>
        /// <returns>A list of the orgs's teams <see cref="Team"/>s.</returns>
        public IObservable<Team> GetAll(string org)
        {
            Ensure.ArgumentNotNullOrEmptyString(org, "org");
            return _connection.GetAndFlattenAllPages<Team>(ApiUrls.OrganizationTeams(org));
        }

        /// <summary>
        /// Returns all members of the given team. 
        /// </summary>
        /// <param name="id">The team identifier</param>
        /// <remarks>
        /// https://developer.github.com/v3/orgs/teams/#list-team-members
        /// </remarks>
        /// <returns>A list of the team's member <see cref="User"/>s.</returns>
        public IObservable<User> GetAllMembers(int id)
        {
            return _connection.GetAndFlattenAllPages<User>(ApiUrls.TeamMembers(id));
        }

        /// <summary>
        /// Returns newly created <see cref="Team" /> for the current org.
        /// </summary>
        /// <returns>Newly created <see cref="Team"/></returns>
        public IObservable<Team> Create(string org, NewTeam team)
        {
            return _client.Create(org, team).ToObservable();
        }

        /// <summary>
        /// Returns updated <see cref="Team" /> for the current org.
        /// </summary>
        /// <returns>Updated <see cref="Team"/></returns>
        public IObservable<Team> Update(int id, UpdateTeam team)
        {
            return _client.Update(id, team).ToObservable();
        }

        /// <summary>
        /// Delete a team - must have owner permissions to this
        /// </summary>
        /// <returns></returns>
        public IObservable<Unit> Delete(int id)
        {
            return _client.Delete(id).ToObservable();
        }

        /// <summary>
        /// Adds a <see cref="User"/> to a <see cref="Team"/>.
        /// </summary>
        /// <remarks>
        /// See the <a href="https://developer.github.com/v3/orgs/teams/#add-team-member">API documentation</a> for more information.
        /// </remarks>
        /// <param name="id">The team identifier.</param>
        /// <param name="login">The user to add to the team.</param>
        /// <exception cref="ApiValidationException">Thrown if you attempt to add an organization to a team.</exception>
        /// <returns><see langword="true"/> if the user was added to the team; <see langword="false"/> otherwise.</returns>
        public IObservable<bool> AddMember(int id, string login)
        {
            return _client.AddMember(id, login).ToObservable();
        }

        /// <summary>
        /// Removes a <see cref="User"/> from a <see cref="Team"/>.
        /// </summary>
        /// <remarks>
        /// See the <a href="https://developer.github.com/v3/orgs/teams/#remove-team-member">API documentation</a> for more information.
        /// </remarks>
        /// <param name="id">The team identifier.</param>
        /// <param name="login">The user to remove from the team.</param>
        /// <returns><see langword="true"/> if the user was removed from the team; <see langword="false"/> otherwise.</returns>
        public IObservable<bool> RemoveMember(int id, string login)
        {
            return _client.RemoveMember(id, login).ToObservable();
        }

        /// <summary>
        /// Gets whether the user with the given <paramref name="login"/> 
        /// is a member of the team with the given <paramref name="id"/>.
        /// </summary>
        /// <param name="id">The team to check.</param>
        /// <param name="login">The user to check.</param>
        /// <returns><see langword="true"/> if the user is a member of the team; <see langword="false"/> otherwise.</returns>
        public IObservable<bool> IsMember(int id, string login)
        {
            return _client.IsMember(id, login).ToObservable();
        }

        /// <summary>
<<<<<<< HEAD
        /// Returns all team's repositories.
        /// </summary>
        /// <exception cref="ApiException">Thrown when a general API error occurs.</exception>
        /// <returns>The team's repositories</returns>
        public IObservable<Repository> GetAllRepositories(int id)
=======
        /// Returns all <see cref="Repository"/>(ies) associated with the given team. 
        /// </summary>
        /// <param name="id">The team identifier</param>
        /// <remarks>
        /// See the <a href="https://developer.github.com/v3/orgs/teams/#list-team-repos">API documentation</a> for more information.
        /// </remarks>
        /// <returns>A list of the team's <see cref="Repository"/>(ies).</returns>
        public IObservable<Repository> GetRepositories(int id)
>>>>>>> f2a8128a
        {
            return _connection.GetAndFlattenAllPages<Repository>(ApiUrls.TeamRepositories(id));
        }

        /// <summary>
<<<<<<< HEAD
        /// Add a member to the team
        /// </summary>
        /// <exception cref="ApiException">Thrown when a general API error occurs.</exception>
        /// <returns></returns>
        public IObservable<Unit> AddMember(int id, string login)
        {
            return _client.AddMember(id, login).ToObservable();
        }

        /// <summary>
        /// Remove a member from the team
        /// </summary>
        /// <exception cref="ApiException">Thrown when a general API error occurs.</exception>
        /// <returns></returns>
        public IObservable<Unit> RemoveMember(int id, string login)
        {
            return _client.RemoveMember(id, login).ToObservable();
        }

        /// <summary>
        /// Add a repository to the team
        /// </summary>
        /// <exception cref="ApiException">Thrown when a general API error occurs.</exception>
        /// <returns></returns>
        public IObservable<Unit> AddRepository(int id, string organization, string repoName)
        {
            return _client.AddRepository(id, organization, repoName).ToObservable();
        }

        /// <summary>
        /// Remove a repository from the team
        /// </summary>
        /// <exception cref="ApiException">Thrown when a general API error occurs.</exception>
        /// <returns></returns>
        public IObservable<Unit> RemoveRepository(int id, string organization, string repoName)
        {
            return _client.RemoveRepository(id, organization, repoName).ToObservable();
=======
        /// Adds a <see cref="Repository"/> to a <see cref="Team"/>.
        /// </summary>
        /// <param name="id">The team identifier.</param>
        /// <param name="org">Org to associate the repo with.</param>
        /// <param name="repo">Name of the repo.</param>
        /// <exception cref="ApiValidationException">Thrown if you attempt to add a repository to a team that is not owned by the organization.</exception>
        /// <remarks>
        /// See the <a href="https://developer.github.com/v3/orgs/teams/#add-team-repo">API documentation</a> for more information.
        /// </remarks>
        /// <returns><see langword="true"/> if the repository was added to the team; <see langword="false"/> otherwise.</returns>
        public IObservable<bool> AddRepository(int id, string org, string repo)
        {
            return _client.AddRepository(id, org, repo).ToObservable();
        }

        /// <summary>
        /// Removes a <see cref="Repository"/> from a <see cref="Team"/>.
        /// </summary>
        /// <param name="id">The team identifier.</param>
        /// <param name="owner">Owner of the org the team is associated with.</param>
        /// <param name="repo">Name of the repo.</param>
        /// <remarks>
        /// See the <a href="https://developer.github.com/v3/orgs/teams/#remove-team-repo">API documentation</a> for more information.
        /// </remarks>
        /// <returns><see langword="true"/> if the repository was removed from the team; <see langword="false"/> otherwise.</returns>
        public IObservable<bool> RemoveRepository(int id, string owner, string repo)
        {
            return _client.RemoveRepository(id, owner, repo).ToObservable();
        }

        /// <summary>
        /// Gets whether or not the given repository is managed by the given team.
        /// </summary>
        /// <param name="id">The team identifier</param>
        /// <param name="owner">Owner of the org the team is associated with.</param>
        /// <param name="repo">Name of the repo.</param>
        /// <remarks>
        /// See the <a href="https://developer.github.com/v3/orgs/teams/#get-team-repo">API documentation</a> for more information.
        /// </remarks>
        /// <returns><see langword="true"/> if the repository is managed by the given team; <see langword="false"/> otherwise.</returns>
        public IObservable<bool> IsRepositoryManagedByTeam(int id, string owner, string repo)
        {
            return _client.IsRepositoryManagedByTeam(id, owner, repo).ToObservable();
>>>>>>> f2a8128a
        }
    }
}<|MERGE_RESOLUTION|>--- conflicted
+++ resolved
@@ -43,6 +43,7 @@
         /// <summary>
         /// Returns all <see cref="Team" />s for the current org.
         /// </summary>
+        /// <exception cref="ApiException">Thrown when a general API error occurs.</exception>
         /// <returns>A list of the orgs's teams <see cref="Team"/>s.</returns>
         public IObservable<Team> GetAll(string org)
         {
@@ -57,6 +58,7 @@
         /// <remarks>
         /// https://developer.github.com/v3/orgs/teams/#list-team-members
         /// </remarks>
+        /// <exception cref="ApiException">Thrown when a general API error occurs.</exception>
         /// <returns>A list of the team's member <see cref="User"/>s.</returns>
         public IObservable<User> GetAllMembers(int id)
         {
@@ -66,6 +68,7 @@
         /// <summary>
         /// Returns newly created <see cref="Team" /> for the current org.
         /// </summary>
+        /// <exception cref="ApiException">Thrown when a general API error occurs.</exception>
         /// <returns>Newly created <see cref="Team"/></returns>
         public IObservable<Team> Create(string org, NewTeam team)
         {
@@ -75,6 +78,7 @@
         /// <summary>
         /// Returns updated <see cref="Team" /> for the current org.
         /// </summary>
+        /// <exception cref="ApiException">Thrown when a general API error occurs.</exception>
         /// <returns>Updated <see cref="Team"/></returns>
         public IObservable<Team> Update(int id, UpdateTeam team)
         {
@@ -84,6 +88,7 @@
         /// <summary>
         /// Delete a team - must have owner permissions to this
         /// </summary>
+        /// <exception cref="ApiException">Thrown when a general API error occurs.</exception>
         /// <returns></returns>
         public IObservable<Unit> Delete(int id)
         {
@@ -132,13 +137,16 @@
         }
 
         /// <summary>
-<<<<<<< HEAD
         /// Returns all team's repositories.
         /// </summary>
         /// <exception cref="ApiException">Thrown when a general API error occurs.</exception>
         /// <returns>The team's repositories</returns>
         public IObservable<Repository> GetAllRepositories(int id)
-=======
+        {
+            return _connection.GetAndFlattenAllPages<Repository>(ApiUrls.TeamRepositories(id));
+        }
+
+        /// <summary>
         /// Returns all <see cref="Repository"/>(ies) associated with the given team. 
         /// </summary>
         /// <param name="id">The team identifier</param>
@@ -147,79 +155,35 @@
         /// </remarks>
         /// <returns>A list of the team's <see cref="Repository"/>(ies).</returns>
         public IObservable<Repository> GetRepositories(int id)
->>>>>>> f2a8128a
         {
             return _connection.GetAndFlattenAllPages<Repository>(ApiUrls.TeamRepositories(id));
         }
 
         /// <summary>
-<<<<<<< HEAD
-        /// Add a member to the team
+        /// Adds a <see cref="Repository"/> to a <see cref="Team"/>.
+        /// </summary>
+        /// <param name="id">The team identifier.</param>
+        /// <param name="organization">Org to associate the repo with.</param>
+        /// <param name="repoName">Name of the repo.</param>
+        /// <exception cref="ApiValidationException">Thrown if you attempt to add a repository to a team that is not owned by the organization.</exception>
+        /// <remarks>
+        /// See the <a href="https://developer.github.com/v3/orgs/teams/#add-team-repo">API documentation</a> for more information.
+        /// </remarks>
+        /// <returns><see langword="true"/> if the repository was added to the team; <see langword="false"/> otherwise.</returns>
+        public IObservable<bool> AddRepository(int id, string organization, string repoName)
+        {
+            return _client.AddRepository(id, organization, repoName).ToObservable();
+        }
+
+
+        /// <summary>
+        /// Remove a repository from the team
         /// </summary>
         /// <exception cref="ApiException">Thrown when a general API error occurs.</exception>
         /// <returns></returns>
-        public IObservable<Unit> AddMember(int id, string login)
-        {
-            return _client.AddMember(id, login).ToObservable();
-        }
-
-        /// <summary>
-        /// Remove a member from the team
-        /// </summary>
-        /// <exception cref="ApiException">Thrown when a general API error occurs.</exception>
-        /// <returns></returns>
-        public IObservable<Unit> RemoveMember(int id, string login)
-        {
-            return _client.RemoveMember(id, login).ToObservable();
-        }
-
-        /// <summary>
-        /// Add a repository to the team
-        /// </summary>
-        /// <exception cref="ApiException">Thrown when a general API error occurs.</exception>
-        /// <returns></returns>
-        public IObservable<Unit> AddRepository(int id, string organization, string repoName)
-        {
-            return _client.AddRepository(id, organization, repoName).ToObservable();
-        }
-
-        /// <summary>
-        /// Remove a repository from the team
-        /// </summary>
-        /// <exception cref="ApiException">Thrown when a general API error occurs.</exception>
-        /// <returns></returns>
-        public IObservable<Unit> RemoveRepository(int id, string organization, string repoName)
+        public IObservable<bool> RemoveRepository(int id, string organization, string repoName)
         {
             return _client.RemoveRepository(id, organization, repoName).ToObservable();
-=======
-        /// Adds a <see cref="Repository"/> to a <see cref="Team"/>.
-        /// </summary>
-        /// <param name="id">The team identifier.</param>
-        /// <param name="org">Org to associate the repo with.</param>
-        /// <param name="repo">Name of the repo.</param>
-        /// <exception cref="ApiValidationException">Thrown if you attempt to add a repository to a team that is not owned by the organization.</exception>
-        /// <remarks>
-        /// See the <a href="https://developer.github.com/v3/orgs/teams/#add-team-repo">API documentation</a> for more information.
-        /// </remarks>
-        /// <returns><see langword="true"/> if the repository was added to the team; <see langword="false"/> otherwise.</returns>
-        public IObservable<bool> AddRepository(int id, string org, string repo)
-        {
-            return _client.AddRepository(id, org, repo).ToObservable();
-        }
-
-        /// <summary>
-        /// Removes a <see cref="Repository"/> from a <see cref="Team"/>.
-        /// </summary>
-        /// <param name="id">The team identifier.</param>
-        /// <param name="owner">Owner of the org the team is associated with.</param>
-        /// <param name="repo">Name of the repo.</param>
-        /// <remarks>
-        /// See the <a href="https://developer.github.com/v3/orgs/teams/#remove-team-repo">API documentation</a> for more information.
-        /// </remarks>
-        /// <returns><see langword="true"/> if the repository was removed from the team; <see langword="false"/> otherwise.</returns>
-        public IObservable<bool> RemoveRepository(int id, string owner, string repo)
-        {
-            return _client.RemoveRepository(id, owner, repo).ToObservable();
         }
 
         /// <summary>
@@ -235,7 +199,6 @@
         public IObservable<bool> IsRepositoryManagedByTeam(int id, string owner, string repo)
         {
             return _client.IsRepositoryManagedByTeam(id, owner, repo).ToObservable();
->>>>>>> f2a8128a
         }
     }
 }