--- conflicted
+++ resolved
@@ -348,11 +348,7 @@
         /// <param name="owner">The owner of the repository</param>
         /// <param name="name">The name of the repository</param>
         /// <param name="branch">The name of the branch</param>
-<<<<<<< HEAD
-        /// <param name="update">Required reviews</param>
-=======
         /// <param name="update">The required pull request review settings</param>
->>>>>>> c223f5ae
         IObservable<BranchProtectionRequiredReviews> UpdateReviewEnforcement(string owner, string name, string branch, BranchProtectionRequiredReviewsUpdate update);
 
         /// <summary>
@@ -363,11 +359,7 @@
         /// </remarks>
         /// <param name="repositoryId">The Id of the repository</param>
         /// <param name="branch">The name of the branch</param>
-<<<<<<< HEAD
-        /// <param name="update">Required reviews</param>
-=======
         /// <param name="update">The required pull request review settings</param>
->>>>>>> c223f5ae
         IObservable<BranchProtectionRequiredReviews> UpdateReviewEnforcement(long repositoryId, string branch, BranchProtectionRequiredReviewsUpdate update);
 
         /// <summary>
