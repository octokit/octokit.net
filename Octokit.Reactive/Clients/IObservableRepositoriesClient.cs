--- conflicted
+++ resolved
@@ -102,7 +102,6 @@
         IObservableCommitStatusClient CommitStatus { get; }
 
         /// <summary>
-<<<<<<< HEAD
         /// Client for GitHub's Repository Deployments API
         /// </summary>
         /// <remarks>
@@ -127,12 +126,11 @@
         IObservableRepositoryCommentsClient RepositoryComments { get; }
 
         /// <summary>
-=======
         /// Gets a client for GitHub's Repository Hooks
         /// </summary>
         IObservableRepositoryHooksClient Hooks { get; }
-
->>>>>>> c597449f
+        
+        /// <summary>
         /// Gets all the branches for the specified repository.
         /// </summary>
         /// <remarks>
