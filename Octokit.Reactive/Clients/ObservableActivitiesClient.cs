--- conflicted
+++ resolved
@@ -7,17 +7,13 @@
             Ensure.ArgumentNotNull(client, "client");
 
             Events = new ObservableEventsClient(client);
-<<<<<<< HEAD
             Watched = new ObservableWatchedClient(client);
+            Starred = new ObservableStarredClient(client);
         }
         public IObservableEventsClient Events { get; private set; }
 
         public IObservableWatchedClient Watched { get; private set; }
-=======
-            Starred = new ObservableStarredClient(client);
-        }
-        public IObservableEventsClient Events { get; private set; }
+
         public IObservableStarredClient Starred { get; private set; }
->>>>>>> dbdfe5f1
     }
 }