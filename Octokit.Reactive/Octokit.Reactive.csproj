﻿<?xml version="1.0" encoding="utf-8"?>
<Project ToolsVersion="4.0" DefaultTargets="Build" xmlns="http://schemas.microsoft.com/developer/msbuild/2003">
  <Import Project="$(MSBuildExtensionsPath)\$(MSBuildToolsVersion)\Microsoft.Common.props" Condition="Exists('$(MSBuildExtensionsPath)\$(MSBuildToolsVersion)\Microsoft.Common.props')" />
  <PropertyGroup>
    <Configuration Condition=" '$(Configuration)' == '' ">Debug</Configuration>
    <Platform Condition=" '$(Platform)' == '' ">AnyCPU</Platform>
    <ProjectGuid>{674B69B8-0780-4D54-AE2B-C15821FA51CB}</ProjectGuid>
    <OutputType>Library</OutputType>
    <AppDesignerFolder>Properties</AppDesignerFolder>
    <RootNamespace>Octokit.Reactive</RootNamespace>
    <AssemblyName>Octokit.Reactive</AssemblyName>
    <TargetFrameworkVersion>v4.5</TargetFrameworkVersion>
    <FileAlignment>512</FileAlignment>
    <TargetFrameworkProfile />
  </PropertyGroup>
  <PropertyGroup Condition=" '$(Configuration)|$(Platform)' == 'Debug|AnyCPU' ">
    <DebugSymbols>true</DebugSymbols>
    <DebugType>full</DebugType>
    <Optimize>false</Optimize>
    <IntermediateOutputPath>obj\Debug\Net40</IntermediateOutputPath>
    <OutputPath>bin\Debug\Net45\</OutputPath>
    <DefineConstants>DEBUG;TRACE;CODE_ANALYSIS;NET_45</DefineConstants>
    <ErrorReport>prompt</ErrorReport>
    <WarningLevel>4</WarningLevel>
    <TreatWarningsAsErrors>true</TreatWarningsAsErrors>
    <RunCodeAnalysis>true</RunCodeAnalysis>
    <CodeAnalysisRuleSet>..\Octokit.ruleset</CodeAnalysisRuleSet>
    <Prefer32Bit>false</Prefer32Bit>
  </PropertyGroup>
  <PropertyGroup Condition=" '$(Configuration)|$(Platform)' == 'Release|AnyCPU' ">
    <DebugType>pdbonly</DebugType>
    <Optimize>true</Optimize>
    <IntermediateOutputPath>obj\Release\Net40</IntermediateOutputPath>
    <OutputPath>bin\Release\Net45\</OutputPath>
    <DefineConstants>TRACE;NET_45</DefineConstants>
    <ErrorReport>prompt</ErrorReport>
    <WarningLevel>4</WarningLevel>
    <Prefer32Bit>false</Prefer32Bit>
    <RunCodeAnalysis>true</RunCodeAnalysis>
    <CodeAnalysisRuleSet>..\Octokit.ruleset</CodeAnalysisRuleSet>
  </PropertyGroup>
  <ItemGroup>
    <Reference Include="System" />
    <Reference Include="System.Core" />
    <Reference Include="System.Net" />
    <Reference Include="System.Net.Http" />
    <Reference Include="System.Reactive.Core">
      <HintPath>..\packages\Rx-Core.2.2.2\lib\net45\System.Reactive.Core.dll</HintPath>
    </Reference>
    <Reference Include="System.Reactive.Interfaces">
      <HintPath>..\packages\Rx-Interfaces.2.2.2\lib\net45\System.Reactive.Interfaces.dll</HintPath>
    </Reference>
    <Reference Include="System.Reactive.Linq">
      <HintPath>..\packages\Rx-Linq.2.2.2\lib\net45\System.Reactive.Linq.dll</HintPath>
    </Reference>
    <Reference Include="System.Reactive.PlatformServices">
      <HintPath>..\packages\Rx-PlatformServices.2.2.3\lib\net45\System.Reactive.PlatformServices.dll</HintPath>
    </Reference>
    <Reference Include="System.Xml.Linq" />
    <Reference Include="System.Data.DataSetExtensions" />
    <Reference Include="Microsoft.CSharp" />
    <Reference Include="System.Data" />
    <Reference Include="System.Xml" />
  </ItemGroup>
  <ItemGroup>
    <Compile Include="..\Octokit\Helpers\Ensure.cs">
      <Link>Helpers\Ensure.cs</Link>
    </Compile>
    <Compile Include="..\SolutionInfo.cs">
      <Link>Properties\SolutionInfo.cs</Link>
    </Compile>
    <Compile Include="Clients\IObservableDeploymentsClient.cs" />
    <Compile Include="Clients\IObservableDeploymentStatusClient.cs" />
    <Compile Include="Clients\ObservableDeploymentsClient.cs" />
    <Compile Include="Clients\ObservableDeploymentStatusClient.cs" />
    <Compile Include="Clients\IObservableUserEmailsClient.cs" />
    <Compile Include="Clients\IObservableIssuesLabelsClient.cs" />
    <Compile Include="Clients\IObservableWatchedClient.cs" />
    <Compile Include="Clients\IObservableFollowersClient.cs" />
<<<<<<< HEAD
    <Compile Include="Clients\IObservableStatisticsClient.cs" />
=======
    <Compile Include="Clients\ObservableIssuesLabelsClient.cs" />
>>>>>>> dcb6e6a7
    <Compile Include="Clients\ObservableSearchClient.cs" />
    <Compile Include="Clients\IObservableBlobsClient.cs" />
    <Compile Include="Clients\IObservableGistCommentsClient.cs" />
    <Compile Include="Clients\IObservableGistsClient.cs" />
    <Compile Include="Clients\IObservableReferencesClient.cs" />
    <Compile Include="Clients\IObservableSearchClient.cs" />
    <Compile Include="Clients\ObservableGistCommentsClient.cs" />
    <Compile Include="Clients\ObservableGistsClient.cs" />
    <Compile Include="Clients\ObservableReferencesClient.cs" />
    <Compile Include="Clients\ObservableRepoCollaboratorsClient.cs" />
    <Compile Include="Clients\IObservableRepoCollaboratorsClient.cs" />
    <Compile Include="Clients\ObservableTeamsClient.cs" />
    <Compile Include="Clients\IObservableTeamsClient.cs" />
    <Compile Include="Clients\IObservableCommitsClient.cs" />
    <Compile Include="Clients\IObservableStarredClient.cs" />
    <Compile Include="Clients\ObservableCommitsClient.cs" />
    <Compile Include="Clients\IObservableEventsClient.cs" />
    <Compile Include="Clients\ObservableBlobClient.cs" />
    <Compile Include="Clients\IObservableTreesClient.cs" />
    <Compile Include="Clients\ObservableEventsClient.cs" />
    <Compile Include="Clients\IObservableOrganizationMembersClient.cs" />
    <Compile Include="Clients\ObservableGitDatabaseClient.cs" />
    <Compile Include="Clients\IObservableGitDatabaseClient.cs" />
    <Compile Include="Clients\IObservableTagsClient.cs" />
    <Compile Include="Clients\ObservableIssuesEventsClient.cs" />
    <Compile Include="Clients\IObservableIssuesEventsClient.cs" />
    <Compile Include="Clients\IObservableIssuesClient.cs" />
    <Compile Include="Clients\IObservableMilestonesClient.cs" />
    <Compile Include="Clients\ObservableIssuesClient.cs" />
    <Compile Include="Clients\ObservableMilestonesClient.cs" />
    <Compile Include="Clients\IObservableIssueCommentsClient.cs" />
    <Compile Include="Clients\ObservableAssigneesClient.cs" />
    <Compile Include="Clients\IObservableCommitStatusClient.cs" />
    <Compile Include="Clients\ObservableCommitStatusClient.cs" />
    <Compile Include="Clients\ObservableIssueCommentsClient.cs" />
    <Compile Include="Clients\ObservableNotificationsClient.cs" />
    <Compile Include="Clients\ObservableAuthorizationsClient.cs" />
    <Compile Include="Clients\ObservableMiscellaneousClient.cs" />
    <Compile Include="Clients\ObservableOrganizationMembersClient.cs" />
    <Compile Include="Clients\ObservableOrganizationsClient.cs" />
    <Compile Include="Clients\ObservableReleasesClient.cs" />
    <Compile Include="Clients\ObservableRepositoriesClient.cs" />
    <Compile Include="Clients\ObservableSshKeysClient.cs" />
    <Compile Include="Clients\ObservableStarredClient.cs" />
    <Compile Include="Clients\ObservableStatisticsClient.cs" />
    <Compile Include="Clients\ObservableTagsClient.cs" />
    <Compile Include="Clients\ObservableTreesClient.cs" />
    <Compile Include="Clients\ObservableFollowersClient.cs" />
    <Compile Include="Clients\ObservableUserEmailsClient.cs" />
    <Compile Include="Clients\ObservableUsersClient.cs" />
    <Compile Include="Clients\IObservableAssigneesClient.cs" />
    <Compile Include="Clients\IObservableNotificationsClient.cs" />
    <Compile Include="Clients\ObservableWatchedClient.cs" />
    <Compile Include="Helpers\AuthorizationExtensions.cs" />
    <Compile Include="Helpers\ConnectionExtensions.cs" />
    <Compile Include="Helpers\ObservableExtensions.cs" />
    <Compile Include="Clients\IObservableAuthorizationsClient.cs" />
    <Compile Include="Clients\IObservableMiscellaneousClient.cs" />
    <Compile Include="Clients\IObservableActivitiesClient.cs" />
    <Compile Include="IObservableGitHubClient.cs" />
    <Compile Include="Clients\IObservableReleasesClient.cs" />
    <Compile Include="Clients\IObservableRepositoriesClient.cs" />
    <Compile Include="Clients\IObservableOrganizationsClient.cs" />
    <Compile Include="Clients\IObservableSshKeysClient.cs" />
    <Compile Include="Clients\IObservableUsersClient.cs" />
    <Compile Include="Clients\ObservableActivitiesClient.cs" />
    <Compile Include="ObservableGitHubClient.cs" />
    <Compile Include="Properties\AssemblyInfo.cs" />
  </ItemGroup>
  <ItemGroup>
    <None Include="packages.config" />
  </ItemGroup>
  <ItemGroup>
    <CodeAnalysisDictionary Include="..\CustomDictionary.xml">
      <Link>CustomDictionary.xml</Link>
    </CodeAnalysisDictionary>
  </ItemGroup>
  <ItemGroup>
    <ProjectReference Include="..\Octokit\Octokit.csproj">
      <Project>{08dd4305-7787-4823-a53f-4d0f725a07f3}</Project>
      <Name>Octokit</Name>
    </ProjectReference>
  </ItemGroup>
  <ItemGroup />
  <Import Project="$(MSBuildToolsPath)\Microsoft.CSharp.targets" />
  <!-- To modify your build process, add your task inside one of the targets below and uncomment it. 
       Other similar extension points exist, see Microsoft.Common.targets.
  <Target Name="BeforeBuild">
  </Target>
  <Target Name="AfterBuild">
  </Target>
  -->
</Project><|MERGE_RESOLUTION|>--- conflicted
+++ resolved
@@ -77,11 +77,8 @@
     <Compile Include="Clients\IObservableIssuesLabelsClient.cs" />
     <Compile Include="Clients\IObservableWatchedClient.cs" />
     <Compile Include="Clients\IObservableFollowersClient.cs" />
-<<<<<<< HEAD
     <Compile Include="Clients\IObservableStatisticsClient.cs" />
-=======
     <Compile Include="Clients\ObservableIssuesLabelsClient.cs" />
->>>>>>> dcb6e6a7
     <Compile Include="Clients\ObservableSearchClient.cs" />
     <Compile Include="Clients\IObservableBlobsClient.cs" />
     <Compile Include="Clients\IObservableGistCommentsClient.cs" />
