﻿<?xml version="1.0" encoding="utf-8"?>
<Project ToolsVersion="4.0" DefaultTargets="Build" xmlns="http://schemas.microsoft.com/developer/msbuild/2003">
  <Import Project="$(MSBuildExtensionsPath)\$(MSBuildToolsVersion)\Microsoft.Common.props" Condition="Exists('$(MSBuildExtensionsPath)\$(MSBuildToolsVersion)\Microsoft.Common.props')" />
  <PropertyGroup>
    <Configuration Condition=" '$(Configuration)' == '' ">Debug</Configuration>
    <Platform Condition=" '$(Platform)' == '' ">AnyCPU</Platform>
    <ProjectGuid>{674B69B8-0780-4D54-AE2B-C15821FA51CB}</ProjectGuid>
    <OutputType>Library</OutputType>
    <AppDesignerFolder>Properties</AppDesignerFolder>
    <RootNamespace>Octokit.Reactive</RootNamespace>
    <AssemblyName>Octokit.Reactive</AssemblyName>
    <TargetFrameworkVersion>v4.5</TargetFrameworkVersion>
    <FileAlignment>512</FileAlignment>
    <TargetFrameworkProfile />
  </PropertyGroup>
  <PropertyGroup Condition=" '$(Configuration)|$(Platform)' == 'Debug|AnyCPU' ">
    <DebugSymbols>true</DebugSymbols>
    <DebugType>full</DebugType>
    <Optimize>false</Optimize>
    <IntermediateOutputPath>obj\Debug\Net40</IntermediateOutputPath>
    <OutputPath>bin\Debug\Net45\</OutputPath>
    <DefineConstants>DEBUG;TRACE;CODE_ANALYSIS;NET_45</DefineConstants>
    <ErrorReport>prompt</ErrorReport>
    <WarningLevel>4</WarningLevel>
    <TreatWarningsAsErrors>true</TreatWarningsAsErrors>
    <RunCodeAnalysis>true</RunCodeAnalysis>
    <CodeAnalysisRuleSet>..\Octokit.ruleset</CodeAnalysisRuleSet>
    <Prefer32Bit>false</Prefer32Bit>
  </PropertyGroup>
  <PropertyGroup Condition=" '$(Configuration)|$(Platform)' == 'Release|AnyCPU' ">
    <DebugType>pdbonly</DebugType>
    <Optimize>true</Optimize>
    <IntermediateOutputPath>obj\Release\Net40</IntermediateOutputPath>
    <OutputPath>bin\Release\Net45\</OutputPath>
    <DefineConstants>TRACE;NET_45</DefineConstants>
    <ErrorReport>prompt</ErrorReport>
    <WarningLevel>4</WarningLevel>
    <Prefer32Bit>false</Prefer32Bit>
    <RunCodeAnalysis>true</RunCodeAnalysis>
    <CodeAnalysisRuleSet>..\Octokit.ruleset</CodeAnalysisRuleSet>
  </PropertyGroup>
  <ItemGroup>
    <Reference Include="System" />
    <Reference Include="System.Core" />
    <Reference Include="System.Net" />
    <Reference Include="System.Net.Http" />
    <Reference Include="System.Reactive.Core, Version=2.1.30214.0, Culture=neutral, PublicKeyToken=31bf3856ad364e35, processorArchitecture=MSIL">
      <SpecificVersion>False</SpecificVersion>
      <HintPath>..\packages\Rx-Core.2.1.30214.0\lib\Net40\System.Reactive.Core.dll</HintPath>
    </Reference>
    <Reference Include="System.Reactive.Interfaces, Version=2.1.30214.0, Culture=neutral, PublicKeyToken=31bf3856ad364e35, processorArchitecture=MSIL">
      <SpecificVersion>False</SpecificVersion>
      <HintPath>..\packages\Rx-Interfaces.2.1.30214.0\lib\Net40\System.Reactive.Interfaces.dll</HintPath>
    </Reference>
    <Reference Include="System.Reactive.Linq, Version=2.1.30214.0, Culture=neutral, PublicKeyToken=31bf3856ad364e35, processorArchitecture=MSIL">
      <SpecificVersion>False</SpecificVersion>
      <HintPath>..\packages\Rx-Linq.2.1.30214.0\lib\Net40\System.Reactive.Linq.dll</HintPath>
    </Reference>
    <Reference Include="System.Reactive.PlatformServices, Version=2.1.30214.0, Culture=neutral, PublicKeyToken=31bf3856ad364e35, processorArchitecture=MSIL">
      <SpecificVersion>False</SpecificVersion>
      <HintPath>..\packages\Rx-PlatformServices.2.1.30214.0\lib\Net40\System.Reactive.PlatformServices.dll</HintPath>
    </Reference>
    <Reference Include="System.Xml.Linq" />
    <Reference Include="System.Data.DataSetExtensions" />
    <Reference Include="Microsoft.CSharp" />
    <Reference Include="System.Data" />
    <Reference Include="System.Xml" />
  </ItemGroup>
  <ItemGroup>
    <Compile Include="..\Octokit\Helpers\Ensure.cs">
      <Link>Helpers\Ensure.cs</Link>
    </Compile>
    <Compile Include="..\SolutionInfo.cs">
      <Link>Properties\SolutionInfo.cs</Link>
    </Compile>
<<<<<<< HEAD
    <Compile Include="Clients\IObservableBlobClient.cs" />
=======
    <Compile Include="Clients\ObservableRepoCollaboratorsClient.cs" />
    <Compile Include="Clients\IObservableRepoCollaboratorsClient.cs" />
>>>>>>> bb5cba41
    <Compile Include="Clients\ObservableOrganizationTeamsClient.cs" />
    <Compile Include="Clients\IObservableOrganizationTeamsClient.cs" />
    <Compile Include="Clients\IObservableCommitsClient.cs" />
    <Compile Include="Clients\ObservableCommitsClient.cs" />
    <Compile Include="Clients\IObservableEventsClient.cs" />
<<<<<<< HEAD
    <Compile Include="Clients\ObservableBlobClient.cs" />
=======
    <Compile Include="Clients\IObservableTreesClient.cs" />
>>>>>>> bb5cba41
    <Compile Include="Clients\ObservableEventsClient.cs" />
    <Compile Include="Clients\IObservableOrganizationMembersClient.cs" />
    <Compile Include="Clients\ObservableGitDatabaseClient.cs" />
    <Compile Include="Clients\IObservableGitDatabaseClient.cs" />
    <Compile Include="Clients\IObservableTagsClient.cs" />
    <Compile Include="Clients\ObservableIssuesEventsClient.cs" />
    <Compile Include="Clients\IObservableIssuesEventsClient.cs" />
    <Compile Include="Clients\IObservableIssuesClient.cs" />
    <Compile Include="Clients\IObservableMilestonesClient.cs" />
    <Compile Include="Clients\ObservableIssuesClient.cs" />
    <Compile Include="Clients\ObservableMilestonesClient.cs" />
    <Compile Include="Clients\IObservableIssueCommentsClient.cs" />
    <Compile Include="Clients\ObservableAssigneesClient.cs" />
    <Compile Include="Clients\IObservableCommitStatusClient.cs" />
    <Compile Include="Clients\ObservableCommitStatusClient.cs" />
    <Compile Include="Clients\ObservableIssueCommentsClient.cs" />
    <Compile Include="Clients\ObservableNotificationsClient.cs" />
    <Compile Include="Clients\ObservableAuthorizationsClient.cs" />
    <Compile Include="Clients\ObservableMiscellaneousClient.cs" />
    <Compile Include="Clients\ObservableOrganizationMembersClient.cs" />
    <Compile Include="Clients\ObservableOrganizationsClient.cs" />
    <Compile Include="Clients\ObservableReleasesClient.cs" />
    <Compile Include="Clients\ObservableRepositoriesClient.cs" />
    <Compile Include="Clients\ObservableSshKeysClient.cs" />
    <Compile Include="Clients\ObservableTagsClient.cs" />
    <Compile Include="Clients\ObservableTreesClient.cs" />
    <Compile Include="Clients\ObservableUsersClient.cs" />
    <Compile Include="Clients\IObservableAssigneesClient.cs" />
    <Compile Include="Clients\IObservableNotificationsClient.cs" />
    <Compile Include="Helpers\AuthorizationExtensions.cs" />
    <Compile Include="Helpers\ConnectionExtensions.cs" />
    <Compile Include="Helpers\ObservableExtensions.cs" />
    <Compile Include="Clients\IObservableAuthorizationsClient.cs" />
    <Compile Include="Clients\IObservableMiscellaneousClient.cs" />
    <Compile Include="Clients\IObservableActivitiesClient.cs" />
    <Compile Include="IObservableGitHubClient.cs" />
    <Compile Include="Clients\IObservableReleasesClient.cs" />
    <Compile Include="Clients\IObservableRepositoriesClient.cs" />
    <Compile Include="Clients\IObservableOrganizationsClient.cs" />
    <Compile Include="Clients\IObservableSshKeysClient.cs" />
    <Compile Include="Clients\IObservableUsersClient.cs" />
    <Compile Include="Clients\ObservableActivitiesClient.cs" />
    <Compile Include="ObservableGitHubClient.cs" />
    <Compile Include="Properties\AssemblyInfo.cs" />
  </ItemGroup>
  <ItemGroup>
    <None Include="packages.config" />
  </ItemGroup>
  <ItemGroup>
    <CodeAnalysisDictionary Include="..\CustomDictionary.xml">
      <Link>CustomDictionary.xml</Link>
    </CodeAnalysisDictionary>
  </ItemGroup>
  <ItemGroup>
    <ProjectReference Include="..\Octokit\Octokit.csproj">
      <Project>{08dd4305-7787-4823-a53f-4d0f725a07f3}</Project>
      <Name>Octokit</Name>
    </ProjectReference>
  </ItemGroup>
  <ItemGroup />
  <Import Project="$(MSBuildToolsPath)\Microsoft.CSharp.targets" />
  <!-- To modify your build process, add your task inside one of the targets below and uncomment it. 
       Other similar extension points exist, see Microsoft.Common.targets.
  <Target Name="BeforeBuild">
  </Target>
  <Target Name="AfterBuild">
  </Target>
  -->
</Project><|MERGE_RESOLUTION|>--- conflicted
+++ resolved
@@ -73,22 +73,16 @@
     <Compile Include="..\SolutionInfo.cs">
       <Link>Properties\SolutionInfo.cs</Link>
     </Compile>
-<<<<<<< HEAD
     <Compile Include="Clients\IObservableBlobClient.cs" />
-=======
     <Compile Include="Clients\ObservableRepoCollaboratorsClient.cs" />
     <Compile Include="Clients\IObservableRepoCollaboratorsClient.cs" />
->>>>>>> bb5cba41
     <Compile Include="Clients\ObservableOrganizationTeamsClient.cs" />
     <Compile Include="Clients\IObservableOrganizationTeamsClient.cs" />
     <Compile Include="Clients\IObservableCommitsClient.cs" />
     <Compile Include="Clients\ObservableCommitsClient.cs" />
     <Compile Include="Clients\IObservableEventsClient.cs" />
-<<<<<<< HEAD
     <Compile Include="Clients\ObservableBlobClient.cs" />
-=======
     <Compile Include="Clients\IObservableTreesClient.cs" />
->>>>>>> bb5cba41
     <Compile Include="Clients\ObservableEventsClient.cs" />
     <Compile Include="Clients\IObservableOrganizationMembersClient.cs" />
     <Compile Include="Clients\ObservableGitDatabaseClient.cs" />
