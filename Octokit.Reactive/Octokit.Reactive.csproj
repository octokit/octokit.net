﻿<?xml version="1.0" encoding="utf-8"?>
<Project ToolsVersion="4.0" DefaultTargets="Build" xmlns="http://schemas.microsoft.com/developer/msbuild/2003">
  <Import Project="$(MSBuildExtensionsPath)\$(MSBuildToolsVersion)\Microsoft.Common.props" Condition="Exists('$(MSBuildExtensionsPath)\$(MSBuildToolsVersion)\Microsoft.Common.props')" />
  <PropertyGroup>
    <Configuration Condition=" '$(Configuration)' == '' ">Debug</Configuration>
    <Platform Condition=" '$(Platform)' == '' ">AnyCPU</Platform>
    <ProjectGuid>{674B69B8-0780-4D54-AE2B-C15821FA51CB}</ProjectGuid>
    <OutputType>Library</OutputType>
    <AppDesignerFolder>Properties</AppDesignerFolder>
    <RootNamespace>Octokit.Reactive</RootNamespace>
    <AssemblyName>Octokit.Reactive</AssemblyName>
    <TargetFrameworkVersion>v4.5</TargetFrameworkVersion>
    <FileAlignment>512</FileAlignment>
    <TargetFrameworkProfile />
  </PropertyGroup>
  <PropertyGroup Condition=" '$(Configuration)|$(Platform)' == 'Debug|AnyCPU' ">
    <DebugSymbols>true</DebugSymbols>
    <DebugType>full</DebugType>
    <Optimize>false</Optimize>
    <IntermediateOutputPath>obj\Debug\Net40</IntermediateOutputPath>
    <OutputPath>bin\Debug\Net45\</OutputPath>
    <DefineConstants>DEBUG;TRACE;CODE_ANALYSIS;NET_45</DefineConstants>
    <ErrorReport>prompt</ErrorReport>
    <WarningLevel>4</WarningLevel>
    <TreatWarningsAsErrors>true</TreatWarningsAsErrors>
    <RunCodeAnalysis>true</RunCodeAnalysis>
    <CodeAnalysisRuleSet>..\Octokit.ruleset</CodeAnalysisRuleSet>
    <Prefer32Bit>false</Prefer32Bit>
  </PropertyGroup>
  <PropertyGroup Condition=" '$(Configuration)|$(Platform)' == 'Release|AnyCPU' ">
    <DebugType>pdbonly</DebugType>
    <Optimize>true</Optimize>
    <IntermediateOutputPath>obj\Release\Net40</IntermediateOutputPath>
    <OutputPath>bin\Release\Net45\</OutputPath>
    <DefineConstants>TRACE;NET_45</DefineConstants>
    <ErrorReport>prompt</ErrorReport>
    <WarningLevel>4</WarningLevel>
    <Prefer32Bit>false</Prefer32Bit>
    <RunCodeAnalysis>true</RunCodeAnalysis>
    <CodeAnalysisRuleSet>..\Octokit.ruleset</CodeAnalysisRuleSet>
  </PropertyGroup>
  <ItemGroup>
    <Reference Include="System" />
    <Reference Include="System.Core" />
    <Reference Include="System.Net" />
    <Reference Include="System.Net.Http" />
    <Reference Include="System.Reactive.Core, Version=2.1.30214.0, Culture=neutral, PublicKeyToken=31bf3856ad364e35, processorArchitecture=MSIL">
      <SpecificVersion>False</SpecificVersion>
      <HintPath>..\packages\Rx-Core.2.1.30214.0\lib\Net40\System.Reactive.Core.dll</HintPath>
    </Reference>
    <Reference Include="System.Reactive.Interfaces, Version=2.1.30214.0, Culture=neutral, PublicKeyToken=31bf3856ad364e35, processorArchitecture=MSIL">
      <SpecificVersion>False</SpecificVersion>
      <HintPath>..\packages\Rx-Interfaces.2.1.30214.0\lib\Net40\System.Reactive.Interfaces.dll</HintPath>
    </Reference>
    <Reference Include="System.Reactive.Linq, Version=2.1.30214.0, Culture=neutral, PublicKeyToken=31bf3856ad364e35, processorArchitecture=MSIL">
      <SpecificVersion>False</SpecificVersion>
      <HintPath>..\packages\Rx-Linq.2.1.30214.0\lib\Net40\System.Reactive.Linq.dll</HintPath>
    </Reference>
    <Reference Include="System.Reactive.PlatformServices, Version=2.1.30214.0, Culture=neutral, PublicKeyToken=31bf3856ad364e35, processorArchitecture=MSIL">
      <SpecificVersion>False</SpecificVersion>
      <HintPath>..\packages\Rx-PlatformServices.2.1.30214.0\lib\Net40\System.Reactive.PlatformServices.dll</HintPath>
    </Reference>
    <Reference Include="System.Xml.Linq" />
    <Reference Include="System.Data.DataSetExtensions" />
    <Reference Include="Microsoft.CSharp" />
    <Reference Include="System.Data" />
    <Reference Include="System.Xml" />
  </ItemGroup>
  <ItemGroup>
    <Compile Include="..\Octokit\Helpers\Ensure.cs">
      <Link>Helpers\Ensure.cs</Link>
    </Compile>
    <Compile Include="..\SolutionInfo.cs">
      <Link>Properties\SolutionInfo.cs</Link>
    </Compile>
    <Compile Include="Clients\IObservableBlobClient.cs" />
    <Compile Include="Clients\IObservableGistCommentsClient.cs" />
    <Compile Include="Clients\IObservableGistsClient.cs" />
    <Compile Include="Clients\IObservableReferencesClient.cs" />
    <Compile Include="Clients\ObservableGistCommentsClient.cs" />
    <Compile Include="Clients\ObservableGistsClient.cs" />
    <Compile Include="Clients\ObservableReferencesClient.cs" />
    <Compile Include="Clients\ObservableRepoCollaboratorsClient.cs" />
    <Compile Include="Clients\IObservableRepoCollaboratorsClient.cs" />
    <Compile Include="Clients\ObservableOrganizationTeamsClient.cs" />
    <Compile Include="Clients\IObservableOrganizationTeamsClient.cs" />
    <Compile Include="Clients\IObservableCommitsClient.cs" />
<<<<<<< HEAD
    <Compile Include="Clients\IObservablePullRequestReviewCommentsClient.cs" />
=======
    <Compile Include="Clients\IObservableStarredClient.cs" />
>>>>>>> 185589e8
    <Compile Include="Clients\ObservableCommitsClient.cs" />
    <Compile Include="Clients\IObservableEventsClient.cs" />
    <Compile Include="Clients\ObservableBlobClient.cs" />
    <Compile Include="Clients\IObservableTreesClient.cs" />
    <Compile Include="Clients\ObservableEventsClient.cs" />
    <Compile Include="Clients\IObservableOrganizationMembersClient.cs" />
    <Compile Include="Clients\ObservableGitDatabaseClient.cs" />
    <Compile Include="Clients\IObservableGitDatabaseClient.cs" />
    <Compile Include="Clients\IObservableTagsClient.cs" />
    <Compile Include="Clients\ObservableIssuesEventsClient.cs" />
    <Compile Include="Clients\IObservableIssuesEventsClient.cs" />
    <Compile Include="Clients\IObservableIssuesClient.cs" />
    <Compile Include="Clients\IObservableMilestonesClient.cs" />
    <Compile Include="Clients\ObservableIssuesClient.cs" />
    <Compile Include="Clients\ObservableMilestonesClient.cs" />
    <Compile Include="Clients\IObservableIssueCommentsClient.cs" />
    <Compile Include="Clients\ObservableAssigneesClient.cs" />
    <Compile Include="Clients\IObservableCommitStatusClient.cs" />
    <Compile Include="Clients\ObservableCommitStatusClient.cs" />
    <Compile Include="Clients\ObservableIssueCommentsClient.cs" />
    <Compile Include="Clients\ObservableNotificationsClient.cs" />
    <Compile Include="Clients\ObservableAuthorizationsClient.cs" />
    <Compile Include="Clients\ObservableMiscellaneousClient.cs" />
    <Compile Include="Clients\ObservableOrganizationMembersClient.cs" />
    <Compile Include="Clients\ObservableOrganizationsClient.cs" />
    <Compile Include="Clients\ObservablePullRequestReviewCommentsClient.cs" />
    <Compile Include="Clients\ObservableReleasesClient.cs" />
    <Compile Include="Clients\ObservableRepositoriesClient.cs" />
    <Compile Include="Clients\ObservableSshKeysClient.cs" />
    <Compile Include="Clients\ObservableStarredClient.cs" />
    <Compile Include="Clients\ObservableTagsClient.cs" />
    <Compile Include="Clients\ObservableTreesClient.cs" />
    <Compile Include="Clients\ObservableUsersClient.cs" />
    <Compile Include="Clients\IObservableAssigneesClient.cs" />
    <Compile Include="Clients\IObservableNotificationsClient.cs" />
    <Compile Include="Helpers\AuthorizationExtensions.cs" />
    <Compile Include="Helpers\ConnectionExtensions.cs" />
    <Compile Include="Helpers\ObservableExtensions.cs" />
    <Compile Include="Clients\IObservableAuthorizationsClient.cs" />
    <Compile Include="Clients\IObservableMiscellaneousClient.cs" />
    <Compile Include="Clients\IObservableActivitiesClient.cs" />
    <Compile Include="IObservableGitHubClient.cs" />
    <Compile Include="Clients\IObservableReleasesClient.cs" />
    <Compile Include="Clients\IObservableRepositoriesClient.cs" />
    <Compile Include="Clients\IObservableOrganizationsClient.cs" />
    <Compile Include="Clients\IObservableSshKeysClient.cs" />
    <Compile Include="Clients\IObservableUsersClient.cs" />
    <Compile Include="Clients\ObservableActivitiesClient.cs" />
    <Compile Include="ObservableGitHubClient.cs" />
    <Compile Include="Properties\AssemblyInfo.cs" />
  </ItemGroup>
  <ItemGroup>
    <None Include="packages.config" />
  </ItemGroup>
  <ItemGroup>
    <CodeAnalysisDictionary Include="..\CustomDictionary.xml">
      <Link>CustomDictionary.xml</Link>
    </CodeAnalysisDictionary>
  </ItemGroup>
  <ItemGroup>
    <ProjectReference Include="..\Octokit\Octokit.csproj">
      <Project>{08dd4305-7787-4823-a53f-4d0f725a07f3}</Project>
      <Name>Octokit</Name>
    </ProjectReference>
  </ItemGroup>
  <ItemGroup />
  <Import Project="$(MSBuildToolsPath)\Microsoft.CSharp.targets" />
  <!-- To modify your build process, add your task inside one of the targets below and uncomment it. 
       Other similar extension points exist, see Microsoft.Common.targets.
  <Target Name="BeforeBuild">
  </Target>
  <Target Name="AfterBuild">
  </Target>
  -->
</Project><|MERGE_RESOLUTION|>--- conflicted
+++ resolved
@@ -85,11 +85,8 @@
     <Compile Include="Clients\ObservableOrganizationTeamsClient.cs" />
     <Compile Include="Clients\IObservableOrganizationTeamsClient.cs" />
     <Compile Include="Clients\IObservableCommitsClient.cs" />
-<<<<<<< HEAD
     <Compile Include="Clients\IObservablePullRequestReviewCommentsClient.cs" />
-=======
     <Compile Include="Clients\IObservableStarredClient.cs" />
->>>>>>> 185589e8
     <Compile Include="Clients\ObservableCommitsClient.cs" />
     <Compile Include="Clients\IObservableEventsClient.cs" />
     <Compile Include="Clients\ObservableBlobClient.cs" />
