--- conflicted
+++ resolved
@@ -69,10 +69,8 @@
     <Compile Include="..\SolutionInfo.cs">
       <Link>Properties\SolutionInfo.cs</Link>
     </Compile>
-<<<<<<< HEAD
     <Compile Include="Clients\IObservableRepositoryHooksClient.cs" />
     <Compile Include="Clients\IObservableRepositoryForksClient.cs" />
-=======
     <Compile Include="Clients\IObservableDeploymentsClient.cs" />
     <Compile Include="Clients\IObservableDeploymentStatusClient.cs" />
     <Compile Include="Clients\ObservableDeploymentsClient.cs" />
@@ -114,7 +112,6 @@
     <Compile Include="Clients\ObservableIssuesClient.cs" />
     <Compile Include="Clients\ObservableMilestonesClient.cs" />
     <Compile Include="Clients\IObservableIssueCommentsClient.cs" />
->>>>>>> abf0a472
     <Compile Include="Clients\ObservableAssigneesClient.cs" />
     <Compile Include="Clients\IObservableCommitStatusClient.cs" />
     <Compile Include="Clients\ObservableCommitStatusClient.cs" />
@@ -137,11 +134,8 @@
     <Compile Include="Clients\ObservableUsersClient.cs" />
     <Compile Include="Clients\IObservableAssigneesClient.cs" />
     <Compile Include="Clients\IObservableNotificationsClient.cs" />
-<<<<<<< HEAD
     <Compile Include="Clients\ObservableRepositoryForksClient.cs" />
-=======
     <Compile Include="Clients\ObservableWatchedClient.cs" />
->>>>>>> abf0a472
     <Compile Include="Helpers\AuthorizationExtensions.cs" />
     <Compile Include="Helpers\ConnectionExtensions.cs" />
     <Compile Include="Helpers\ObservableExtensions.cs" />
