﻿<?xml version="1.0" encoding="utf-8"?>
<Project DefaultTargets="Build" ToolsVersion="4.0" xmlns="http://schemas.microsoft.com/developer/msbuild/2003">
  <PropertyGroup>
    <Configuration Condition=" '$(Configuration)' == '' ">Debug</Configuration>
    <Platform Condition=" '$(Platform)' == '' ">AnyCPU</Platform>
    <ProductVersion>10.0.0</ProductVersion>
    <SchemaVersion>2.0</SchemaVersion>
    <ProjectGuid>{59AB16A2-5ED1-480F-80A1-D1D05D6C1BE4}</ProjectGuid>
    <OutputType>Library</OutputType>
    <RootNamespace>Octokit.Reactive</RootNamespace>
    <AssemblyName>Octokit.Reactive</AssemblyName>
    <TargetFrameworkVersion>v4.5</TargetFrameworkVersion>
  </PropertyGroup>
  <PropertyGroup Condition=" '$(Configuration)|$(Platform)' == 'Debug|AnyCPU' ">
    <DebugSymbols>true</DebugSymbols>
    <DebugType>full</DebugType>
    <Optimize>false</Optimize>
    <IntermediateOutputPath>obj\Debug\Mono</IntermediateOutputPath>
    <OutputPath>bin\Debug\Mono</OutputPath>
    <DefineConstants>DEBUG;</DefineConstants>
    <ErrorReport>prompt</ErrorReport>
    <WarningLevel>4</WarningLevel>
    <ConsolePause>false</ConsolePause>
  </PropertyGroup>
  <PropertyGroup Condition=" '$(Configuration)|$(Platform)' == 'Release|AnyCPU' ">
    <DebugType>full</DebugType>
    <Optimize>true</Optimize>
    <IntermediateOutputPath>obj\Release\Mono</IntermediateOutputPath>
    <OutputPath>bin\Release\Mono</OutputPath>
    <ErrorReport>prompt</ErrorReport>
    <WarningLevel>4</WarningLevel>
    <ConsolePause>false</ConsolePause>
  </PropertyGroup>
  <ItemGroup>
    <Reference Include="System" />
    <Reference Include="System.Net.Http" />
    <Reference Include="System.Reactive.Linq, Version=2.1.30214.0, Culture=neutral, PublicKeyToken=31bf3856ad364e35">
      <Private>False</Private>
    </Reference>
    <Reference Include="System.Reactive.Interfaces, Version=2.1.30214.0, Culture=neutral, PublicKeyToken=31bf3856ad364e35">
      <Private>False</Private>
    </Reference>
    <Reference Include="System.Reactive.Core, Version=2.1.30214.0, Culture=neutral, PublicKeyToken=31bf3856ad364e35">
      <Private>False</Private>
    </Reference>
    <Reference Include="System.Reactive.PlatformServices, Version=2.1.30214.0, Culture=neutral, PublicKeyToken=31bf3856ad364e35">
      <Private>False</Private>
    </Reference>
  </ItemGroup>
  <ItemGroup>
    <Compile Include="..\Octokit\Helpers\Ensure.cs">
      <Link>Helpers\Ensure.cs</Link>
    </Compile>
    <Compile Include="..\SolutionInfo.cs">
      <Link>Properties\SolutionInfo.cs</Link>
    </Compile>
    <Compile Include="Clients\IObservableCommitStatusClient.cs" />
    <Compile Include="Clients\ObservableCommitStatusClient.cs" />
    <Compile Include="Clients\ObservableNotificationsClient.cs" />
    <Compile Include="Clients\ObservableAuthorizationsClient.cs" />
    <Compile Include="Clients\ObservableMiscellaneousClient.cs" />
    <Compile Include="Clients\ObservableOrganizationsClient.cs" />
    <Compile Include="Clients\ObservableReleasesClient.cs" />
    <Compile Include="Clients\ObservableRepositoriesClient.cs" />
    <Compile Include="Clients\ObservableSshKeysClient.cs" />
    <Compile Include="Clients\ObservableUsersClient.cs" />
    <Compile Include="Clients\IObservableAssigneesClient.cs" />
    <Compile Include="Clients\IObservableNotificationsClient.cs" />
    <Compile Include="Helpers\AuthorizationExtensions.cs" />
    <Compile Include="Helpers\ConnectionExtensions.cs" />
    <Compile Include="Helpers\ObservableExtensions.cs" />
    <Compile Include="Clients\IObservableAuthorizationsClient.cs" />
    <Compile Include="Clients\IObservableMiscellaneousClient.cs" />
    <Compile Include="IObservableGitHubClient.cs" />
    <Compile Include="Clients\IObservableReleasesClient.cs" />
    <Compile Include="Clients\IObservableRepositoriesClient.cs" />
    <Compile Include="Clients\IObservableOrganizationsClient.cs" />
    <Compile Include="Clients\IObservableSshKeysClient.cs" />
    <Compile Include="Clients\IObservableUsersClient.cs" />
    <Compile Include="ObservableGitHubClient.cs" />
    <Compile Include="Properties\AssemblyInfo.cs" />
    <Compile Include="Clients\ObservableAssigneesClient.cs" />
    <Compile Include="Clients\IObservableActivitiesClient.cs" />
    <Compile Include="Clients\ObservableActivitiesClient.cs" />
    <Compile Include="Clients\IObservableEventsClient.cs" />
    <Compile Include="Clients\ObservableEventsClient.cs" />
    <Compile Include="Clients\IObservableGitDatabaseClient.cs" />
    <Compile Include="Clients\ObservableGitDatabaseClient.cs" />
    <Compile Include="Clients\IObservableCommitsClient.cs" />
    <Compile Include="Clients\ObservableCommitsClient.cs" />
    <Compile Include="Clients\IObservableTagsClient.cs" />
    <Compile Include="Clients\ObservableTagsClient.cs" />
    <Compile Include="Clients\IObservableOrganizationMembersClient.cs" />
    <Compile Include="Clients\IObservableOrganizationTeamsClient.cs" />
    <Compile Include="Clients\ObservableOrganizationMembersClient.cs" />
    <Compile Include="Clients\ObservableOrganizationTeamsClient.cs" />
    <Compile Include="Clients\IObservableIssueCommentsClient.cs" />
    <Compile Include="Clients\IObservableIssuesClient.cs" />
    <Compile Include="Clients\IObservableIssuesEventsClient.cs" />
    <Compile Include="Clients\IObservableMilestonesClient.cs" />
    <Compile Include="Clients\ObservableIssueCommentsClient.cs" />
    <Compile Include="Clients\ObservableIssuesClient.cs" />
    <Compile Include="Clients\ObservableIssuesEventsClient.cs" />
    <Compile Include="Clients\ObservableMilestonesClient.cs" />
    <Compile Include="Clients\IObservableRepoCollaboratorsClient.cs" />
    <Compile Include="Clients\ObservableRepoCollaboratorsClient.cs" />
    <Compile Include="Clients\IObservableTreesClient.cs" />
    <Compile Include="Clients\ObservableTreesClient.cs" />
    <Compile Include="Clients\IObservableBlobClient.cs" />
    <Compile Include="Clients\ObservableBlobClient.cs" />
    <Compile Include="Clients\IObservableStarredClient.cs" />
    <Compile Include="Clients\ObservableStarredClient.cs" />
    <Compile Include="Clients\IObservableReferencesClient.cs" />
    <Compile Include="Clients\ObservableReferencesClient.cs" />
    <Compile Include="Clients\IObservableGistCommentsClient.cs" />
    <Compile Include="Clients\IObservableGistsClient.cs" />
    <Compile Include="Clients\ObservableGistCommentsClient.cs" />
    <Compile Include="Clients\ObservableGistsClient.cs" />
    <Compile Include="Clients\IObservableSearchClient.cs" />
    <Compile Include="Clients\ObservableSearchClient.cs" />
    <Compile Include="Clients\ObservableDeploymentsClient.cs" />
    <Compile Include="Clients\IObservableDeploymentsClient.cs" />
    <Compile Include="Clients\IObservableDeploymentStatusClient.cs" />
    <Compile Include="Clients\ObservableDeploymentStatusClient.cs" />
    <Compile Include="Clients\IObservableWatchedClient.cs" />
    <Compile Include="Clients\ObservableWatchedClient.cs" />
    <Compile Include="Clients\IObservableFollowersClient.cs" />
    <Compile Include="Clients\ObservableFollowersClient.cs" />
<<<<<<< HEAD
    <Compile Include="Clients\IObservablePullRequestsClient.cs" />
    <Compile Include="Clients\ObservablePullRequestsClient.cs" />
=======
    <Compile Include="Clients\IObservableUserEmailsClient.cs" />
    <Compile Include="Clients\ObservableUserEmailsClient.cs" />
    <Compile Include="Clients\IObservableStatisticsClient.cs" />
    <Compile Include="Clients\ObservableStatisticsClient.cs" />
    <Compile Include="Clients\IObservableBlobsClient.cs" />
    <Compile Include="Clients\IObservableIssuesLabelsClient.cs" />
    <Compile Include="Clients\IObservableTeamsClient.cs" />
    <Compile Include="Clients\ObservableTeamsClient.cs" />
    <Compile Include="Clients\ObservableIssuesLabelsClient.cs" />
>>>>>>> abf0a472
  </ItemGroup>
  <Import Project="$(MSBuildBinPath)\Microsoft.CSharp.targets" />
  <ItemGroup>
    <ProjectReference Include="..\Octokit\Octokit-Mono.csproj">
      <Project>{49EF16A2-5ED1-480F-80A1-D1D05D6C1BE4}</Project>
      <Name>Octokit-Mono</Name>
    </ProjectReference>
  </ItemGroup>
</Project><|MERGE_RESOLUTION|>--- conflicted
+++ resolved
@@ -126,10 +126,8 @@
     <Compile Include="Clients\ObservableWatchedClient.cs" />
     <Compile Include="Clients\IObservableFollowersClient.cs" />
     <Compile Include="Clients\ObservableFollowersClient.cs" />
-<<<<<<< HEAD
     <Compile Include="Clients\IObservablePullRequestsClient.cs" />
     <Compile Include="Clients\ObservablePullRequestsClient.cs" />
-=======
     <Compile Include="Clients\IObservableUserEmailsClient.cs" />
     <Compile Include="Clients\ObservableUserEmailsClient.cs" />
     <Compile Include="Clients\IObservableStatisticsClient.cs" />
@@ -139,7 +137,6 @@
     <Compile Include="Clients\IObservableTeamsClient.cs" />
     <Compile Include="Clients\ObservableTeamsClient.cs" />
     <Compile Include="Clients\ObservableIssuesLabelsClient.cs" />
->>>>>>> abf0a472
   </ItemGroup>
   <Import Project="$(MSBuildBinPath)\Microsoft.CSharp.targets" />
   <ItemGroup>
