﻿<?xml version="1.0" encoding="utf-8"?>
<Project ToolsVersion="4.0" DefaultTargets="Build" xmlns="http://schemas.microsoft.com/developer/msbuild/2003">
  <Import Project="..\packages\xunit.runner.visualstudio.2.1.0\build\net20\xunit.runner.visualstudio.props" Condition="Exists('..\packages\xunit.runner.visualstudio.2.1.0\build\net20\xunit.runner.visualstudio.props')" />
  <Import Project="$(MSBuildExtensionsPath)\$(MSBuildToolsVersion)\Microsoft.Common.props" Condition="Exists('$(MSBuildExtensionsPath)\$(MSBuildToolsVersion)\Microsoft.Common.props')" />
  <PropertyGroup>
    <Configuration Condition=" '$(Configuration)' == '' ">Debug</Configuration>
    <Platform Condition=" '$(Platform)' == '' ">AnyCPU</Platform>
    <ProjectGuid>{01687D54-1D87-4562-A721-C57F1C94052C}</ProjectGuid>
    <OutputType>Library</OutputType>
    <AppDesignerFolder>Properties</AppDesignerFolder>
    <RootNamespace>Octokit.Tests.Integration</RootNamespace>
    <AssemblyName>Octokit.Tests.Integration</AssemblyName>
    <TargetFrameworkVersion>v4.5</TargetFrameworkVersion>
    <FileAlignment>512</FileAlignment>
    <NuGetPackageImportStamp>
    </NuGetPackageImportStamp>
    <LangVersion>5</LangVersion>
  </PropertyGroup>
  <PropertyGroup Condition=" '$(Configuration)|$(Platform)' == 'Debug|AnyCPU' ">
    <DebugSymbols>true</DebugSymbols>
    <DebugType>full</DebugType>
    <Optimize>false</Optimize>
    <OutputPath>bin\Debug\</OutputPath>
    <DefineConstants>DEBUG;TRACE</DefineConstants>
    <ErrorReport>prompt</ErrorReport>
    <WarningLevel>4</WarningLevel>
    <NoWarn>4014, 1998</NoWarn>
  </PropertyGroup>
  <PropertyGroup Condition=" '$(Configuration)|$(Platform)' == 'Release|AnyCPU' ">
    <DebugType>pdbonly</DebugType>
    <Optimize>true</Optimize>
    <OutputPath>bin\Release\Net45\</OutputPath>
    <DefineConstants>TRACE</DefineConstants>
    <ErrorReport>prompt</ErrorReport>
    <WarningLevel>4</WarningLevel>
    <NoWarn>4014, 1998</NoWarn>
  </PropertyGroup>
  <ItemGroup>
    <Reference Include="System" />
    <Reference Include="System.Core" />
    <Reference Include="System.IO.Compression" />
    <Reference Include="System.IO.Compression.FileSystem" />
    <Reference Include="System.Net.Http" />
    <Reference Include="System.Reactive.Core, Version=2.2.5.0, Culture=neutral, PublicKeyToken=31bf3856ad364e35, processorArchitecture=MSIL">
      <SpecificVersion>False</SpecificVersion>
      <HintPath>..\packages\Rx-Core.2.2.5\lib\net45\System.Reactive.Core.dll</HintPath>
    </Reference>
    <Reference Include="System.Reactive.Interfaces, Version=2.2.5.0, Culture=neutral, PublicKeyToken=31bf3856ad364e35, processorArchitecture=MSIL">
      <SpecificVersion>False</SpecificVersion>
      <HintPath>..\packages\Rx-Interfaces.2.2.5\lib\net45\System.Reactive.Interfaces.dll</HintPath>
    </Reference>
    <Reference Include="System.Reactive.Linq, Version=2.2.5.0, Culture=neutral, PublicKeyToken=31bf3856ad364e35, processorArchitecture=MSIL">
      <SpecificVersion>False</SpecificVersion>
      <HintPath>..\packages\Rx-Linq.2.2.5\lib\net45\System.Reactive.Linq.dll</HintPath>
    </Reference>
    <Reference Include="System.Xml.Linq" />
    <Reference Include="Microsoft.CSharp" />
    <Reference Include="System.Xml" />
    <Reference Include="xunit.abstractions, Version=2.0.0.0, Culture=neutral, PublicKeyToken=8d05b1bb7a6fdb6c, processorArchitecture=MSIL">
      <HintPath>..\packages\xunit.abstractions.2.0.0\lib\net35\xunit.abstractions.dll</HintPath>
    </Reference>
    <Reference Include="xunit.assert, Version=2.1.0.3179, Culture=neutral, PublicKeyToken=8d05b1bb7a6fdb6c, processorArchitecture=MSIL">
      <HintPath>..\packages\xunit.assert.2.1.0\lib\dotnet\xunit.assert.dll</HintPath>
      <Private>True</Private>
    </Reference>
    <Reference Include="xunit.core, Version=2.1.0.3179, Culture=neutral, PublicKeyToken=8d05b1bb7a6fdb6c, processorArchitecture=MSIL">
      <HintPath>..\packages\xunit.extensibility.core.2.1.0\lib\dotnet\xunit.core.dll</HintPath>
      <Private>True</Private>
    </Reference>
    <Reference Include="xunit.execution.desktop, Version=2.1.0.3179, Culture=neutral, PublicKeyToken=8d05b1bb7a6fdb6c, processorArchitecture=MSIL">
      <HintPath>..\packages\xunit.extensibility.execution.2.1.0\lib\net45\xunit.execution.desktop.dll</HintPath>
      <Private>True</Private>
    </Reference>
  </ItemGroup>
  <ItemGroup>
    <Compile Include="Clients\AssigneesClientTests.cs" />
    <Compile Include="Clients\AuthorizationClientTests.cs" />
    <Compile Include="Clients\BlobClientTests.cs" />
    <Compile Include="Clients\CommitCommentReactionsClientTests.cs" />
    <Compile Include="Clients\Enterprise\EnterpriseLdapClientTests.cs" />
    <Compile Include="Clients\Enterprise\EnterpriseManagementConsoleClientTests.cs" />
    <Compile Include="Clients\Enterprise\EnterpriseLicenseClientTests.cs" />
    <Compile Include="Clients\Enterprise\EnterpriseAdminStatsClientTests.cs" />
    <Compile Include="Clients\Enterprise\EnterpriseSearchIndexingClientTests.cs" />
    <Compile Include="Clients\Enterprise\EnterpriseOrganizationClientTests.cs" />
    <Compile Include="Clients\GitHubClientTests.cs" />
    <Compile Include="Clients\IssueCommentReactionsClientTests.cs" />
    <Compile Include="Clients\IssueReactionsClientTests.cs" />
    <Compile Include="Clients\IssueCommentsClientTests.cs" />
    <Compile Include="Clients\IssueTimelineClientTests.cs" />
    <Compile Include="Clients\MergingClientTests.cs" />
    <Compile Include="Clients\CommitsClientTests.cs" />
    <Compile Include="Clients\CommitStatusClientTests.cs" />
    <Compile Include="Clients\DeploymentsClientTests.cs" />
    <Compile Include="Clients\DeploymentStatusClientTests.cs" />
    <Compile Include="Clients\EventsClientTests.cs" />
    <Compile Include="Clients\IssuesLabelsClientTests.cs" />
    <Compile Include="Clients\GistsClientTests.cs" />
    <Compile Include="Clients\IssuesEventsClientTests.cs" />
    <Compile Include="Clients\MigrationsClientTests.cs" />
    <Compile Include="Clients\MilestonesClientTests.cs" />
    <Compile Include="Clients\OrganizationClientTests.cs" />
    <Compile Include="Clients\OrganizationMembersClientTests.cs" />
    <Compile Include="Clients\PullRequestReviewCommentReactionsClientTests.cs" />
    <Compile Include="Clients\PullRequestsClientTests.cs" />
    <Compile Include="Clients\ReferencesClientTests.cs" />
    <Compile Include="Clients\RepositoryBranchesClientTests.cs" />
    <Compile Include="Clients\RepositoryCommitsClientTests.cs" />
    <Compile Include="Clients\RepositoryCommentsClientTests.cs" />
    <Compile Include="Clients\RepositoryContentsClientTests.cs" />
    <Compile Include="Clients\RepositoryDeployKeysClientTests.cs" />
    <Compile Include="Clients\RepositoryForksClientTests.cs" />
    <Compile Include="Clients\RepositoryHooksClientTests.cs" />
    <Compile Include="Clients\RepositoryInvitationsClientTests.cs" />
    <Compile Include="Clients\RepositoryPagesClientTests.cs" />
    <Compile Include="Clients\SearchClientTests.cs" />
    <Compile Include="Clients\StarredClientTests.cs" />
    <Compile Include="Clients\StatisticsClientTests.cs" />
    <Compile Include="Clients\TagsClientTests.cs" />
    <Compile Include="Clients\TreeClientTests.cs" />
    <Compile Include="Clients\UserAdministrationClientTests.cs" />
    <Compile Include="Clients\UserEmailsClientTests.cs" />
    <Compile Include="Clients\FollowersClientTests.cs" />
    <Compile Include="Clients\UserGpgKeysClientTests.cs" />
    <Compile Include="Clients\UserKeysClientTests.cs" />
    <Compile Include="Clients\WatchedClientTests.cs" />
    <Compile Include="fixtures\RepositoriesHooksCollection.cs" />
    <Compile Include="fixtures\RepositoriesHooksFixture.cs" />
    <Compile Include="EnterpriseHelper.cs" />
    <Compile Include="Helpers\ApplicationTestAttribute.cs" />
    <Compile Include="Helpers\GitHubEnterpriseManagementConsoleTestAttribute.cs" />
    <Compile Include="Helpers\GpgKeyContext.cs" />
    <Compile Include="Helpers\PublicKeyContext.cs" />
    <Compile Include="Helpers\EnterpriseUserContext.cs" />
    <Compile Include="Helpers\GithubClientExtensions.cs" />
    <Compile Include="Helpers\ObservableGithubClientExtensions.cs" />
    <Compile Include="Helpers\BasicAuthenticationTestAttribute.cs" />
    <Compile Include="Helpers\GitHubEnterpriseTestAttribute.cs" />
    <Compile Include="Helpers\PersonalAccessTokenTestAttribute.cs" />
    <Compile Include="Helpers\PaidAccountTestAttribute.cs" />
    <Compile Include="Helpers\ReferenceExtensionsTests.cs" />
<<<<<<< HEAD
    <Compile Include="Helpers\MaintenanceModeContext.cs" />
=======
    <Compile Include="Helpers\OrganizationRepositoryWithTeamContext.cs" />
>>>>>>> fe1ab364
    <Compile Include="Helpers\TeamContext.cs" />
    <Compile Include="Helpers\RepositoryContext.cs" />
    <Compile Include="Helpers\RepositorySetupHelper.cs" />
    <Compile Include="HttpClientAdapterTests.cs" />
    <Compile Include="Clients\TeamsClientTests.cs" />
    <Compile Include="Helpers\IntegrationTestAttribute.cs" />
    <Compile Include="Clients\PullRequestReviewCommentsClientTests.cs" />
    <Compile Include="Clients\IssuesClientTests.cs" />
    <Compile Include="Clients\MiscellaneousClientTests.cs" />
    <Compile Include="Helpers\OrganizationTestAttribute.cs" />
    <Compile Include="Reactive\Enterprise\ObservableEnterpriseAdminStatsClientTests.cs" />
    <Compile Include="Reactive\Enterprise\ObservableEnterpriseLdapClientTests.cs" />
    <Compile Include="Reactive\Enterprise\ObservableEnterpriseLicenseClientTests.cs" />
    <Compile Include="Reactive\Enterprise\ObservableEnterpriseSearchIndexingClientTests.cs" />
    <Compile Include="Reactive\Enterprise\ObservableEnterpriseOrganizationClientTests.cs" />
    <Compile Include="Reactive\ObservableFollowersClientTests.cs" />
    <Compile Include="Reactive\ObservableGistClientTests.cs" />
    <Compile Include="Reactive\ObservableIssueTimelineClientTests.cs" />
    <Compile Include="Reactive\ObservableRepositoryDeployKeysClientTests.cs" />
    <Compile Include="Reactive\ObservableAssigneesClientTests.cs" />
    <Compile Include="Reactive\ObservableAuthorizationsClientTests.cs" />
    <Compile Include="Reactive\ObservableEventsClientTests.cs" />
    <Compile Include="Reactive\ObservableGistCommentsClientTests.cs" />
    <Compile Include="Reactive\ObservableIssuesClientTests.cs" />
    <Compile Include="Reactive\ObservableMilestonesClientTests.cs" />
    <Compile Include="Reactive\ObservableCommitStatusClientTests.cs" />
    <Compile Include="Reactive\ObservableReleaseClientTests.cs" />
    <Compile Include="Reactive\ObservableRepositoriesClientTests.cs" />
    <Compile Include="Clients\ReleasesClientTests.cs" />
    <Compile Include="Clients\RepositoriesClientTests.cs" />
    <Compile Include="Properties\AssemblyInfo.cs" />
    <Compile Include="Helper.cs" />
    <Compile Include="Clients\UsersClientTests.cs" />
    <Compile Include="Reactive\ObservableRepositoryPagesClientTests.cs" />
    <Compile Include="Reactive\ObservableRepositoryCommitsClientTests.cs" />
    <Compile Include="Reactive\ObservableRepositoryHooksClientTests.cs" />
    <Compile Include="Reactive\ObservableUserAdministrationClientTests.cs" />
    <Compile Include="Reactive\ObservableUserEmailsClientTests.cs" />
    <Compile Include="Reactive\ObservableTeamsClientTests.cs" />
    <Compile Include="Reactive\ObservableUserGpgKeysClientTests.cs" />
    <Compile Include="Reactive\ObservableUserKeysClientTests.cs" />
    <Compile Include="Reactive\ObservableRepositoryCollaboratorClientTests.cs" />
    <Compile Include="RedirectTests.cs" />
    <Compile Include="Clients\RepositoryCollaboratorClientTests.cs" />
    <Compile Include="SelfTests.cs" />
  </ItemGroup>
  <ItemGroup>
    <ProjectReference Include="..\Octokit.Reactive\Octokit.Reactive.csproj">
      <Project>{674b69b8-0780-4d54-ae2b-c15821fa51cb}</Project>
      <Name>Octokit.Reactive</Name>
    </ProjectReference>
    <ProjectReference Include="..\Octokit.Tests\Octokit.Tests.csproj">
      <Project>{149448d4-c2f2-4df9-86bd-03e3272f093b}</Project>
      <Name>Octokit.Tests</Name>
    </ProjectReference>
    <ProjectReference Include="..\Octokit\Octokit.csproj">
      <Project>{08dd4305-7787-4823-a53f-4d0f725a07f3}</Project>
      <Name>Octokit</Name>
    </ProjectReference>
  </ItemGroup>
  <ItemGroup>
    <None Include="app.config" />
    <EmbeddedResource Include="fixtures\hello-world.zip" />
    <None Include="packages.config">
      <SubType>Designer</SubType>
    </None>
  </ItemGroup>
  <ItemGroup>
    <Service Include="{82A7F48D-3B50-4B1E-B82E-3ADA8210C358}" />
  </ItemGroup>
  <ItemGroup>
    <EmbeddedResource Include="fixtures\hello-world.txt" />
  </ItemGroup>
  <Import Project="$(MSBuildToolsPath)\Microsoft.CSharp.targets" />
  <Target Name="EnsureNuGetPackageBuildImports" BeforeTargets="PrepareForBuild">
    <PropertyGroup>
      <ErrorText>This project references NuGet package(s) that are missing on this computer. Use NuGet Package Restore to download them.  For more information, see http://go.microsoft.com/fwlink/?LinkID=322105. The missing file is {0}.</ErrorText>
    </PropertyGroup>
    <Error Condition="!Exists('..\packages\xunit.runner.visualstudio.2.1.0\build\net20\xunit.runner.visualstudio.props')" Text="$([System.String]::Format('$(ErrorText)', '..\packages\xunit.runner.visualstudio.2.1.0\build\net20\xunit.runner.visualstudio.props'))" />
  </Target>
  <!-- To modify your build process, add your task inside one of the targets below and uncomment it. 
       Other similar extension points exist, see Microsoft.Common.targets.
  <Target Name="BeforeBuild">
  </Target>
  <Target Name="AfterBuild">
  </Target>
  -->
</Project><|MERGE_RESOLUTION|>--- conflicted
+++ resolved
@@ -139,11 +139,8 @@
     <Compile Include="Helpers\PersonalAccessTokenTestAttribute.cs" />
     <Compile Include="Helpers\PaidAccountTestAttribute.cs" />
     <Compile Include="Helpers\ReferenceExtensionsTests.cs" />
-<<<<<<< HEAD
+    <Compile Include="Helpers\OrganizationRepositoryWithTeamContext.cs" />
     <Compile Include="Helpers\MaintenanceModeContext.cs" />
-=======
-    <Compile Include="Helpers\OrganizationRepositoryWithTeamContext.cs" />
->>>>>>> fe1ab364
     <Compile Include="Helpers\TeamContext.cs" />
     <Compile Include="Helpers\RepositoryContext.cs" />
     <Compile Include="Helpers\RepositorySetupHelper.cs" />
