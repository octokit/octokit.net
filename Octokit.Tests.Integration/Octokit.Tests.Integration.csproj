﻿<Project Sdk="Microsoft.NET.Sdk">

  <PropertyGroup>
    <Description>Integration tests for Octokit</Description>
    <AssemblyTitle>Octokit.Tests.Integration</AssemblyTitle>
    <Authors>GitHub</Authors>
    <TargetFramework>netcoreapp1.0</TargetFramework>
    <NoWarn>$(NoWarn);CS4014;CS1998</NoWarn>
    <AssemblyName>Octokit.Tests.Integration</AssemblyName>
    <PackageId>Octokit.Tests.Integration</PackageId>
    <GenerateRuntimeConfigurationFiles>true</GenerateRuntimeConfigurationFiles>
    <NetStandardImplicitPackageVersion>1.6.0</NetStandardImplicitPackageVersion>
    <RuntimeFrameworkVersion>1.0.4</RuntimeFrameworkVersion>
    <GenerateAssemblyTitleAttribute>false</GenerateAssemblyTitleAttribute>
    <GenerateAssemblyDescriptionAttribute>false</GenerateAssemblyDescriptionAttribute>
    <GenerateAssemblyConfigurationAttribute>false</GenerateAssemblyConfigurationAttribute>
    <GenerateAssemblyCompanyAttribute>false</GenerateAssemblyCompanyAttribute>
    <GenerateAssemblyProductAttribute>false</GenerateAssemblyProductAttribute>
    <GenerateAssemblyCopyrightAttribute>false</GenerateAssemblyCopyrightAttribute>
    <GenerateAssemblyVersionAttribute>false</GenerateAssemblyVersionAttribute>
    <GenerateAssemblyFileVersionAttribute>false</GenerateAssemblyFileVersionAttribute>
  </PropertyGroup>

  <ItemGroup>
<<<<<<< HEAD
    <Reference Include="System" />
    <Reference Include="System.Core" />
    <Reference Include="System.IO.Compression" />
    <Reference Include="System.IO.Compression.FileSystem" />
    <Reference Include="System.Net.Http" />
    <Reference Include="System.Reactive.Core, Version=2.2.5.0, Culture=neutral, PublicKeyToken=31bf3856ad364e35, processorArchitecture=MSIL">
      <SpecificVersion>False</SpecificVersion>
      <HintPath>..\packages\Rx-Core.2.2.5\lib\net45\System.Reactive.Core.dll</HintPath>
    </Reference>
    <Reference Include="System.Reactive.Interfaces, Version=2.2.5.0, Culture=neutral, PublicKeyToken=31bf3856ad364e35, processorArchitecture=MSIL">
      <SpecificVersion>False</SpecificVersion>
      <HintPath>..\packages\Rx-Interfaces.2.2.5\lib\net45\System.Reactive.Interfaces.dll</HintPath>
    </Reference>
    <Reference Include="System.Reactive.Linq, Version=2.2.5.0, Culture=neutral, PublicKeyToken=31bf3856ad364e35, processorArchitecture=MSIL">
      <SpecificVersion>False</SpecificVersion>
      <HintPath>..\packages\Rx-Linq.2.2.5\lib\net45\System.Reactive.Linq.dll</HintPath>
    </Reference>
    <Reference Include="System.Xml.Linq" />
    <Reference Include="Microsoft.CSharp" />
    <Reference Include="System.Xml" />
    <Reference Include="xunit.abstractions, Version=2.0.0.0, Culture=neutral, PublicKeyToken=8d05b1bb7a6fdb6c, processorArchitecture=MSIL">
      <HintPath>..\packages\xunit.abstractions.2.0.0\lib\net35\xunit.abstractions.dll</HintPath>
    </Reference>
    <Reference Include="xunit.assert, Version=2.1.0.3179, Culture=neutral, PublicKeyToken=8d05b1bb7a6fdb6c, processorArchitecture=MSIL">
      <HintPath>..\packages\xunit.assert.2.1.0\lib\dotnet\xunit.assert.dll</HintPath>
      <Private>True</Private>
    </Reference>
    <Reference Include="xunit.core, Version=2.1.0.3179, Culture=neutral, PublicKeyToken=8d05b1bb7a6fdb6c, processorArchitecture=MSIL">
      <HintPath>..\packages\xunit.extensibility.core.2.1.0\lib\dotnet\xunit.core.dll</HintPath>
      <Private>True</Private>
    </Reference>
    <Reference Include="xunit.execution.desktop, Version=2.1.0.3179, Culture=neutral, PublicKeyToken=8d05b1bb7a6fdb6c, processorArchitecture=MSIL">
      <HintPath>..\packages\xunit.extensibility.execution.2.1.0\lib\net45\xunit.execution.desktop.dll</HintPath>
      <Private>True</Private>
    </Reference>
  </ItemGroup>
  <ItemGroup>
    <Compile Include="Clients\AssigneesClientTests.cs" />
    <Compile Include="Clients\AuthorizationClientTests.cs" />
    <Compile Include="Clients\BlobClientTests.cs" />
    <Compile Include="Clients\CommitCommentReactionsClientTests.cs" />
    <Compile Include="Clients\Enterprise\EnterpriseLdapClientTests.cs" />
    <Compile Include="Clients\Enterprise\EnterpriseLicenseClientTests.cs" />
    <Compile Include="Clients\Enterprise\EnterpriseAdminStatsClientTests.cs" />
    <Compile Include="Clients\Enterprise\EnterpriseSearchIndexingClientTests.cs" />
    <Compile Include="Clients\Enterprise\EnterpriseOrganizationClientTests.cs" />
    <Compile Include="Clients\GitHubClientTests.cs" />
    <Compile Include="Clients\IssueCommentReactionsClientTests.cs" />
    <Compile Include="Clients\IssueReactionsClientTests.cs" />
    <Compile Include="Clients\IssueCommentsClientTests.cs" />
    <Compile Include="Clients\IssueTimelineClientTests.cs" />
    <Compile Include="Clients\MergingClientTests.cs" />
    <Compile Include="Clients\CommitsClientTests.cs" />
    <Compile Include="Clients\CommitStatusClientTests.cs" />
    <Compile Include="Clients\DeploymentsClientTests.cs" />
    <Compile Include="Clients\DeploymentStatusClientTests.cs" />
    <Compile Include="Clients\EventsClientTests.cs" />
    <Compile Include="Clients\IssuesLabelsClientTests.cs" />
    <Compile Include="Clients\GistsClientTests.cs" />
    <Compile Include="Clients\IssuesEventsClientTests.cs" />
    <Compile Include="Clients\MigrationsClientTests.cs" />
    <Compile Include="Clients\MilestonesClientTests.cs" />
    <Compile Include="Clients\OrganizationClientTests.cs" />
    <Compile Include="Clients\OrganizationMembersClientTests.cs" />
    <Compile Include="Clients\PullRequestReviewCommentReactionsClientTests.cs" />
    <Compile Include="Clients\PullRequestsClientTests.cs" />
    <Compile Include="Clients\ReferencesClientTests.cs" />
    <Compile Include="Clients\RepositoryBranchesClientTests.cs" />
    <Compile Include="Clients\RepositoryCommitsClientTests.cs" />
    <Compile Include="Clients\RepositoryCommentsClientTests.cs" />
    <Compile Include="Clients\RepositoryContentsClientTests.cs" />
    <Compile Include="Clients\RepositoryDeployKeysClientTests.cs" />
    <Compile Include="Clients\RepositoryForksClientTests.cs" />
    <Compile Include="Clients\RepositoryHooksClientTests.cs" />
    <Compile Include="Clients\RepositoryInvitationsClientTests.cs" />
    <Compile Include="Clients\RepositoryPagesClientTests.cs" />
    <Compile Include="Clients\ProjectsClientTests.cs" />
    <Compile Include="Clients\RepositoryTrafficClientTests.cs" />
    <Compile Include="Clients\SearchClientTests.cs" />
    <Compile Include="Clients\StarredClientTests.cs" />
    <Compile Include="Clients\StatisticsClientTests.cs" />
    <Compile Include="Clients\TagsClientTests.cs" />
    <Compile Include="Clients\TreeClientTests.cs" />
    <Compile Include="Clients\UserAdministrationClientTests.cs" />
    <Compile Include="Clients\UserEmailsClientTests.cs" />
    <Compile Include="Clients\FollowersClientTests.cs" />
    <Compile Include="Clients\UserGpgKeysClientTests.cs" />
    <Compile Include="Clients\UserKeysClientTests.cs" />
    <Compile Include="Clients\WatchedClientTests.cs" />
    <Compile Include="fixtures\RepositoriesHooksCollection.cs" />
    <Compile Include="fixtures\RepositoriesHooksFixture.cs" />
    <Compile Include="EnterpriseHelper.cs" />
    <Compile Include="Helpers\ApplicationTestAttribute.cs" />
    <Compile Include="Helpers\GpgKeyContext.cs" />
    <Compile Include="Helpers\PublicKeyContext.cs" />
    <Compile Include="Helpers\EnterpriseUserContext.cs" />
    <Compile Include="Helpers\GithubClientExtensions.cs" />
    <Compile Include="Helpers\ObservableGithubClientExtensions.cs" />
    <Compile Include="Helpers\BasicAuthenticationTestAttribute.cs" />
    <Compile Include="Helpers\GitHubEnterpriseTestAttribute.cs" />
    <Compile Include="Helpers\PersonalAccessTokenTestAttribute.cs" />
    <Compile Include="Helpers\PaidAccountTestAttribute.cs" />
    <Compile Include="Helpers\ReferenceExtensionsTests.cs" />
    <Compile Include="Helpers\OrganizationRepositoryWithTeamContext.cs" />
    <Compile Include="Helpers\TeamContext.cs" />
    <Compile Include="Helpers\RepositoryContext.cs" />
    <Compile Include="Helpers\RepositorySetupHelper.cs" />
    <Compile Include="HttpClientAdapterTests.cs" />
    <Compile Include="Clients\TeamsClientTests.cs" />
    <Compile Include="Helpers\IntegrationTestAttribute.cs" />
    <Compile Include="Clients\PullRequestReviewCommentsClientTests.cs" />
    <Compile Include="Clients\IssuesClientTests.cs" />
    <Compile Include="Clients\MiscellaneousClientTests.cs" />
    <Compile Include="Helpers\OrganizationTestAttribute.cs" />
    <Compile Include="Reactive\Enterprise\ObservableEnterpriseAdminStatsClientTests.cs" />
    <Compile Include="Reactive\Enterprise\ObservableEnterpriseLdapClientTests.cs" />
    <Compile Include="Reactive\Enterprise\ObservableEnterpriseLicenseClientTests.cs" />
    <Compile Include="Reactive\Enterprise\ObservableEnterpriseSearchIndexingClientTests.cs" />
    <Compile Include="Reactive\Enterprise\ObservableEnterpriseOrganizationClientTests.cs" />
    <Compile Include="Reactive\ObservableFollowersClientTests.cs" />
    <Compile Include="Reactive\ObservableGistClientTests.cs" />
    <Compile Include="Reactive\ObservableIssueTimelineClientTests.cs" />
    <Compile Include="Reactive\ObservableRepositoryDeployKeysClientTests.cs" />
    <Compile Include="Reactive\ObservableAssigneesClientTests.cs" />
    <Compile Include="Reactive\ObservableAuthorizationsClientTests.cs" />
    <Compile Include="Reactive\ObservableEventsClientTests.cs" />
    <Compile Include="Reactive\ObservableGistCommentsClientTests.cs" />
    <Compile Include="Reactive\ObservableIssuesClientTests.cs" />
    <Compile Include="Reactive\ObservableMilestonesClientTests.cs" />
    <Compile Include="Reactive\ObservableCommitStatusClientTests.cs" />
    <Compile Include="Reactive\ObservableReleaseClientTests.cs" />
    <Compile Include="Reactive\ObservableRepositoriesClientTests.cs" />
    <Compile Include="Clients\ReleasesClientTests.cs" />
    <Compile Include="Clients\RepositoriesClientTests.cs" />
    <Compile Include="Properties\AssemblyInfo.cs" />
    <Compile Include="Helper.cs" />
    <Compile Include="Clients\UsersClientTests.cs" />
    <Compile Include="Reactive\ObservableRepositoryPagesClientTests.cs" />
    <Compile Include="Reactive\ObservableRepositoryCommitsClientTests.cs" />
    <Compile Include="Reactive\ObservableRepositoryHooksClientTests.cs" />
    <Compile Include="Reactive\ObservableUserAdministrationClientTests.cs" />
    <Compile Include="Reactive\ObservableUserEmailsClientTests.cs" />
    <Compile Include="Reactive\ObservableTeamsClientTests.cs" />
    <Compile Include="Reactive\ObservableUserGpgKeysClientTests.cs" />
    <Compile Include="Reactive\ObservableUserKeysClientTests.cs" />
    <Compile Include="Reactive\ObservableRepositoryCollaboratorClientTests.cs" />
    <Compile Include="RedirectTests.cs" />
    <Compile Include="Clients\RepositoryCollaboratorClientTests.cs" />
    <Compile Include="SelfTests.cs" />
  </ItemGroup>
  <ItemGroup>
    <ProjectReference Include="..\Octokit.Reactive\Octokit.Reactive.csproj">
      <Project>{674b69b8-0780-4d54-ae2b-c15821fa51cb}</Project>
      <Name>Octokit.Reactive</Name>
    </ProjectReference>
    <ProjectReference Include="..\Octokit.Tests\Octokit.Tests.csproj">
      <Project>{149448d4-c2f2-4df9-86bd-03e3272f093b}</Project>
      <Name>Octokit.Tests</Name>
    </ProjectReference>
    <ProjectReference Include="..\Octokit\Octokit.csproj">
      <Project>{08dd4305-7787-4823-a53f-4d0f725a07f3}</Project>
      <Name>Octokit</Name>
    </ProjectReference>
  </ItemGroup>
  <ItemGroup>
=======
    <Compile Include="..\Octokit.Tests\Helpers\AssertEx.cs" />
    <EmbeddedResource Include="fixtures\hello-world.txt;fixtures\hello-world.zip" Exclude="bin\**;obj\**;**\*.xproj;packages\**;@(EmbeddedResource)" />
>>>>>>> b7ad64d9
    <None Include="app.config" />
  </ItemGroup>

  <ItemGroup Condition=" '$(TargetFramework)' == 'netcoreapp1.0' ">
    <ProjectReference Include="..\Octokit\Octokit.csproj" />
    <ProjectReference Include="..\Octokit.Reactive\Octokit.Reactive.csproj" />
    <ProjectReference Include="..\Octokit.Tests\Octokit.Tests.csproj" />
  </ItemGroup>

  <ItemGroup>
    <PackageReference Include="Microsoft.NET.Test.Sdk" Version="15.0.0" />
    <PackageReference Include="xunit" Version="2.2.0" />
    <PackageReference Include="xunit.runner.visualstudio" Version="2.2.0" />
  </ItemGroup>

  <ItemGroup>
    <Service Include="{82a7f48d-3b50-4b1e-b82e-3ada8210c358}" />
  </ItemGroup>

</Project><|MERGE_RESOLUTION|>--- conflicted
+++ resolved
@@ -22,176 +22,8 @@
   </PropertyGroup>
 
   <ItemGroup>
-<<<<<<< HEAD
-    <Reference Include="System" />
-    <Reference Include="System.Core" />
-    <Reference Include="System.IO.Compression" />
-    <Reference Include="System.IO.Compression.FileSystem" />
-    <Reference Include="System.Net.Http" />
-    <Reference Include="System.Reactive.Core, Version=2.2.5.0, Culture=neutral, PublicKeyToken=31bf3856ad364e35, processorArchitecture=MSIL">
-      <SpecificVersion>False</SpecificVersion>
-      <HintPath>..\packages\Rx-Core.2.2.5\lib\net45\System.Reactive.Core.dll</HintPath>
-    </Reference>
-    <Reference Include="System.Reactive.Interfaces, Version=2.2.5.0, Culture=neutral, PublicKeyToken=31bf3856ad364e35, processorArchitecture=MSIL">
-      <SpecificVersion>False</SpecificVersion>
-      <HintPath>..\packages\Rx-Interfaces.2.2.5\lib\net45\System.Reactive.Interfaces.dll</HintPath>
-    </Reference>
-    <Reference Include="System.Reactive.Linq, Version=2.2.5.0, Culture=neutral, PublicKeyToken=31bf3856ad364e35, processorArchitecture=MSIL">
-      <SpecificVersion>False</SpecificVersion>
-      <HintPath>..\packages\Rx-Linq.2.2.5\lib\net45\System.Reactive.Linq.dll</HintPath>
-    </Reference>
-    <Reference Include="System.Xml.Linq" />
-    <Reference Include="Microsoft.CSharp" />
-    <Reference Include="System.Xml" />
-    <Reference Include="xunit.abstractions, Version=2.0.0.0, Culture=neutral, PublicKeyToken=8d05b1bb7a6fdb6c, processorArchitecture=MSIL">
-      <HintPath>..\packages\xunit.abstractions.2.0.0\lib\net35\xunit.abstractions.dll</HintPath>
-    </Reference>
-    <Reference Include="xunit.assert, Version=2.1.0.3179, Culture=neutral, PublicKeyToken=8d05b1bb7a6fdb6c, processorArchitecture=MSIL">
-      <HintPath>..\packages\xunit.assert.2.1.0\lib\dotnet\xunit.assert.dll</HintPath>
-      <Private>True</Private>
-    </Reference>
-    <Reference Include="xunit.core, Version=2.1.0.3179, Culture=neutral, PublicKeyToken=8d05b1bb7a6fdb6c, processorArchitecture=MSIL">
-      <HintPath>..\packages\xunit.extensibility.core.2.1.0\lib\dotnet\xunit.core.dll</HintPath>
-      <Private>True</Private>
-    </Reference>
-    <Reference Include="xunit.execution.desktop, Version=2.1.0.3179, Culture=neutral, PublicKeyToken=8d05b1bb7a6fdb6c, processorArchitecture=MSIL">
-      <HintPath>..\packages\xunit.extensibility.execution.2.1.0\lib\net45\xunit.execution.desktop.dll</HintPath>
-      <Private>True</Private>
-    </Reference>
-  </ItemGroup>
-  <ItemGroup>
-    <Compile Include="Clients\AssigneesClientTests.cs" />
-    <Compile Include="Clients\AuthorizationClientTests.cs" />
-    <Compile Include="Clients\BlobClientTests.cs" />
-    <Compile Include="Clients\CommitCommentReactionsClientTests.cs" />
-    <Compile Include="Clients\Enterprise\EnterpriseLdapClientTests.cs" />
-    <Compile Include="Clients\Enterprise\EnterpriseLicenseClientTests.cs" />
-    <Compile Include="Clients\Enterprise\EnterpriseAdminStatsClientTests.cs" />
-    <Compile Include="Clients\Enterprise\EnterpriseSearchIndexingClientTests.cs" />
-    <Compile Include="Clients\Enterprise\EnterpriseOrganizationClientTests.cs" />
-    <Compile Include="Clients\GitHubClientTests.cs" />
-    <Compile Include="Clients\IssueCommentReactionsClientTests.cs" />
-    <Compile Include="Clients\IssueReactionsClientTests.cs" />
-    <Compile Include="Clients\IssueCommentsClientTests.cs" />
-    <Compile Include="Clients\IssueTimelineClientTests.cs" />
-    <Compile Include="Clients\MergingClientTests.cs" />
-    <Compile Include="Clients\CommitsClientTests.cs" />
-    <Compile Include="Clients\CommitStatusClientTests.cs" />
-    <Compile Include="Clients\DeploymentsClientTests.cs" />
-    <Compile Include="Clients\DeploymentStatusClientTests.cs" />
-    <Compile Include="Clients\EventsClientTests.cs" />
-    <Compile Include="Clients\IssuesLabelsClientTests.cs" />
-    <Compile Include="Clients\GistsClientTests.cs" />
-    <Compile Include="Clients\IssuesEventsClientTests.cs" />
-    <Compile Include="Clients\MigrationsClientTests.cs" />
-    <Compile Include="Clients\MilestonesClientTests.cs" />
-    <Compile Include="Clients\OrganizationClientTests.cs" />
-    <Compile Include="Clients\OrganizationMembersClientTests.cs" />
-    <Compile Include="Clients\PullRequestReviewCommentReactionsClientTests.cs" />
-    <Compile Include="Clients\PullRequestsClientTests.cs" />
-    <Compile Include="Clients\ReferencesClientTests.cs" />
-    <Compile Include="Clients\RepositoryBranchesClientTests.cs" />
-    <Compile Include="Clients\RepositoryCommitsClientTests.cs" />
-    <Compile Include="Clients\RepositoryCommentsClientTests.cs" />
-    <Compile Include="Clients\RepositoryContentsClientTests.cs" />
-    <Compile Include="Clients\RepositoryDeployKeysClientTests.cs" />
-    <Compile Include="Clients\RepositoryForksClientTests.cs" />
-    <Compile Include="Clients\RepositoryHooksClientTests.cs" />
-    <Compile Include="Clients\RepositoryInvitationsClientTests.cs" />
-    <Compile Include="Clients\RepositoryPagesClientTests.cs" />
-    <Compile Include="Clients\ProjectsClientTests.cs" />
-    <Compile Include="Clients\RepositoryTrafficClientTests.cs" />
-    <Compile Include="Clients\SearchClientTests.cs" />
-    <Compile Include="Clients\StarredClientTests.cs" />
-    <Compile Include="Clients\StatisticsClientTests.cs" />
-    <Compile Include="Clients\TagsClientTests.cs" />
-    <Compile Include="Clients\TreeClientTests.cs" />
-    <Compile Include="Clients\UserAdministrationClientTests.cs" />
-    <Compile Include="Clients\UserEmailsClientTests.cs" />
-    <Compile Include="Clients\FollowersClientTests.cs" />
-    <Compile Include="Clients\UserGpgKeysClientTests.cs" />
-    <Compile Include="Clients\UserKeysClientTests.cs" />
-    <Compile Include="Clients\WatchedClientTests.cs" />
-    <Compile Include="fixtures\RepositoriesHooksCollection.cs" />
-    <Compile Include="fixtures\RepositoriesHooksFixture.cs" />
-    <Compile Include="EnterpriseHelper.cs" />
-    <Compile Include="Helpers\ApplicationTestAttribute.cs" />
-    <Compile Include="Helpers\GpgKeyContext.cs" />
-    <Compile Include="Helpers\PublicKeyContext.cs" />
-    <Compile Include="Helpers\EnterpriseUserContext.cs" />
-    <Compile Include="Helpers\GithubClientExtensions.cs" />
-    <Compile Include="Helpers\ObservableGithubClientExtensions.cs" />
-    <Compile Include="Helpers\BasicAuthenticationTestAttribute.cs" />
-    <Compile Include="Helpers\GitHubEnterpriseTestAttribute.cs" />
-    <Compile Include="Helpers\PersonalAccessTokenTestAttribute.cs" />
-    <Compile Include="Helpers\PaidAccountTestAttribute.cs" />
-    <Compile Include="Helpers\ReferenceExtensionsTests.cs" />
-    <Compile Include="Helpers\OrganizationRepositoryWithTeamContext.cs" />
-    <Compile Include="Helpers\TeamContext.cs" />
-    <Compile Include="Helpers\RepositoryContext.cs" />
-    <Compile Include="Helpers\RepositorySetupHelper.cs" />
-    <Compile Include="HttpClientAdapterTests.cs" />
-    <Compile Include="Clients\TeamsClientTests.cs" />
-    <Compile Include="Helpers\IntegrationTestAttribute.cs" />
-    <Compile Include="Clients\PullRequestReviewCommentsClientTests.cs" />
-    <Compile Include="Clients\IssuesClientTests.cs" />
-    <Compile Include="Clients\MiscellaneousClientTests.cs" />
-    <Compile Include="Helpers\OrganizationTestAttribute.cs" />
-    <Compile Include="Reactive\Enterprise\ObservableEnterpriseAdminStatsClientTests.cs" />
-    <Compile Include="Reactive\Enterprise\ObservableEnterpriseLdapClientTests.cs" />
-    <Compile Include="Reactive\Enterprise\ObservableEnterpriseLicenseClientTests.cs" />
-    <Compile Include="Reactive\Enterprise\ObservableEnterpriseSearchIndexingClientTests.cs" />
-    <Compile Include="Reactive\Enterprise\ObservableEnterpriseOrganizationClientTests.cs" />
-    <Compile Include="Reactive\ObservableFollowersClientTests.cs" />
-    <Compile Include="Reactive\ObservableGistClientTests.cs" />
-    <Compile Include="Reactive\ObservableIssueTimelineClientTests.cs" />
-    <Compile Include="Reactive\ObservableRepositoryDeployKeysClientTests.cs" />
-    <Compile Include="Reactive\ObservableAssigneesClientTests.cs" />
-    <Compile Include="Reactive\ObservableAuthorizationsClientTests.cs" />
-    <Compile Include="Reactive\ObservableEventsClientTests.cs" />
-    <Compile Include="Reactive\ObservableGistCommentsClientTests.cs" />
-    <Compile Include="Reactive\ObservableIssuesClientTests.cs" />
-    <Compile Include="Reactive\ObservableMilestonesClientTests.cs" />
-    <Compile Include="Reactive\ObservableCommitStatusClientTests.cs" />
-    <Compile Include="Reactive\ObservableReleaseClientTests.cs" />
-    <Compile Include="Reactive\ObservableRepositoriesClientTests.cs" />
-    <Compile Include="Clients\ReleasesClientTests.cs" />
-    <Compile Include="Clients\RepositoriesClientTests.cs" />
-    <Compile Include="Properties\AssemblyInfo.cs" />
-    <Compile Include="Helper.cs" />
-    <Compile Include="Clients\UsersClientTests.cs" />
-    <Compile Include="Reactive\ObservableRepositoryPagesClientTests.cs" />
-    <Compile Include="Reactive\ObservableRepositoryCommitsClientTests.cs" />
-    <Compile Include="Reactive\ObservableRepositoryHooksClientTests.cs" />
-    <Compile Include="Reactive\ObservableUserAdministrationClientTests.cs" />
-    <Compile Include="Reactive\ObservableUserEmailsClientTests.cs" />
-    <Compile Include="Reactive\ObservableTeamsClientTests.cs" />
-    <Compile Include="Reactive\ObservableUserGpgKeysClientTests.cs" />
-    <Compile Include="Reactive\ObservableUserKeysClientTests.cs" />
-    <Compile Include="Reactive\ObservableRepositoryCollaboratorClientTests.cs" />
-    <Compile Include="RedirectTests.cs" />
-    <Compile Include="Clients\RepositoryCollaboratorClientTests.cs" />
-    <Compile Include="SelfTests.cs" />
-  </ItemGroup>
-  <ItemGroup>
-    <ProjectReference Include="..\Octokit.Reactive\Octokit.Reactive.csproj">
-      <Project>{674b69b8-0780-4d54-ae2b-c15821fa51cb}</Project>
-      <Name>Octokit.Reactive</Name>
-    </ProjectReference>
-    <ProjectReference Include="..\Octokit.Tests\Octokit.Tests.csproj">
-      <Project>{149448d4-c2f2-4df9-86bd-03e3272f093b}</Project>
-      <Name>Octokit.Tests</Name>
-    </ProjectReference>
-    <ProjectReference Include="..\Octokit\Octokit.csproj">
-      <Project>{08dd4305-7787-4823-a53f-4d0f725a07f3}</Project>
-      <Name>Octokit</Name>
-    </ProjectReference>
-  </ItemGroup>
-  <ItemGroup>
-=======
     <Compile Include="..\Octokit.Tests\Helpers\AssertEx.cs" />
     <EmbeddedResource Include="fixtures\hello-world.txt;fixtures\hello-world.zip" Exclude="bin\**;obj\**;**\*.xproj;packages\**;@(EmbeddedResource)" />
->>>>>>> b7ad64d9
     <None Include="app.config" />
   </ItemGroup>
 
