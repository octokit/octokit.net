--- conflicted
+++ resolved
@@ -47,22 +47,14 @@
   </ItemGroup>
 
   <ItemGroup Condition="'$(TargetFramework)' == 'netcoreapp3.1'">
-<<<<<<< HEAD
-    <PackageReference Include="GitHubJwt" Version="0.0.4" />
+    <PackageReference Include="GitHubJwt" Version="0.0.5" />
     <PackageReference Include="Sodium.Core">
       <Version>1.2.3</Version>
     </PackageReference>
   </ItemGroup>
 
   <ItemGroup Condition=" '$(TargetFramework)' == 'net46' ">
-    <PackageReference Include="Microsoft.NETFramework.ReferenceAssemblies" Version="1.0.0" PrivateAssets="All" />
-=======
+    <PackageReference Include="Microsoft.NETFramework.ReferenceAssemblies" Version="1.0.2" PrivateAssets="All" />
     <PackageReference Include="GitHubJwt" Version="0.0.5" />
   </ItemGroup>
-
-  <ItemGroup Condition=" '$(TargetFramework)' == 'net46' ">
-    <PackageReference Include="Microsoft.NETFramework.ReferenceAssemblies" Version="1.0.2"  PrivateAssets="All" />
->>>>>>> 21790652
-  </ItemGroup>
-
 </Project>