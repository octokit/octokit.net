--- conflicted
+++ resolved
@@ -46,10 +46,7 @@
                 }
             }
 
-<<<<<<< HEAD
-            [OrganizationTest]
-=======
-            [IntegrationTest]
+            [OrganizationTest]
             public async Task ReturnsCorrectCountOfOutsideCollaboratorsWithoutStart()
             {
                 var repoName = Helper.MakeNameWithTimestamp("public-repo");
@@ -71,7 +68,7 @@
                 }
             }
 
-            [IntegrationTest]
+            [OrganizationTest]
             public async Task ReturnsCorrectCountOfOutsideCollaboratorsWithStart()
             {
                 var repoName = Helper.MakeNameWithTimestamp("public-repo");
@@ -95,8 +92,7 @@
                 }
             }
 
-            [IntegrationTest]
->>>>>>> b0ff506a
+            [OrganizationTest]
             public async Task ReturnsCorrectCountOfOutsideCollaboratorsWithAllFilter()
             {
                 var repoName = Helper.MakeNameWithTimestamp("public-repo");
@@ -113,10 +109,7 @@
                 }
             }
 
-<<<<<<< HEAD
-            [OrganizationTest]
-=======
-            [IntegrationTest]
+            [OrganizationTest]
             public async Task ReturnsCorrectCountOfOutsideCollaboratorsWithAllFilterAndApiOptions()
             {
                 var repoName = Helper.MakeNameWithTimestamp("public-repo");
@@ -139,7 +132,7 @@
                 }
             }
 
-            [IntegrationTest]
+            [OrganizationTest]
             public async Task ReturnsCorrectCountOfOutsideCollaboratorsWithAllFilterWithStart()
             {
                 var repoName = Helper.MakeNameWithTimestamp("public-repo");
@@ -174,8 +167,7 @@
                 }
             }
 
-            [IntegrationTest]
->>>>>>> b0ff506a
+            [OrganizationTest]
             public async Task ReturnsCorrectCountOfOutsideCollaboratorsWithTwoFactorFilter()
             {
                 var repoName = Helper.MakeNameWithTimestamp("public-repo");
@@ -193,7 +185,7 @@
                 }
             }
 
-            [IntegrationTest]
+            [OrganizationTest]
             public async Task ReturnsCorrectCountOfOutsideCollaboratorsWithTwoFactorFilterAndApiOptions()
             {
                 var repoName = Helper.MakeNameWithTimestamp("public-repo");
@@ -261,7 +253,7 @@
                 _client = new ObservableOrganizationOutsideCollaboratorsClient(_gitHub);
             }
 
-            [IntegrationTest(Skip = "This test relies on https://github.com/octokit/octokit.net/issues/1533 being implemented before being re-enabled as there's currently no way to invite a member to an org")]
+            [OrganizationTest(Skip = "This test relies on https://github.com/octokit/octokit.net/issues/1533 being implemented before being re-enabled as there's currently no way to invite a member to an org")]
             public async Task CanConvertOrgMemberToOutsideCollaborator()
             {
                 var result = await _client.ConvertFromMember(Helper.Organization, _fixtureCollaborator);
