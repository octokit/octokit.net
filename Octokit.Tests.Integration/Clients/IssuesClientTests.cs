--- conflicted
+++ resolved
@@ -1,14 +1,12 @@
 ﻿using System;
+using System.Collections.Generic;
 using System.Globalization;
 using System.Linq;
 using System.Threading.Tasks;
 using Octokit;
 using Octokit.Tests.Integration;
 using Octokit.Tests.Integration.Helpers;
-<<<<<<< HEAD
-=======
 using Xunit;
->>>>>>> f05f6dca
 
 public class IssuesClientTests : IDisposable
 {
@@ -45,9 +43,6 @@
     }
 
     [IntegrationTest]
-<<<<<<< HEAD
-    public async Task CanCreateAssignRetrieveAndCloseIssue()
-=======
     public async Task ReturnsPageOfIssuesForARepository()
     {
         var options = new ApiOptions
@@ -92,8 +87,7 @@
     }
 
     [IntegrationTest]
-    public async Task CanCreateRetrieveAndCloseIssue()
->>>>>>> f05f6dca
+    public async Task CanCreateAssignRetrieveAndCloseIssue()
     {
         var newIssue = new NewIssue("a test issue") { Body = "A new unassigned issue" };
         newIssue.Labels.Add("test");
