﻿using System;
using System.Collections.Generic;
using System.Globalization;
using System.Linq;
using System.Threading.Tasks;
using Octokit;
using Octokit.Tests.Integration;
using Octokit.Tests.Integration.Helpers;
using Xunit;

public class IssuesClientTests : IDisposable
{
    private readonly IGitHubClient _github;
    private readonly RepositoryContext _context;
    private readonly IIssuesClient _issuesClient;

    public IssuesClientTests()
    {
        _github = Helper.GetAuthenticatedClient();
        var repoName = Helper.MakeNameWithTimestamp("public-repo");
        _issuesClient = _github.Issue;
        _context = _github.CreateRepositoryContext(new NewRepository(repoName)).Result;
    }

    [IntegrationTest]
    public async Task CanDeserializeIssue()
    {
        const string title = "a test issue";
        const string description = "A new unassigned issue";
        var newIssue = new NewIssue(title) { Body = description };
        var issue = await _issuesClient.Create(_context.RepositoryOwner, _context.RepositoryName, newIssue);

        Assert.True(issue.Id > 0);
        Assert.False(issue.Locked);
        Assert.Equal(title, issue.Title);
        Assert.Equal(description, issue.Body);

        var retrieved = await _issuesClient.Get(_context.RepositoryOwner, _context.RepositoryName, issue.Number);

        Assert.True(retrieved.Id > 0);
        Assert.False(retrieved.Locked);
        Assert.Equal(title, retrieved.Title);
        Assert.Equal(description, retrieved.Body);
    }

    [IntegrationTest]
    public async Task CanDeserializeIssueWithRepositoryId()
    {
        const string title = "a test issue";
        const string description = "A new unassigned issue";
        var newIssue = new NewIssue(title) { Body = description };
        var issue = await _issuesClient.Create(_context.Repository.Id, newIssue);

        Assert.True(issue.Id > 0);
        Assert.False(issue.Locked);
        Assert.Equal(title, issue.Title);
        Assert.Equal(description, issue.Body);

        var retrieved = await _issuesClient.Get(_context.Repository.Id, issue.Number);

        Assert.True(retrieved.Id > 0);
        Assert.False(retrieved.Locked);
        Assert.Equal(title, retrieved.Title);
        Assert.Equal(description, retrieved.Body);
    }

    [IntegrationTest]
    public async Task ReturnsPageOfIssuesForARepository()
    {
        var options = new ApiOptions
        {
            PageSize = 5,
            PageCount = 1
        };

        var issues = await _issuesClient.GetAllForRepository("libgit2", "libgit2sharp", options);

        Assert.Equal(5, issues.Count);
    }

    [IntegrationTest]
    public async Task ReturnsPageOfIssuesForARepositoryWithRepositoryId()
    {
        var options = new ApiOptions
        {
            PageSize = 5,
            PageCount = 1
        };

        var issues = await _issuesClient.GetAllForRepository(1415168, options);

        Assert.Equal(5, issues.Count);
    }

    [IntegrationTest]
    public async Task ReturnsPageOfIssuesForARepositoryWithStartPage()
    {
        var options = new ApiOptions
        {
            PageSize = 5,
            PageCount = 1, 
            StartPage = 2
        };

        var issues = await _issuesClient.GetAllForRepository("libgit2", "libgit2sharp", options);

        Assert.Equal(5, issues.Count);
    }

    [IntegrationTest]
    public async Task ReturnsPageOfIssuesForARepositoryWithRepositoryIdWithStartPage()
    {
        var options = new ApiOptions
        {
            PageSize = 5,
            PageCount = 1,
            StartPage = 2
        };

        var issues = await _issuesClient.GetAllForRepository(1415168, options);

        Assert.Equal(5, issues.Count);
    }

    [IntegrationTest]
    public async Task ReturnsPageOfIssuesFromStartForARepository()
    {
        var first = new ApiOptions
        {
            PageSize = 5,
            PageCount = 1
        };

        var firstPage = await _issuesClient.GetAllForRepository("libgit2", "libgit2sharp", first);

        var second = new ApiOptions
        {
            PageSize = 5,
            PageCount = 1,
            StartPage = 2
        };

        var secondPage = await _issuesClient.GetAllForRepository("libgit2", "libgit2sharp", second);

        Assert.Equal(5, firstPage.Count);
        Assert.Equal(5, secondPage.Count);

        Assert.NotEqual(firstPage[0].Id, secondPage[0].Id);
        Assert.NotEqual(firstPage[1].Id, secondPage[1].Id);
        Assert.NotEqual(firstPage[2].Id, secondPage[2].Id);
        Assert.NotEqual(firstPage[3].Id, secondPage[3].Id);
        Assert.NotEqual(firstPage[4].Id, secondPage[4].Id);
    }

    [IntegrationTest]
<<<<<<< HEAD
    public async Task CanCreateAssignRetrieveAndCloseIssue()
=======
    public async Task ReturnsPageOfIssuesFromStartForARepositoryWithRepositoryId()
    {
        var first = new ApiOptions
        {
            PageSize = 5,
            PageCount = 1
        };

        var firstPage = await _issuesClient.GetAllForRepository(1415168, first);

        var second = new ApiOptions
        {
            PageSize = 5,
            PageCount = 1,
            StartPage = 2
        };

        var secondPage = await _issuesClient.GetAllForRepository(1415168, second);

        Assert.Equal(5, firstPage.Count);
        Assert.Equal(5, secondPage.Count);

        Assert.NotEqual(firstPage[0].Id, secondPage[0].Id);
        Assert.NotEqual(firstPage[1].Id, secondPage[1].Id);
        Assert.NotEqual(firstPage[2].Id, secondPage[2].Id);
        Assert.NotEqual(firstPage[3].Id, secondPage[3].Id);
        Assert.NotEqual(firstPage[4].Id, secondPage[4].Id);
    }

    [IntegrationTest]
    public async Task CanCreateRetrieveAndCloseIssue()
>>>>>>> 89500f4b
    {
        var newIssue = new NewIssue("a test issue") { Body = "A new unassigned issue" };
        newIssue.Labels.Add("test");
        newIssue.Assignees.Add(_context.RepositoryOwner);

        var issue = await _issuesClient.Create(_context.RepositoryOwner, _context.RepositoryName, newIssue);
        try
        {
            Assert.NotNull(issue);
            Assert.True(issue.Assignees.All(x => x.Login == _context.RepositoryOwner));

            var retrieved = await _issuesClient.Get(_context.RepositoryOwner, _context.RepositoryName, issue.Number);
            Assert.NotNull(retrieved);
            Assert.True(retrieved.Assignees.Count == 1);
            Assert.True(retrieved.Assignees[0].Login == _context.RepositoryOwner);
            var all = await _issuesClient.GetAllForRepository(_context.RepositoryOwner, _context.RepositoryName);
            Assert.True(all.Any(i => i.Number == retrieved.Number));
            Assert.True(all.Any(i => i.Assignees.Count == 1));
            Assert.True(all.Any(i => i.Assignees[0].Login == _context.RepositoryOwner));
        }
        finally
        {
            var closed = _issuesClient.Update(_context.RepositoryOwner, _context.RepositoryName, issue.Number, new IssueUpdate { State = ItemState.Closed }).Result;
            Assert.NotNull(closed);
            Assert.Equal(1, closed.Assignees.Count);
            Assert.Equal(_context.RepositoryOwner, closed.Assignees[0].Login);
        }
    }

    [IntegrationTest]
    public async Task CanCreateRetrieveAndCloseIssueWithRepositoryId()
    {
        var newIssue = new NewIssue("a test issue") { Body = "A new unassigned issue" };
        var issue = await _issuesClient.Create(_context.Repository.Id, newIssue);
        try
        {
            Assert.NotNull(issue);

            var retrieved = await _issuesClient.Get(_context.Repository.Id, issue.Number);
            var all = await _issuesClient.GetAllForRepository(_context.Repository.Id);
            Assert.NotNull(retrieved);
            Assert.True(all.Any(i => i.Number == retrieved.Number));
        }
        finally
        {
            var closed = _issuesClient.Update(_context.Repository.Id, issue.Number, new IssueUpdate { State = ItemState.Closed }).Result;
            Assert.NotNull(closed);
        }
    }

    [IntegrationTest]
    public async Task CanLockAndUnlockIssue()
    {
        var newIssue = new NewIssue("a test issue") { Body = "A new unassigned issue" };
        var issue = await _issuesClient.Create(_context.RepositoryOwner, _context.RepositoryName, newIssue);
        Assert.False(issue.Locked);

        await _issuesClient.Lock(_context.RepositoryOwner, _context.RepositoryName, issue.Number);
        var retrieved = await _issuesClient.Get(_context.RepositoryOwner, _context.RepositoryName, issue.Number);
        Assert.NotNull(retrieved);
        Assert.True(retrieved.Locked);

        await _issuesClient.Unlock(_context.RepositoryOwner, _context.RepositoryName, issue.Number);
        retrieved = await _issuesClient.Get(_context.RepositoryOwner, _context.RepositoryName, issue.Number);
        Assert.NotNull(retrieved);
        Assert.False(retrieved.Locked);
    }

    [IntegrationTest]
    public async Task CanLockAndUnlockIssueWithRepositoryId()
    {
        var newIssue = new NewIssue("a test issue") { Body = "A new unassigned issue" };
        var issue = await _issuesClient.Create(_context.Repository.Id, newIssue);
        Assert.False(issue.Locked);

        await _issuesClient.Lock(_context.Repository.Id, issue.Number);
        var retrieved = await _issuesClient.Get(_context.Repository.Id, issue.Number);
        Assert.NotNull(retrieved);
        Assert.True(retrieved.Locked);

        await _issuesClient.Unlock(_context.Repository.Id, issue.Number);
        retrieved = await _issuesClient.Get(_context.Repository.Id, issue.Number);
        Assert.NotNull(retrieved);
        Assert.False(retrieved.Locked);
    }

    [IntegrationTest]
    public async Task CanListOpenIssuesWithDefaultSort()
    {
        var newIssue1 = new NewIssue("A test issue1") { Body = "A new unassigned issue" };
        var newIssue2 = new NewIssue("A test issue2") { Body = "A new unassigned issue" };
        var newIssue3 = new NewIssue("A test issue3") { Body = "A new unassigned issue" };
        var newIssue4 = new NewIssue("A test issue4") { Body = "A new unassigned issue" };
        await _issuesClient.Create(_context.RepositoryOwner, _context.RepositoryName, newIssue1);

        await Task.Delay(1000);
        await _issuesClient.Create(_context.RepositoryOwner, _context.RepositoryName, newIssue2);
        await Task.Delay(1000);
        await _issuesClient.Create(_context.RepositoryOwner, _context.RepositoryName, newIssue3);
        var closed = await _issuesClient.Create(_context.RepositoryOwner, _context.RepositoryName, newIssue4);
        await _issuesClient.Update(_context.RepositoryOwner, _context.RepositoryName, closed.Number,
            new IssueUpdate { State = ItemState.Closed });

        var issues = await _issuesClient.GetAllForRepository(_context.RepositoryOwner, _context.RepositoryName);

        Assert.Equal(3, issues.Count);
        Assert.Equal("A test issue3", issues[0].Title);
        Assert.Equal("A test issue2", issues[1].Title);
        Assert.Equal("A test issue1", issues[2].Title);
    }

    [IntegrationTest]
    public async Task CanListOpenIssuesWithDefaultSortWithRepositoryId()
    {
        var newIssue1 = new NewIssue("A test issue1") { Body = "A new unassigned issue" };
        var newIssue2 = new NewIssue("A test issue2") { Body = "A new unassigned issue" };
        var newIssue3 = new NewIssue("A test issue3") { Body = "A new unassigned issue" };
        var newIssue4 = new NewIssue("A test issue4") { Body = "A new unassigned issue" };
        await _issuesClient.Create(_context.Repository.Id, newIssue1);

        await Task.Delay(1000);
        await _issuesClient.Create(_context.Repository.Id, newIssue2);
        await Task.Delay(1000);
        await _issuesClient.Create(_context.Repository.Id, newIssue3);
        var closed = await _issuesClient.Create(_context.Repository.Id, newIssue4);
        await _issuesClient.Update(_context.Repository.Id, closed.Number,
            new IssueUpdate { State = ItemState.Closed });

        var issues = await _issuesClient.GetAllForRepository(_context.Repository.Id);

        Assert.Equal(3, issues.Count);
        Assert.Equal("A test issue3", issues[0].Title);
        Assert.Equal("A test issue2", issues[1].Title);
        Assert.Equal("A test issue1", issues[2].Title);
    }

    [IntegrationTest]
    public async Task CanListIssuesWithAscendingSort()
    {
        var newIssue1 = new NewIssue("A test issue1") { Body = "A new unassigned issue" };
        var newIssue2 = new NewIssue("A test issue2") { Body = "A new unassigned issue" };
        var newIssue3 = new NewIssue("A test issue3") { Body = "A new unassigned issue" };
        var newIssue4 = new NewIssue("A test issue4") { Body = "A new unassigned issue" };
        await _issuesClient.Create(_context.RepositoryOwner, _context.RepositoryName, newIssue1);
        await Task.Delay(1000);
        await _issuesClient.Create(_context.RepositoryOwner, _context.RepositoryName, newIssue2);
        await Task.Delay(1000);
        await _issuesClient.Create(_context.RepositoryOwner, _context.RepositoryName, newIssue3);
        var closed = await _issuesClient.Create(_context.RepositoryOwner, _context.RepositoryName, newIssue4);
        await _issuesClient.Update(_context.RepositoryOwner, _context.RepositoryName, closed.Number,
            new IssueUpdate { State = ItemState.Closed });

        var issues = await _issuesClient.GetAllForRepository(_context.RepositoryOwner, _context.RepositoryName,
            new RepositoryIssueRequest { SortDirection = SortDirection.Ascending });

        Assert.Equal(3, issues.Count);
        Assert.Equal("A test issue1", issues[0].Title);
        Assert.Equal("A test issue2", issues[1].Title);
        Assert.Equal("A test issue3", issues[2].Title);
    }

    [IntegrationTest]
    public async Task CanListIssuesWithAscendingSortWithRepositoryId()
    {
        var newIssue1 = new NewIssue("A test issue1") { Body = "A new unassigned issue" };
        var newIssue2 = new NewIssue("A test issue2") { Body = "A new unassigned issue" };
        var newIssue3 = new NewIssue("A test issue3") { Body = "A new unassigned issue" };
        var newIssue4 = new NewIssue("A test issue4") { Body = "A new unassigned issue" };
        await _issuesClient.Create(_context.Repository.Id, newIssue1);
        await Task.Delay(1000);
        await _issuesClient.Create(_context.Repository.Id, newIssue2);
        await Task.Delay(1000);
        await _issuesClient.Create(_context.Repository.Id, newIssue3);
        var closed = await _issuesClient.Create(_context.Repository.Id, newIssue4);
        await _issuesClient.Update(_context.Repository.Id, closed.Number,
            new IssueUpdate { State = ItemState.Closed });

        var issues = await _issuesClient.GetAllForRepository(_context.Repository.Id,
            new RepositoryIssueRequest { SortDirection = SortDirection.Ascending });

        Assert.Equal(3, issues.Count);
        Assert.Equal("A test issue1", issues[0].Title);
        Assert.Equal("A test issue2", issues[1].Title);
        Assert.Equal("A test issue3", issues[2].Title);
    }

    [IntegrationTest]
    public async Task CanListClosedIssues()
    {
        var newIssue1 = new NewIssue("A test issue1") { Body = "A new unassigned issue" };
        var newIssue2 = new NewIssue("A closed issue") { Body = "A new unassigned issue" };
        await _issuesClient.Create(_context.RepositoryOwner, _context.RepositoryName, newIssue1);
        await _issuesClient.Create(_context.RepositoryOwner, _context.RepositoryName, newIssue2);
        var closed = await _issuesClient.Create(_context.RepositoryOwner, _context.RepositoryName, newIssue2);
        await _issuesClient.Update(_context.RepositoryOwner, _context.RepositoryName, closed.Number,
            new IssueUpdate { State = ItemState.Closed });

        var issues = await _issuesClient.GetAllForRepository(_context.RepositoryOwner, _context.RepositoryName,
            new RepositoryIssueRequest { State = ItemStateFilter.Closed });

        Assert.Equal(1, issues.Count);
        Assert.Equal("A closed issue", issues[0].Title);
    }

    [IntegrationTest]
    public async Task CanListClosedIssuesWithRepositoryId()
    {
        var newIssue1 = new NewIssue("A test issue1") { Body = "A new unassigned issue" };
        var newIssue2 = new NewIssue("A closed issue") { Body = "A new unassigned issue" };
        await _issuesClient.Create(_context.Repository.Id, newIssue1);
        await _issuesClient.Create(_context.Repository.Id, newIssue2);
        var closed = await _issuesClient.Create(_context.Repository.Id, newIssue2);
        await _issuesClient.Update(_context.Repository.Id, closed.Number,
            new IssueUpdate { State = ItemState.Closed });

        var issues = await _issuesClient.GetAllForRepository(_context.Repository.Id,
            new RepositoryIssueRequest { State = ItemStateFilter.Closed });

        Assert.Equal(1, issues.Count);
        Assert.Equal("A closed issue", issues[0].Title);
    }

    [IntegrationTest]
    public async Task CanListMilestoneIssues()
    {
        var milestone = await _issuesClient.Milestone.Create(_context.RepositoryOwner, _context.RepositoryName, new NewMilestone("milestone"));
        var newIssue1 = new NewIssue("A test issue1") { Body = "A new unassigned issue" };
        var newIssue2 = new NewIssue("A milestone issue") { Body = "A new unassigned issue", Milestone = milestone.Number };
        await _issuesClient.Create(_context.RepositoryOwner, _context.RepositoryName, newIssue1);
        await _issuesClient.Create(_context.RepositoryOwner, _context.RepositoryName, newIssue2);

        var issues = await _issuesClient.GetAllForRepository(_context.RepositoryOwner, _context.RepositoryName,
            new RepositoryIssueRequest { Milestone = milestone.Number.ToString(CultureInfo.InvariantCulture) });

        Assert.Equal(1, issues.Count);
        Assert.Equal("A milestone issue", issues[0].Title);
    }

    [IntegrationTest]
    public async Task CanListMilestoneIssuesWithRepositoryId()
    {
        var milestone = await _issuesClient.Milestone.Create(_context.RepositoryOwner, _context.RepositoryName, new NewMilestone("milestone"));
        var newIssue1 = new NewIssue("A test issue1") { Body = "A new unassigned issue" };
        var newIssue2 = new NewIssue("A milestone issue") { Body = "A new unassigned issue", Milestone = milestone.Number };
        await _issuesClient.Create(_context.Repository.Id, newIssue1);
        await _issuesClient.Create(_context.Repository.Id, newIssue2);

        var issues = await _issuesClient.GetAllForRepository(_context.Repository.Id,
            new RepositoryIssueRequest { Milestone = milestone.Number.ToString(CultureInfo.InvariantCulture) });

        Assert.Equal(1, issues.Count);
        Assert.Equal("A milestone issue", issues[0].Title);
    }

    [IntegrationTest]
    public async Task CanRetrieveAllIssuesWithApiOptionsWithoutStart()
    {
        var newIssue1 = new NewIssue("A test issue1") { Body = "A new unassigned issue" };
        var newIssue2 = new NewIssue("A test issue2") { Body = "A new unassigned issue" };
        var newIssue3 = new NewIssue("A test issue3") { Body = "A new unassigned issue" };
        var newIssue4 = new NewIssue("A test issue4") { Body = "A new unassigned issue" };
        var issue1 = await _issuesClient.Create(_context.RepositoryOwner, _context.RepositoryName, newIssue1);
        var issue2 = await _issuesClient.Create(_context.RepositoryOwner, _context.RepositoryName, newIssue2);
        var issue3 = await _issuesClient.Create(_context.RepositoryOwner, _context.RepositoryName, newIssue3);
        var issue4 = await _issuesClient.Create(_context.RepositoryOwner, _context.RepositoryName, newIssue4);
        await _issuesClient.Update(_context.RepositoryOwner, _context.RepositoryName, issue4.Number, new IssueUpdate { State = ItemState.Closed });

        var request = new RepositoryIssueRequest { State = ItemStateFilter.All };

        var options = new ApiOptions
        {
            PageSize = 4,
            PageCount = 1
        };

        var retrieved = await _issuesClient.GetAllForRepository(_context.RepositoryOwner, _context.RepositoryName, request, options);

        Assert.Equal(4, retrieved.Count);
        Assert.True(retrieved.Any(i => i.Number == issue1.Number));
        Assert.True(retrieved.Any(i => i.Number == issue2.Number));
        Assert.True(retrieved.Any(i => i.Number == issue3.Number));
        Assert.True(retrieved.Any(i => i.Number == issue4.Number));
    }

    [IntegrationTest]
    public async Task CanRetrieveAllIssuesWithApiOptionsWithoutStartWithRepositoryId()
    {
        var newIssue1 = new NewIssue("A test issue1") { Body = "A new unassigned issue" };
        var newIssue2 = new NewIssue("A test issue2") { Body = "A new unassigned issue" };
        var newIssue3 = new NewIssue("A test issue3") { Body = "A new unassigned issue" };
        var newIssue4 = new NewIssue("A test issue4") { Body = "A new unassigned issue" };
        var issue1 = await _issuesClient.Create(_context.RepositoryOwner, _context.RepositoryName, newIssue1);
        var issue2 = await _issuesClient.Create(_context.RepositoryOwner, _context.RepositoryName, newIssue2);
        var issue3 = await _issuesClient.Create(_context.RepositoryOwner, _context.RepositoryName, newIssue3);
        var issue4 = await _issuesClient.Create(_context.RepositoryOwner, _context.RepositoryName, newIssue4);
        await _issuesClient.Update(_context.Repository.Id, issue4.Number, new IssueUpdate { State = ItemState.Closed });

        var request = new RepositoryIssueRequest { State = ItemStateFilter.All };

        var options = new ApiOptions
        {
            PageSize = 4,
            PageCount = 1
        };

        var retrieved = await _issuesClient.GetAllForRepository(_context.Repository.Id, request, options);

        Assert.Equal(4, retrieved.Count);
        Assert.True(retrieved.Any(i => i.Number == issue1.Number));
        Assert.True(retrieved.Any(i => i.Number == issue2.Number));
        Assert.True(retrieved.Any(i => i.Number == issue3.Number));
        Assert.True(retrieved.Any(i => i.Number == issue4.Number));
    }

    [IntegrationTest]
    public async Task CanRetrieveAllIssuesWithApiOptionsWithStart()
    {
        var newIssue1 = new NewIssue("A test issue1") { Body = "A new unassigned issue" };
        var newIssue2 = new NewIssue("A test issue2") { Body = "A new unassigned issue" };
        var newIssue3 = new NewIssue("A test issue3") { Body = "A new unassigned issue" };
        var newIssue4 = new NewIssue("A test issue4") { Body = "A new unassigned issue" };
        await _issuesClient.Create(_context.RepositoryOwner, _context.RepositoryName, newIssue1);
        await _issuesClient.Create(_context.RepositoryOwner, _context.RepositoryName, newIssue2);
        await _issuesClient.Create(_context.RepositoryOwner, _context.RepositoryName, newIssue3);
        var issue4 = await _issuesClient.Create(_context.RepositoryOwner, _context.RepositoryName, newIssue4);
        await _issuesClient.Update(_context.RepositoryOwner, _context.RepositoryName, issue4.Number, new IssueUpdate { State = ItemState.Closed });

        var request = new RepositoryIssueRequest { State = ItemStateFilter.All, SortDirection = SortDirection.Ascending };

        var options = new ApiOptions
        {
            PageSize = 1,
            PageCount = 1,
            StartPage = 4
        };

        var retrieved = await _issuesClient.GetAllForRepository(_context.RepositoryOwner, _context.RepositoryName, request, options);

        Assert.Equal(1, retrieved.Count);
        Assert.True(retrieved.Any(i => i.Number == issue4.Number));
    }

    [IntegrationTest]
    public async Task CanRetrieveAllIssuesWithApiOptionsWithStartWithRepositoryId()
    {
        var newIssue1 = new NewIssue("A test issue1") { Body = "A new unassigned issue" };
        var newIssue2 = new NewIssue("A test issue2") { Body = "A new unassigned issue" };
        var newIssue3 = new NewIssue("A test issue3") { Body = "A new unassigned issue" };
        var newIssue4 = new NewIssue("A test issue4") { Body = "A new unassigned issue" };
        await _issuesClient.Create(_context.RepositoryOwner, _context.RepositoryName, newIssue1);
        await _issuesClient.Create(_context.RepositoryOwner, _context.RepositoryName, newIssue2);
        await _issuesClient.Create(_context.RepositoryOwner, _context.RepositoryName, newIssue3);
        var issue4 = await _issuesClient.Create(_context.Repository.Id, newIssue4);
        await _issuesClient.Update(_context.Repository.Id, issue4.Number, new IssueUpdate { State = ItemState.Closed });

        var request = new RepositoryIssueRequest { State = ItemStateFilter.All, SortDirection = SortDirection.Ascending };

        var options = new ApiOptions
        {
            PageSize = 1,
            PageCount = 1,
            StartPage = 4
        };

        var retrieved = await _issuesClient.GetAllForRepository(_context.Repository.Id, request, options);

        Assert.Equal(1, retrieved.Count);
        Assert.True(retrieved.Any(i => i.Number == issue4.Number));
    }

    [IntegrationTest]
    public async Task CanRetrieveAllIssues()
    {
        var newIssue1 = new NewIssue("A test issue1") { Body = "A new unassigned issue" };
        var newIssue2 = new NewIssue("A test issue2") { Body = "A new unassigned issue" };
        var newIssue3 = new NewIssue("A test issue3") { Body = "A new unassigned issue" };
        var newIssue4 = new NewIssue("A test issue4") { Body = "A new unassigned issue" };
        var issue1 = await _issuesClient.Create(_context.RepositoryOwner, _context.RepositoryName, newIssue1);
        var issue2 = await _issuesClient.Create(_context.RepositoryOwner, _context.RepositoryName, newIssue2);
        var issue3 = await _issuesClient.Create(_context.RepositoryOwner, _context.RepositoryName, newIssue3);
        var issue4 = await _issuesClient.Create(_context.RepositoryOwner, _context.RepositoryName, newIssue4);
        await _issuesClient.Update(_context.RepositoryOwner, _context.RepositoryName, issue4.Number, new IssueUpdate { State = ItemState.Closed });

        var request = new RepositoryIssueRequest { State = ItemStateFilter.All };

        var retrieved = await _issuesClient.GetAllForRepository(_context.RepositoryOwner, _context.RepositoryName, request);

        Assert.Equal(4, retrieved.Count);
        Assert.True(retrieved.Any(i => i.Number == issue1.Number));
        Assert.True(retrieved.Any(i => i.Number == issue2.Number));
        Assert.True(retrieved.Any(i => i.Number == issue3.Number));
        Assert.True(retrieved.Any(i => i.Number == issue4.Number));
    }

    [IntegrationTest]
<<<<<<< HEAD
    public async Task CanRetrieveIssueWithMultipleAssignees()
    {
        var issue = await _issuesClient.Get("octokit", "octokit.net", 1171);

        Assert.Equal(2, issue.Assignees.Count);
    }

    [IntegrationTest]
    public async Task CanRetrieveIssuesWithMultipleAssignees()
    {
        var newIssue1 = new NewIssue("A test issue1") { Body = "A new unassigned issue" };
        var issue1 = await _issuesClient.Create(_context.RepositoryOwner, _context.RepositoryName, newIssue1);

        await _issuesClient.Assignee.AddAssignees(_context.RepositoryOwner, _context.RepositoryName,issue1.Number, new AssigneesUpdate(new List<string>() { _context.RepositoryOwner }));

        var request = new RepositoryIssueRequest { State = ItemStateFilter.All };
        var issues = await _issuesClient.GetAllForRepository(_context.RepositoryOwner, _context.RepositoryName, request);

        Assert.True(issues.Any(x => x.Assignees.Count > 0));
=======
    public async Task CanRetrieveAllIssuesReturnsDistinctReulstsBasedOnApiOptions()
    {
        var newIssue1 = new NewIssue("A test issue1") { Body = "A new unassigned issue" };
        var newIssue2 = new NewIssue("A test issue2") { Body = "A new unassigned issue" };
        var newIssue3 = new NewIssue("A test issue3") { Body = "A new unassigned issue" };
        var newIssue4 = new NewIssue("A test issue4") { Body = "A new unassigned issue" };
        await _issuesClient.Create(_context.RepositoryOwner, _context.RepositoryName, newIssue1);
        await _issuesClient.Create(_context.RepositoryOwner, _context.RepositoryName, newIssue2);
        await _issuesClient.Create(_context.RepositoryOwner, _context.RepositoryName, newIssue3);
        var issue4 = await _issuesClient.Create(_context.RepositoryOwner, _context.RepositoryName, newIssue4);
        await _issuesClient.Update(_context.RepositoryOwner, _context.RepositoryName, issue4.Number, new IssueUpdate { State = ItemState.Closed });

        var request = new RepositoryIssueRequest { State = ItemStateFilter.All };

        var firstOptions = new ApiOptions
        {
            PageSize = 2,
            PageCount = 1,
            StartPage = 1
        };

        var firstPage = await _issuesClient.GetAllForRepository(_context.RepositoryOwner, _context.RepositoryName, request, firstOptions);

        var secondOptions = new ApiOptions
        {
            PageSize = 2,
            PageCount = 1,
            StartPage = 2
        };

        var secondPage = await _issuesClient.GetAllForRepository(_context.RepositoryOwner, _context.RepositoryName, request, secondOptions);

        Assert.Equal(2, firstPage.Count);
        Assert.Equal(2, secondPage.Count);
        Assert.NotEqual(firstPage[0].Number, secondPage[0].Number);
        Assert.NotEqual(firstPage[1].Number, secondPage[1].Number);
    }

    [IntegrationTest]
    public async Task CanRetrieveAllIssuesWithRepositoryId()
    {
        var newIssue1 = new NewIssue("A test issue1") { Body = "A new unassigned issue" };
        var newIssue2 = new NewIssue("A test issue2") { Body = "A new unassigned issue" };
        var newIssue3 = new NewIssue("A test issue3") { Body = "A new unassigned issue" };
        var newIssue4 = new NewIssue("A test issue4") { Body = "A new unassigned issue" };
        var issue1 = await _issuesClient.Create(_context.Repository.Id, newIssue1);
        var issue2 = await _issuesClient.Create(_context.Repository.Id, newIssue2);
        var issue3 = await _issuesClient.Create(_context.Repository.Id, newIssue3);
        var issue4 = await _issuesClient.Create(_context.Repository.Id, newIssue4);
        await _issuesClient.Update(_context.Repository.Id, issue4.Number, new IssueUpdate { State = ItemState.Closed });

        var request = new RepositoryIssueRequest { State = ItemStateFilter.All };

        var retrieved = await _issuesClient.GetAllForRepository(_context.Repository.Id, request);

        Assert.Equal(4, retrieved.Count);
        Assert.True(retrieved.Any(i => i.Number == issue1.Number));
        Assert.True(retrieved.Any(i => i.Number == issue2.Number));
        Assert.True(retrieved.Any(i => i.Number == issue3.Number));
        Assert.True(retrieved.Any(i => i.Number == issue4.Number));
>>>>>>> 89500f4b
    }

    [IntegrationTest]
    public async Task CanFilterByAssigned()
    {
        var newIssue1 = new NewIssue("An assigned issue") { Body = "Assigning this to myself", Assignee = _context.RepositoryOwner };
        var newIssue2 = new NewIssue("An unassigned issue") { Body = "A new unassigned issue" };
        await _issuesClient.Create(_context.RepositoryOwner, _context.RepositoryName, newIssue1);
        await _issuesClient.Create(_context.RepositoryOwner, _context.RepositoryName, newIssue2);

        var allIssues = await _issuesClient.GetAllForRepository(_context.RepositoryOwner, _context.RepositoryName,
            new RepositoryIssueRequest());

        Assert.Equal(2, allIssues.Count);

        var assignedIssues = await _issuesClient.GetAllForRepository(_context.RepositoryOwner, _context.RepositoryName,
            new RepositoryIssueRequest { Assignee = _context.RepositoryOwner });

        Assert.Equal(1, assignedIssues.Count);
        Assert.Equal("An assigned issue", assignedIssues[0].Title);

        var unassignedIssues = await _issuesClient.GetAllForRepository(_context.RepositoryOwner, _context.RepositoryName,
            new RepositoryIssueRequest { Assignee = "none" });

        Assert.Equal(1, unassignedIssues.Count);
        Assert.Equal("An unassigned issue", unassignedIssues[0].Title);
    }

    [IntegrationTest]
    public async Task CanFilterByAssignedWithRepositoryId()
    {
        var newIssue1 = new NewIssue("An assigned issue") { Body = "Assigning this to myself", Assignee = _context.RepositoryOwner };
        var newIssue2 = new NewIssue("An unassigned issue") { Body = "A new unassigned issue" };
        await _issuesClient.Create(_context.Repository.Id, newIssue1);
        await _issuesClient.Create(_context.Repository.Id, newIssue2);

        var allIssues = await _issuesClient.GetAllForRepository(_context.Repository.Id,
            new RepositoryIssueRequest());

        Assert.Equal(2, allIssues.Count);

        var assignedIssues = await _issuesClient.GetAllForRepository(_context.Repository.Id,
            new RepositoryIssueRequest { Assignee = _context.RepositoryOwner });

        Assert.Equal(1, assignedIssues.Count);
        Assert.Equal("An assigned issue", assignedIssues[0].Title);

        var unassignedIssues = await _issuesClient.GetAllForRepository(_context.Repository.Id,
            new RepositoryIssueRequest { Assignee = "none" });

        Assert.Equal(1, unassignedIssues.Count);
        Assert.Equal("An unassigned issue", unassignedIssues[0].Title);
    }

    [IntegrationTest]
    public async Task CanFilterByCreator()
    {
        var newIssue1 = new NewIssue("An issue") { Body = "words words words" };
        var newIssue2 = new NewIssue("Another issue") { Body = "some other words" };
        await _issuesClient.Create(_context.RepositoryOwner, _context.RepositoryName, newIssue1);
        await _issuesClient.Create(_context.RepositoryOwner, _context.RepositoryName, newIssue2);

        var allIssues = await _issuesClient.GetAllForRepository(_context.RepositoryOwner, _context.RepositoryName,
            new RepositoryIssueRequest());

        Assert.Equal(2, allIssues.Count);

        var issuesCreatedByOwner = await _issuesClient.GetAllForRepository(_context.RepositoryOwner, _context.RepositoryName,
            new RepositoryIssueRequest { Creator = _context.RepositoryOwner });

        Assert.Equal(2, issuesCreatedByOwner.Count);

        var issuesCreatedByExternalUser = await _issuesClient.GetAllForRepository(_context.RepositoryOwner, _context.RepositoryName,
            new RepositoryIssueRequest { Creator = "shiftkey" });

        Assert.Equal(0, issuesCreatedByExternalUser.Count);
    }

    [IntegrationTest]
    public async Task CanFilterByCreatorWithRepositoryId()
    {
        var newIssue1 = new NewIssue("An issue") { Body = "words words words" };
        var newIssue2 = new NewIssue("Another issue") { Body = "some other words" };
        await _issuesClient.Create(_context.Repository.Id, newIssue1);
        await _issuesClient.Create(_context.Repository.Id, newIssue2);

        var allIssues = await _issuesClient.GetAllForRepository(_context.Repository.Id,
            new RepositoryIssueRequest());

        Assert.Equal(2, allIssues.Count);

        var issuesCreatedByOwner = await _issuesClient.GetAllForRepository(_context.Repository.Id,
            new RepositoryIssueRequest { Creator = _context.RepositoryOwner });

        Assert.Equal(2, issuesCreatedByOwner.Count);

        var issuesCreatedByExternalUser = await _issuesClient.GetAllForRepository(_context.Repository.Id,
            new RepositoryIssueRequest { Creator = "shiftkey" });

        Assert.Equal(0, issuesCreatedByExternalUser.Count);
    }

    [IntegrationTest]
    public async Task CanFilterByMentioned()
    {
        var newIssue1 = new NewIssue("An issue") { Body = "words words words hello there @shiftkey" };
        var newIssue2 = new NewIssue("Another issue") { Body = "some other words" };
        await _issuesClient.Create(_context.RepositoryOwner, _context.RepositoryName, newIssue1);
        await _issuesClient.Create(_context.RepositoryOwner, _context.RepositoryName, newIssue2);

        var allIssues = await _issuesClient.GetAllForRepository(_context.RepositoryOwner, _context.RepositoryName,
            new RepositoryIssueRequest());

        Assert.Equal(2, allIssues.Count);

        var mentionsWithShiftkey = await _issuesClient.GetAllForRepository(_context.RepositoryOwner, _context.RepositoryName,
            new RepositoryIssueRequest { Mentioned = "shiftkey" });

        Assert.Equal(1, mentionsWithShiftkey.Count);

        var mentionsWithHaacked = await _issuesClient.GetAllForRepository(_context.RepositoryOwner, _context.RepositoryName,
            new RepositoryIssueRequest { Mentioned = "haacked" });

        Assert.Equal(0, mentionsWithHaacked.Count);
    }

    [IntegrationTest]
    public async Task CanFilterByMentionedWithRepositoryId()
    {
        var newIssue1 = new NewIssue("An issue") { Body = "words words words hello there @shiftkey" };
        var newIssue2 = new NewIssue("Another issue") { Body = "some other words" };
        await _issuesClient.Create(_context.Repository.Id, newIssue1);
        await _issuesClient.Create(_context.Repository.Id, newIssue2);

        var allIssues = await _issuesClient.GetAllForRepository(_context.Repository.Id,
            new RepositoryIssueRequest());

        Assert.Equal(2, allIssues.Count);

        var mentionsWithShiftkey = await _issuesClient.GetAllForRepository(_context.Repository.Id,
            new RepositoryIssueRequest { Mentioned = "shiftkey" });

        Assert.Equal(1, mentionsWithShiftkey.Count);

        var mentionsWithHaacked = await _issuesClient.GetAllForRepository(_context.Repository.Id,
            new RepositoryIssueRequest { Mentioned = "haacked" });

        Assert.Equal(0, mentionsWithHaacked.Count);
    }

    [IntegrationTest]
    public async Task FilteringByInvalidAccountThrowsError()
    {
        await Assert.ThrowsAsync<ApiValidationException>(
            () => _issuesClient.GetAllForRepository(_context.RepositoryOwner, _context.RepositoryName,
                new RepositoryIssueRequest { Assignee = "some-random-account" }));
    }

    [IntegrationTest]
    public async Task FilteringByInvalidAccountThrowsErrorWithRepositoryId()
    {
        await Assert.ThrowsAsync<ApiValidationException>(
            () => _issuesClient.GetAllForRepository(_context.Repository.Id,
                new RepositoryIssueRequest { Assignee = "some-random-account" }));
    }

    [IntegrationTest]
    public async Task CanAssignAndUnassignMilestone()
    {
        var newMilestone = new NewMilestone("a milestone");
        var milestone = await _issuesClient.Milestone.Create(_context.RepositoryOwner, _context.RepositoryName, newMilestone);

        var newIssue1 = new NewIssue("A test issue1")
        {
            Body = "A new unassigned issue",
            Milestone = milestone.Number
        };
        var issue = await _issuesClient.Create(_context.RepositoryOwner, _context.RepositoryName, newIssue1);

        Assert.NotNull(issue.Milestone);

        var issueUpdate = issue.ToUpdate();
        issueUpdate.Milestone = null;

        var updatedIssue = await _issuesClient.Update(_context.RepositoryOwner, _context.RepositoryName, issue.Number, issueUpdate);

        Assert.Null(updatedIssue.Milestone);
    }

    [IntegrationTest]
    public async Task CanAssignAndUnassignMilestoneWithRepositoryId()
    {
        var newMilestone = new NewMilestone("a milestone");
        var milestone = await _issuesClient.Milestone.Create(_context.RepositoryOwner, _context.RepositoryName, newMilestone);

        var newIssue1 = new NewIssue("A test issue1")
        {
            Body = "A new unassigned issue",
            Milestone = milestone.Number
        };
        var issue = await _issuesClient.Create(_context.Repository.Id, newIssue1);

        Assert.NotNull(issue.Milestone);

        var issueUpdate = issue.ToUpdate();
        issueUpdate.Milestone = null;

        var updatedIssue = await _issuesClient.Update(_context.Repository.Id, issue.Number, issueUpdate);

        Assert.Null(updatedIssue.Milestone);
    }

    [IntegrationTest]
    public async Task DoesNotChangeLabelsByDefault()
    {
        await _issuesClient.Labels.Create(_context.RepositoryOwner, _context.RepositoryName, new NewLabel("something", "FF0000"));

        var newIssue = new NewIssue("A test issue1")
        {
            Body = "A new unassigned issue"
        };
        newIssue.Labels.Add("something");

        var issue = await _issuesClient.Create(_context.RepositoryOwner, _context.RepositoryName, newIssue);

        var issueUpdate = issue.ToUpdate();

        var updatedIssue = await _issuesClient.Update(_context.RepositoryOwner, _context.RepositoryName, issue.Number, issueUpdate);

        Assert.Equal(1, updatedIssue.Labels.Count);
    }

    [IntegrationTest]
    public async Task DoesNotChangeLabelsByDefaultWithRepositoryId()
    {
        await _issuesClient.Labels.Create(_context.RepositoryOwner, _context.RepositoryName, new NewLabel("something", "FF0000"));

        var newIssue = new NewIssue("A test issue1")
        {
            Body = "A new unassigned issue"
        };
        newIssue.Labels.Add("something");

        var issue = await _issuesClient.Create(_context.Repository.Id, newIssue);

        var issueUpdate = issue.ToUpdate();

        var updatedIssue = await _issuesClient.Update(_context.Repository.Id, issue.Number, issueUpdate);

        Assert.Equal(1, updatedIssue.Labels.Count);
    }

    [IntegrationTest]
    public async Task CanUpdateLabelForAnIssue()
    {
        // create some labels
        await _issuesClient.Labels.Create(_context.RepositoryOwner, _context.RepositoryName, new NewLabel("something", "FF0000"));
        await _issuesClient.Labels.Create(_context.RepositoryOwner, _context.RepositoryName, new NewLabel("another thing", "0000FF"));

        // setup us the issue
        var newIssue = new NewIssue("A test issue1")
        {
            Body = "A new unassigned issue"
        };
        newIssue.Labels.Add("something");

        var issue = await _issuesClient.Create(_context.RepositoryOwner, _context.RepositoryName, newIssue);

        // update the issue
        var issueUpdate = issue.ToUpdate();
        issueUpdate.AddLabel("another thing");

        var updatedIssue = await _issuesClient.Update(_context.RepositoryOwner, _context.RepositoryName, issue.Number, issueUpdate);

        Assert.Equal("another thing", updatedIssue.Labels[0].Name);
    }

    [IntegrationTest]
    public async Task CanUpdateLabelForAnIssueWithRepositoryId()
    {
        // create some labels
        await _issuesClient.Labels.Create(_context.RepositoryOwner, _context.RepositoryName, new NewLabel("something", "FF0000"));
        await _issuesClient.Labels.Create(_context.RepositoryOwner, _context.RepositoryName, new NewLabel("another thing", "0000FF"));

        // setup us the issue
        var newIssue = new NewIssue("A test issue1")
        {
            Body = "A new unassigned issue"
        };
        newIssue.Labels.Add("something");

        var issue = await _issuesClient.Create(_context.Repository.Id, newIssue);

        // update the issue
        var issueUpdate = issue.ToUpdate();
        issueUpdate.AddLabel("another thing");

        var updatedIssue = await _issuesClient.Update(_context.Repository.Id, issue.Number, issueUpdate);

        Assert.Equal("another thing", updatedIssue.Labels[0].Name);
    }

    [IntegrationTest]
    public async Task CanClearLabelsForAnIssue()
    {
        // create some labels
        await _issuesClient.Labels.Create(_context.RepositoryOwner, _context.RepositoryName, new NewLabel("something", "FF0000"));
        await _issuesClient.Labels.Create(_context.RepositoryOwner, _context.RepositoryName, new NewLabel("another thing", "0000FF"));

        // setup us the issue
        var newIssue = new NewIssue("A test issue1")
        {
            Body = "A new unassigned issue"
        };
        newIssue.Labels.Add("something");
        newIssue.Labels.Add("another thing");

        var issue = await _issuesClient.Create(_context.RepositoryOwner, _context.RepositoryName, newIssue);
        Assert.Equal(2, issue.Labels.Count);

        // update the issue
        var issueUpdate = issue.ToUpdate();
        issueUpdate.ClearLabels();

        var updatedIssue = await _issuesClient.Update(_context.RepositoryOwner, _context.RepositoryName, issue.Number, issueUpdate);

        Assert.Empty(updatedIssue.Labels);
    }

    [IntegrationTest]
    public async Task CanClearLabelsForAnIssueWithRepositoryId()
    {
        // create some labels
        await _issuesClient.Labels.Create(_context.RepositoryOwner, _context.RepositoryName, new NewLabel("something", "FF0000"));
        await _issuesClient.Labels.Create(_context.RepositoryOwner, _context.RepositoryName, new NewLabel("another thing", "0000FF"));

        // setup us the issue
        var newIssue = new NewIssue("A test issue1")
        {
            Body = "A new unassigned issue"
        };
        newIssue.Labels.Add("something");
        newIssue.Labels.Add("another thing");

        var issue = await _issuesClient.Create(_context.Repository.Id, newIssue);
        Assert.Equal(2, issue.Labels.Count);

        // update the issue
        var issueUpdate = issue.ToUpdate();
        issueUpdate.ClearLabels();

        var updatedIssue = await _issuesClient.Update(_context.Repository.Id, issue.Number, issueUpdate);

        Assert.Empty(updatedIssue.Labels);
    }

    [IntegrationTest]
    public async Task CanAccessUrls()
    {
        var expectedUri = "https://api.github.com/repos/{0}/{1}/issues/{2}/{3}";

        var newIssue = new NewIssue("A test issue")
        {
            Body = "A new unassigned issue"
        };

        var issue = await _issuesClient.Create(_context.RepositoryOwner, _context.RepositoryName, newIssue);

        Assert.NotNull(issue.CommentsUrl);
        Assert.Equal(new Uri(string.Format(expectedUri, _context.RepositoryOwner, _context.RepositoryName, issue.Number, "comments")), issue.CommentsUrl);
        Assert.NotNull(issue.EventsUrl);
        Assert.Equal(new Uri(string.Format(expectedUri, _context.RepositoryOwner, _context.RepositoryName, issue.Number, "events")), issue.EventsUrl);
    }

    [IntegrationTest]
    public async Task CanAccessUrlsWithRepositoryId()
    {
        var expectedUri = "https://api.github.com/repos/{0}/{1}/issues/{2}/{3}";

        var newIssue = new NewIssue("A test issue")
        {
            Body = "A new unassigned issue"
        };

        var issue = await _issuesClient.Create(_context.Repository.Id, newIssue);

        Assert.NotNull(issue.CommentsUrl);
        Assert.Equal(new Uri(string.Format(expectedUri, _context.RepositoryOwner, _context.RepositoryName, issue.Number, "comments")), issue.CommentsUrl);
        Assert.NotNull(issue.EventsUrl);
        Assert.Equal(new Uri(string.Format(expectedUri, _context.RepositoryOwner, _context.RepositoryName, issue.Number, "events")), issue.EventsUrl);
    }

    [IntegrationTest]
    public async Task GetAllForCurrentContainsRepositoryData()
    {
        var issuesForCurrentUser = await _issuesClient.GetAllForCurrent();

        foreach (var issue in issuesForCurrentUser)
        {
            Assert.Equal(Helper.UserName, issue.User.Login);
            Assert.NotNull(issue.Repository);
        }
    }

    [IntegrationTest]
    public async Task GetAllForOwnedAndMemberRepositoriesContainsRepositoryData()
    {
        var issuesForOwnedAndMemberRepositories = await _issuesClient.GetAllForOwnedAndMemberRepositories();

        foreach (var issue in issuesForOwnedAndMemberRepositories)
        {
            Assert.NotNull(issue.Repository);
        }
    }

    [IntegrationTest]
    public async Task GetAllForOrganizationContainsRepositoryData()
    {
        var issuesForOrganization = await _issuesClient.GetAllForOrganization(Helper.Organization);

        foreach (var issue in issuesForOrganization)
        {
            Assert.NotNull(issue.Repository);
        }
    }

    [IntegrationTest]
    public async Task CanGetReactionPayload()
    {
        using (var context = await _github.CreateRepositoryContext(Helper.MakeNameWithTimestamp("IssuesReactionTests")))
        {
            // Create a test issue with reactions
            var issueNumber = await HelperCreateIssue(context.RepositoryOwner, context.RepositoryName);

            // Retrieve the issue
            var retrieved = await _issuesClient.Get(context.RepositoryOwner, context.RepositoryName, issueNumber);

            // Check the reactions
            Assert.True(retrieved.Id > 0);
            Assert.Equal(6, retrieved.Reactions.TotalCount);
            Assert.Equal(1, retrieved.Reactions.Plus1);
            Assert.Equal(1, retrieved.Reactions.Hooray);
            Assert.Equal(1, retrieved.Reactions.Heart);
            Assert.Equal(1, retrieved.Reactions.Laugh);
            Assert.Equal(1, retrieved.Reactions.Confused);
            Assert.Equal(1, retrieved.Reactions.Minus1);
        }
    }

    [IntegrationTest]
    public async Task CanGetReactionPayloadForMultipleIssues()
    {
        var numberToCreate = 2;
        using (var context = await _github.CreateRepositoryContext(Helper.MakeNameWithTimestamp("IssuesReactionTests")))
        {
            var issueNumbers = new List<int>();

            // Create multiple test issues with reactions
            for (int count = 1; count <= numberToCreate; count++)
            {
                var issueNumber = await HelperCreateIssue(context.RepositoryOwner, context.RepositoryName);
                issueNumbers.Add(issueNumber);
            }
            Assert.Equal(numberToCreate, issueNumbers.Count);

            // Retrieve all issues for the repo
            var issues = await _issuesClient.GetAllForRepository(context.RepositoryOwner, context.RepositoryName);

            // Check the reactions
            foreach (var issueNumber in issueNumbers)
            {
                var retrieved = issues.FirstOrDefault(x => x.Number == issueNumber);

                Assert.NotNull(retrieved);
                Assert.Equal(6, retrieved.Reactions.TotalCount);
                Assert.Equal(1, retrieved.Reactions.Plus1);
                Assert.Equal(1, retrieved.Reactions.Hooray);
                Assert.Equal(1, retrieved.Reactions.Heart);
                Assert.Equal(1, retrieved.Reactions.Laugh);
                Assert.Equal(1, retrieved.Reactions.Confused);
                Assert.Equal(1, retrieved.Reactions.Minus1);
            }
        }
    }

    async static Task<int> HelperCreateIssue(string owner, string repo)
    {
        var github = Helper.GetAuthenticatedClient();

        var newIssue = new NewIssue("A test issue") { Body = "A new unassigned issue" };
        var issue = await github.Issue.Create(owner, repo, newIssue);
        Assert.NotNull(issue);

        foreach (ReactionType reactionType in Enum.GetValues(typeof(ReactionType)))
        {
            var newReaction = new NewReaction(reactionType);

            var reaction = await github.Reaction.Issue.Create(owner, repo, issue.Number, newReaction);

            Assert.IsType<Reaction>(reaction);
            Assert.Equal(reactionType, reaction.Content);
            Assert.Equal(issue.User.Id, reaction.User.Id);
        }

        return issue.Number;
    }

    public void Dispose()
    {
        _context.Dispose();
    }
}<|MERGE_RESOLUTION|>--- conflicted
+++ resolved
@@ -98,7 +98,7 @@
         var options = new ApiOptions
         {
             PageSize = 5,
-            PageCount = 1, 
+            PageCount = 1,
             StartPage = 2
         };
 
@@ -153,9 +153,6 @@
     }
 
     [IntegrationTest]
-<<<<<<< HEAD
-    public async Task CanCreateAssignRetrieveAndCloseIssue()
-=======
     public async Task ReturnsPageOfIssuesFromStartForARepositoryWithRepositoryId()
     {
         var first = new ApiOptions
@@ -187,7 +184,6 @@
 
     [IntegrationTest]
     public async Task CanCreateRetrieveAndCloseIssue()
->>>>>>> 89500f4b
     {
         var newIssue = new NewIssue("a test issue") { Body = "A new unassigned issue" };
         newIssue.Labels.Add("test");
@@ -583,7 +579,6 @@
     }
 
     [IntegrationTest]
-<<<<<<< HEAD
     public async Task CanRetrieveIssueWithMultipleAssignees()
     {
         var issue = await _issuesClient.Get("octokit", "octokit.net", 1171);
@@ -597,13 +592,15 @@
         var newIssue1 = new NewIssue("A test issue1") { Body = "A new unassigned issue" };
         var issue1 = await _issuesClient.Create(_context.RepositoryOwner, _context.RepositoryName, newIssue1);
 
-        await _issuesClient.Assignee.AddAssignees(_context.RepositoryOwner, _context.RepositoryName,issue1.Number, new AssigneesUpdate(new List<string>() { _context.RepositoryOwner }));
+        await _issuesClient.Assignee.AddAssignees(_context.RepositoryOwner, _context.RepositoryName, issue1.Number, new AssigneesUpdate(new List<string>() { _context.RepositoryOwner }));
 
         var request = new RepositoryIssueRequest { State = ItemStateFilter.All };
         var issues = await _issuesClient.GetAllForRepository(_context.RepositoryOwner, _context.RepositoryName, request);
 
         Assert.True(issues.Any(x => x.Assignees.Count > 0));
-=======
+    }
+
+    [IntegrationTest]
     public async Task CanRetrieveAllIssuesReturnsDistinctReulstsBasedOnApiOptions()
     {
         var newIssue1 = new NewIssue("A test issue1") { Body = "A new unassigned issue" };
@@ -664,7 +661,6 @@
         Assert.True(retrieved.Any(i => i.Number == issue2.Number));
         Assert.True(retrieved.Any(i => i.Number == issue3.Number));
         Assert.True(retrieved.Any(i => i.Number == issue4.Number));
->>>>>>> 89500f4b
     }
 
     [IntegrationTest]
